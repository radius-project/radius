--- conflicted
+++ resolved
@@ -217,9 +217,9 @@
     - script: |
         export PATH=$(Build.SourcesDirectory)/dist:$PATH
         export TEST_TIMEOUT=${{ variables.K8S_FUNCTIONALTEST_TIMEOUT }}
-<<<<<<< HEAD
-        export RADIUS_CONTAINER_LOG_PATH=$(Build.SourcesDirectory)/${{ variables.RADIUS_CONTAINER_LOG_BASE }}/corerptest
-        make test-functional-corerp
+        export RADIUS_CONTAINER_LOG_PATH=$(Build.SourcesDirectory)/${{ variables.RADIUS_CONTAINER_LOG_BASE }}/$(targetName)test
+        make test-functional-$(targetName)
+      displayName: run functional $(targetName) tests
       env:
         MONGODB_RESOURCE_ID: $(MONGODB_RESOURCE_ID)
         DOCUMENTDB_RESOURCE_ID: $(DOCUMENTDB_RESOURCE_ID)
@@ -232,21 +232,6 @@
         AWS_ACCESS_KEY_ID: $(AWS_ACCESS_KEY_ID)
         AWS_SECRET_ACCESS_KEY: $(AWS_SECRET_ACCESS_KEY)
         AWS_REGION: $(AWS_REGION)
-      displayName: run functional corerp tests
-    - script: |
-        export PATH=$(Build.SourcesDirectory)/dist:$PATH
-        export TEST_TIMEOUT=${{ variables.K8S_FUNCTIONALTEST_TIMEOUT }}
-        export RADIUS_CONTAINER_LOG_PATH=$(Build.SourcesDirectory)/${{ variables.RADIUS_CONTAINER_LOG_BASE }}/ucptest
-        make test-functional-ucp
-=======
-        export RADIUS_CONTAINER_LOG_PATH=$(Build.SourcesDirectory)/${{ variables.RADIUS_CONTAINER_LOG_BASE }}/$(targetName)test
-        make test-functional-$(targetName)
-      displayName: run functional $(targetName) tests
->>>>>>> a29754c6
-      env:
-        AWS_ACCESS_KEY_ID: $(AWS_ACCESS_KEY_ID)
-        AWS_SECRET_ACCESS_KEY: $(AWS_SECRET_ACCESS_KEY)
-        AWS_REGION: $(AWS_REGION)
         PROJECT_RADIUS_SAMPLES_REPO_ABS_PATH: $(Build.SourcesDirectory)/samples
     - publish: $(Build.SourcesDirectory)/dist/container_logs
       displayName: Publish container logs
