# Starter pipeline
# Start with a minimal pipeline that you can customize to build and deploy your code.
# Add steps that build, run tests, deploy, and more:
# https://aka.ms/yaml

trigger: none

pr: [ main, features/*]

variables:
- name: RADIUS_CHART_LOCATION
  value: deploy/Chart/
- name: RADIUS_CONTAINER_LOG_BASE
  value: dist/container_logs
- name: RADIUS_DEPLOYMENT_TEMPLATE_LOCATION
  value: deploy/rp-full.json
- name: DOCKER_REGISTRY
  value: radiusdev.azurecr.io
- name: K8S_FUNCTIONALTEST_TIMEOUT
  value: 20m
- name: AZURE_FUNCTIONALTEST_TIMEOUT
  value: 20m
- name: REL_CHANNEL
  value: edge
- name: REL_VERSION
  value: pr-ado-$(Build.BuildNumber)
- name: INTEGRATION_TEST_LOGANALYTICS_WORKSPACEID
  value: "/subscriptions/85716382-7362-45c3-ae03-2126e459a123/resourcegroups/radiusrplogs/providers/microsoft.operationalinsights/workspaces/rplogs"
- name: INTEGRATION_TEST_SUBSCRIPTION_ID
  value: "85716382-7362-45c3-ae03-2126e459a123"
- name: DisableDockerDetector
  value: 'true'
stages:
- stage: ImageBuild
  jobs:
  - job: PublishContainerImage
    pool:
      vmImage: 'ubuntu-latest'
    steps:
    - task: GoTool@0
      inputs:
        version: '1.18'
    - script: |
        echo "##vso[task.setvariable variable=goBuildCache;isOutput=true]$(go env GOCACHE)"
      displayName: Set Go cache paths
      name: gocachepath
    - task: Cache@2
      inputs:
        key: 'go | "$(Agent.OS)" | go.mod'
        restoreKeys: |
          go | "$(Agent.OS)"
        path: $(gocachepath.goBuildCache)
      displayName: Cache GO packages
    - task: Docker@2
      displayName: Login to ACR
      inputs:
        command: login
        containerRegistry: radiusdev-acr  # Service connection of radiusdev ACR: https://dev.azure.com/azure-octo/Incubations/_settings/adminservices?resourceId=09d4666f-2486-4dbf-a599-f95622e1ad29
    - script: |
        export DOCKER_TAG_VERSION=$REL_VERSION
        make docker-build && make docker-push
      displayName: publish container

- stage: FunctionalTest
  dependsOn: ImageBuild
  jobs:
  - job: ApplicationsCoreRP
    pool:
      vmImage: 'ubuntu-latest'
    steps:
    - task: GoTool@0
      inputs:
        version: '1.18'
    - script: |
        echo "##vso[task.setvariable variable=goBuildCache;isOutput=true]$(go env GOCACHE)"
      displayName: Set Go cache paths
      name: gocachepath
    - task: Cache@2
      inputs:
        key: 'go | "$(Agent.OS)" | go.mod'
        restoreKeys: |
          go | "$(Agent.OS)"
        path: $(gocachepath.goBuildCache)
      displayName: Cache GO packages
    - script: |
        echo channel: $REL_CHANNEL, version: $REL_VERSION
        make build
        cp ./dist/linux_amd64/release/rad ./dist/
        chmod +x ./dist/rad
      displayName: Build and copy rad exe
    - script: |
        export PATH=$(Build.SourcesDirectory)/dist:$PATH
        cd $(Build.SourcesDirectory)
        which rad || { echo "cannot find rad"; exit 1; }
        rad bicep download
      displayName: rad bicep download
<<<<<<< HEAD
    - script: |
=======
    - script: | 
        echo $OIDC_ISSUER_PUBLIC_KEY | base64 -d > sa.pub
        echo $OIDC_ISSUER_PRIVATE_KEY | base64 -d > sa.key
>>>>>>> b4b7f180
        mkdir -p kind/
        curl -sSLo "kind/kind" "https://github.com/kubernetes-sigs/kind/releases/download/v0.11.0/kind-linux-amd64"
        chmod +x "kind/kind"
        # Create KinD cluster with OIDC Issuer keys
        cat <<EOF | kind create cluster --name radius --config=-
        kind: Cluster
        apiVersion: kind.x-k8s.io/v1alpha4
        nodes:
        - role: control-plane
          extraMounts:
            - hostPath: ./sa.pub
              containerPath: /etc/kubernetes/pki/sa.pub
            - hostPath: ./sa.key
              containerPath: /etc/kubernetes/pki/sa.key
          kubeadmConfigPatches:
          - |
            kind: ClusterConfiguration
            apiServer:
              extraArgs:
                service-account-issuer: $OIDC_ISSUER
                service-account-key-file: /etc/kubernetes/pki/sa.pub
                service-account-signing-key-file: /etc/kubernetes/pki/sa.key
            controllerManager:
              extraArgs:
                service-account-private-key-file: /etc/kubernetes/pki/sa.key
        EOF
      env:
        OIDC_ISSUER: $(OIDC_ISSUER)
        OIDC_ISSUER_PUBLIC_KEY: $(OIDC_ISSUER_PUBLIC_KEY)
        OIDC_ISSUER_PRIVATE_KEY: $(OIDC_ISSUER_PRIVATE_KEY)
      displayName: Create KinD Cluster
    - script: |
        helm repo add csi-secrets-store-provider-azure https://azure.github.io/secrets-store-csi-driver-provider-azure/charts
        helm install csi csi-secrets-store-provider-azure/csi-secrets-store-provider-azure
        helm repo add azure-workload-identity https://azure.github.io/azure-workload-identity/charts
        helm install workload-identity-webhook azure-workload-identity/workload-identity-webhook --namespace radius-default --create-namespace --set azureTenantID=$INTEGRATION_TEST_TENANT_ID
      env:
        INTEGRATION_TEST_TENANT_ID: $(INTEGRATION_TEST_TENANT_ID)
      displayName: Install Secret Store CSI and Workload Identity Webhook
    - script: |
        az login --service-principal \
          --username $(INTEGRATION_TEST_SP_APP_ID) \
          --password $(INTEGRATION_TEST_SP_PASSWORD) \
          --tenant $(INTEGRATION_TEST_TENANT_ID)
      displayName: az CLI login
    - script: |
        echo "##vso[task.setvariable variable=INTEGRATION_TEST_RESOURCE_GROUP_NAME]radius-$(date +%s%N)"
      displayName: Define a resource group name
    - script: az account set --subscription ${{ variables.INTEGRATION_TEST_SUBSCRIPTION_ID }}
      displayName: az account set
    - script: |
        export RANID=$(date +%s%N)
        arr=("westus3")
        index=$(expr $RANID % 1)
        export LOCATION=${arr[$index]}
        az group create \
          --location $LOCATION \
          --name $(INTEGRATION_TEST_RESOURCE_GROUP_NAME) \
          --subscription ${{ variables.INTEGRATION_TEST_SUBSCRIPTION_ID }}
        while [ $(az group exists --name $(INTEGRATION_TEST_RESOURCE_GROUP_NAME)) = false ]; do sleep 2; done
      displayName: Create the resource group
    - script: |
        export PATH=$(Build.SourcesDirectory)/dist:$PATH
        mkdir ~/.rad
        dist/rad env init kubernetes \
          --chart ${{ variables.RADIUS_CHART_LOCATION }} \
          --tag ${{ variables.REL_VERSION }} --appcore-image ${{ variables.DOCKER_REGISTRY }}/appcore-rp \
          --appcore-tag ${{ variables.REL_VERSION }}  --ucp-image ${{ variables.DOCKER_REGISTRY }}/ucpd \
          --ucp-tag ${{ variables.REL_VERSION }} \
          --provider-azure \
          --provider-azure-resource-group $INTEGRATION_TEST_RESOURCE_GROUP_NAME \
          --provider-azure-client-id $INTEGRATION_TEST_SP_APP_ID \
          --provider-azure-client-secret $INTEGRATION_TEST_SP_PASSWORD \
          --provider-azure-tenant-id $INTEGRATION_TEST_TENANT_ID \
          --provider-azure-subscription ${{ variables.INTEGRATION_TEST_SUBSCRIPTION_ID }} \
<<<<<<< HEAD
=======
          --provider-aws \
          --provider-aws-access-key-id $(AWS_ACCESS_KEY_ID) \
          --provider-aws-secret-access-key $(AWS_SECRET_ACCESS_KEY) \
          --provider-aws-region $AWS_REGION
>>>>>>> b4b7f180
      env:
        INTEGRATION_TEST_SP_APP_ID: $(INTEGRATION_TEST_SP_APP_ID)
        INTEGRATION_TEST_TENANT_ID: $(INTEGRATION_TEST_TENANT_ID)
        INTEGRATION_TEST_SP_PASSWORD: $(INTEGRATION_TEST_SP_PASSWORD)
        AWS_ACCESS_KEY_ID: $(AWS_ACCESS_KEY_ID)
        AWS_SECRET_ACCESS_KEY: $(AWS_SECRET_ACCESS_KEY)
        AWS_REGION: $(AWS_REGION)
      displayName: rad env init kubernetes
    - script: |
        kubectl set image deployment/bicep-de -n radius-system de=$(DE_IMAGE):$(DE_TAG)
      condition: and(ne(variables['DE_IMAGE'], ''), ne(variables['DE_TAG'], ''))
    - script: |
        kubectl get pods -n radius-system
        kubectl describe pods -n radius-system
        kubectl create secret generic mysecret --from-literal=mysecret=mysecret
      condition: always()
      continueOnError: 'true'
    - script: |
        export PATH=$(Build.SourcesDirectory)/dist:$PATH
        export TEST_TIMEOUT=${{ variables.K8S_FUNCTIONALTEST_TIMEOUT }}
        export RADIUS_CONTAINER_LOG_PATH=$(Build.SourcesDirectory)/${{ variables.RADIUS_CONTAINER_LOG_BASE }}/corerptest
        make test-functional-corerp
      env:
<<<<<<< HEAD
        MONGODB_RESOURCE_ID: $(MONGODB_RESOURCE_ID)
        TABLESTORAGE_RESOURCE_ID: $(TABLESTORAGE_RESOURCE_ID)
        MSSQL_RESOURCE_ID: $(MSSQL_RESOURCE_ID)
        SERVICEBUS_RESOURCE_ID: $(SERVICEBUS_RESOURCE_ID)
        REDIS_RESOURCE_ID: $(REDIS_RESOURCE_ID)
        MSSQL_USERNAME: $(MSSQL_USERNAME)
        MSSQL_PASSWORD: $(MSSQL_PASSWORD)
        TABLESTORAGE_RESOURCE_ID: $(TABLESTORAGE_RESOURCE_ID)
=======
        AWS_ACCESS_KEY_ID: $(AWS_ACCESS_KEY_ID)
        AWS_SECRET_ACCESS_KEY: $(AWS_SECRET_ACCESS_KEY)
        AWS_REGION: $(AWS_REGION)
>>>>>>> b4b7f180
      displayName: run functional corerp tests
    - script: |
        export PATH=$(Build.SourcesDirectory)/dist:$PATH
        export TEST_TIMEOUT=${{ variables.K8S_FUNCTIONALTEST_TIMEOUT }}
        export RADIUS_CONTAINER_LOG_PATH=$(Build.SourcesDirectory)/${{ variables.RADIUS_CONTAINER_LOG_BASE }}/ucptest
        make test-functional-ucp
      env:
        AWS_ACCESS_KEY_ID: $(AWS_ACCESS_KEY_ID)
        AWS_SECRET_ACCESS_KEY: $(AWS_SECRET_ACCESS_KEY)
        AWS_REGION: $(AWS_REGION)
      displayName: run functional ucp tests
    - publish: $(Build.SourcesDirectory)/dist/container_logs
      displayName: Publish container logs
      artifact: FunctionalTest.ApplicationsCoreRPLogs.$(Build.BuildNumber)
      condition: always()
    - script: |
        az group delete \
          --subscription ${{ variables.INTEGRATION_TEST_SUBSCRIPTION_ID }} \
          --name $INTEGRATION_TEST_RESOURCE_GROUP_NAME \
          --yes \
          --verbose \
          --no-wait
      displayName: Delete environment resource groups
      condition: always()
      continueOnError: 'true'<|MERGE_RESOLUTION|>--- conflicted
+++ resolved
@@ -94,13 +94,9 @@
         which rad || { echo "cannot find rad"; exit 1; }
         rad bicep download
       displayName: rad bicep download
-<<<<<<< HEAD
-    - script: |
-=======
     - script: | 
         echo $OIDC_ISSUER_PUBLIC_KEY | base64 -d > sa.pub
         echo $OIDC_ISSUER_PRIVATE_KEY | base64 -d > sa.key
->>>>>>> b4b7f180
         mkdir -p kind/
         curl -sSLo "kind/kind" "https://github.com/kubernetes-sigs/kind/releases/download/v0.11.0/kind-linux-amd64"
         chmod +x "kind/kind"
@@ -176,13 +172,10 @@
           --provider-azure-client-secret $INTEGRATION_TEST_SP_PASSWORD \
           --provider-azure-tenant-id $INTEGRATION_TEST_TENANT_ID \
           --provider-azure-subscription ${{ variables.INTEGRATION_TEST_SUBSCRIPTION_ID }} \
-<<<<<<< HEAD
-=======
           --provider-aws \
           --provider-aws-access-key-id $(AWS_ACCESS_KEY_ID) \
           --provider-aws-secret-access-key $(AWS_SECRET_ACCESS_KEY) \
           --provider-aws-region $AWS_REGION
->>>>>>> b4b7f180
       env:
         INTEGRATION_TEST_SP_APP_ID: $(INTEGRATION_TEST_SP_APP_ID)
         INTEGRATION_TEST_TENANT_ID: $(INTEGRATION_TEST_TENANT_ID)
@@ -206,20 +199,17 @@
         export RADIUS_CONTAINER_LOG_PATH=$(Build.SourcesDirectory)/${{ variables.RADIUS_CONTAINER_LOG_BASE }}/corerptest
         make test-functional-corerp
       env:
-<<<<<<< HEAD
         MONGODB_RESOURCE_ID: $(MONGODB_RESOURCE_ID)
+        DOCUMENTDB_RESOURCE_ID: $(DOCUMENTDB_RESOURCE_ID)
         TABLESTORAGE_RESOURCE_ID: $(TABLESTORAGE_RESOURCE_ID)
         MSSQL_RESOURCE_ID: $(MSSQL_RESOURCE_ID)
         SERVICEBUS_RESOURCE_ID: $(SERVICEBUS_RESOURCE_ID)
         REDIS_RESOURCE_ID: $(REDIS_RESOURCE_ID)
         MSSQL_USERNAME: $(MSSQL_USERNAME)
         MSSQL_PASSWORD: $(MSSQL_PASSWORD)
-        TABLESTORAGE_RESOURCE_ID: $(TABLESTORAGE_RESOURCE_ID)
-=======
         AWS_ACCESS_KEY_ID: $(AWS_ACCESS_KEY_ID)
         AWS_SECRET_ACCESS_KEY: $(AWS_SECRET_ACCESS_KEY)
         AWS_REGION: $(AWS_REGION)
->>>>>>> b4b7f180
       displayName: run functional corerp tests
     - script: |
         export PATH=$(Build.SourcesDirectory)/dist:$PATH
