--- conflicted
+++ resolved
@@ -2,6 +2,14 @@
 # Start with a minimal pipeline that you can customize to build and deploy your code.
 # Add steps that build, run tests, deploy, and more:
 # https://aka.ms/yaml
+
+resources:
+  repositories:
+  - repository: project-radius_samples
+    ref: edge
+    type: github
+    endpoint: project-radius
+    name: project-radius/samples
 
 trigger: none
 
@@ -70,12 +78,8 @@
       vmImage: 'ubuntu-latest'
     steps:
     - checkout: self
-<<<<<<< HEAD
-      persistCredentials: 'true'
-=======
-    - script: |
-        git clone https://github.com/project-radius/samples test/functional/samples/samples -b edge
->>>>>>> 04464ebc
+    - checkout: project-radius_samples
+      path: test/functional/samples/samples
     - task: GoTool@0
       inputs:
         version: '1.18'
