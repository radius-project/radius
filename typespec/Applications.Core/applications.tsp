--- conflicted
+++ resolved
@@ -52,11 +52,8 @@
   @visibility("read")
   provisioningState?: ProvisioningState;
 
-<<<<<<< HEAD
-  @doc("The ID of the environment resource this application belongs to. Specified in the fully-qualified UCP ID format.")
-=======
+
   @doc("Fully qualified resource ID for the environment that the application is linked to")
->>>>>>> cc8a4b9e
   environment: string;
 
   @doc("List of extensions on the container. Used to specify additional behavior of the application.")
