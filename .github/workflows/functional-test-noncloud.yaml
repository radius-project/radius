--- conflicted
+++ resolved
@@ -12,18 +12,16 @@
 # WITHOUT WARRANTIES OR CONDITIONS OF ANY KIND, either express or implied.
 # See the License for the specific language governing permissions and
 # limitations under the License.
-# ------------------------------------------------------------
 
 name: Functional Tests (with Non-Cloud Resources)
 
 permissions:
-  id-token: write # Required for requesting the JWT
-  contents: read # Required for listing the commits
-  packages: write # Required for uploading the package
-  checks: write # Required for creating a check run
+  id-token: write
+  contents: read
+  packages: write
+  checks: write
 
 on:
-  # Enable manual trigger
   workflow_dispatch:
     inputs:
       branch:
@@ -31,11 +29,8 @@
         required: true
         default: "main"
   schedule:
-    # Run every 4 hours on weekdays.
     - cron: "30 0,4,8,12,16,20 * * 1-5"
-    # Run every 12 hours on weekends.
     - cron: "30 0,12 * * 0,6"
-  # Dispatch on external events
   repository_dispatch:
     types: [de-functional-test]
   pull_request:
@@ -45,141 +40,29 @@
       - release/*
 
 env:
-  # Helm version
   HELM_VER: "v3.15.3"
-  # KinD cluster version
   KIND_VER: "v0.29.0"
-  # Kubectl version
   KUBECTL_VER: "v1.30.0"
-  # Dapr CLI version
   DAPR_CLI_VER: "1.15.1"
-  # Dapr runtime version
   DAPR_RUNTIME_VER: "1.15.4"
-  # Dapr dashboard version
   DAPR_DASHBOARD_VER: "0.15.0"
-  # The radius functional test timeout
   FUNCTIONALTEST_TIMEOUT: 15m
-  # The base directory for storing test logs
   RADIUS_CONTAINER_LOG_BASE: dist/container_logs
-  # The Radius helm chart location.
   RADIUS_CHART_LOCATION: deploy/Chart/
-  # The current GitHub action link
   ACTION_LINK: "${{ github.server_url }}/${{ github.repository }}/actions/runs/${{ github.run_id }}"
-  # Server where terraform test modules are deployed
   TF_RECIPE_MODULE_SERVER_URL: "http://tf-module-server.radius-test-tf-module-server.svc.cluster.local"
-  # Private Git repository where terraform module for testing is stored.
   TF_RECIPE_PRIVATE_GIT_SOURCE: "git::https://github.com/radius-project/terraform-private-modules//kubernetes-redis"
-  # Local Docker registry name
   LOCAL_REGISTRY_NAME: "radius-registry"
-  # Local Docker registry server
   LOCAL_REGISTRY_SERVER: "localhost"
-  # Local Docker registry port
   LOCAL_REGISTRY_PORT: "5000"
-  # bicep-types ACR url for uploading Radius Bicep types
   BICEP_TYPES_REGISTRY: 'biceptypes.azurecr.io'
-  # Gitea server URL
   GITEA_SERVER_URL: "http://localhost:30080"
-  # Gitea username
   GITEA_USERNAME: "testuser"
-  # Gitea email
   GITEA_EMAIL: "testuser@radapp.io"
-  # Gitea access token name
   GITEA_ACCESS_TOKEN_NAME: "radius-functional-test"
-  # Kubernetes client QPS and Burst settings for high-concurrency CI environments
   RADIUS_QPS_AND_BURST: "800"
 
 jobs:
-<<<<<<< HEAD
-    build:
-      name: Build Radius for test
-      runs-on: ubuntu-latest
-      env:
-        DE_IMAGE: "ghcr.io/radius-project/deployment-engine"
-        DE_TAG: "latest"
-      outputs:
-        REL_VERSION: ${{ steps.gen-id.outputs.REL_VERSION }}
-        DE_IMAGE: ${{ steps.gen-id.outputs.DE_IMAGE }}
-        DE_TAG: ${{ steps.gen-id.outputs.DE_TAG }}
-        RAD_CLI_ARTIFACT_NAME: ${{ steps.gen-id.outputs.RAD_CLI_ARTIFACT_NAME }}
-      steps:
-        - name: Check out code
-          uses: actions/checkout@v5
-        - name: Set DE image and tag (repository_dispatch from de-functional-test)
-          if: github.event_name == 'repository_dispatch'
-          uses: actions/github-script@v7
-          with:
-            github-token: ${{ secrets.GH_RAD_CI_BOT_PAT }}
-            script: |
-              const clientPayload = context.payload.client_payload;
-              if (clientPayload && clientPayload.event_type === `de-functional-test`) {
-                var fs = require('fs');
-                // Set environment variables
-                fs.appendFileSync(process.env.GITHUB_ENV,
-                  `DE_IMAGE=${clientPayload.de_image}\n`+
-                  `DE_TAG=${clientPayload.de_tag}\n`+
-                  `CHECKOUT_REPO=${{ github.repository }}\n`+
-                  `CHECKOUT_REF=refs/heads/main`
-                );
-              }
-
-        - name: Generate ID for release
-          id: gen-id
-          run: |
-            BASE_STR="RADIUS|${GITHUB_SHA}|${GITHUB_SERVER_URL}|${GITHUB_REPOSITORY}|${GITHUB_RUN_ID}|${GITHUB_RUN_ATTEMPT}"
-            if [ "$GITHUB_EVENT_NAME" == "schedule" ]; then
-              # Add run number to randomize unique id for scheduled runs.
-              BASE_STR="${GITHUB_RUN_NUMBER}|${BASE_STR}"
-            fi
-            UNIQUE_ID=func$(echo $BASE_STR | sha1sum | head -c 10)
-            echo "REL_VERSION=pr-${UNIQUE_ID}" >> $GITHUB_ENV
-
-            # Set output variables to be used in the other jobs
-            echo "REL_VERSION=pr-${UNIQUE_ID}" >> $GITHUB_OUTPUT
-            echo "DE_IMAGE=${{ env.DE_IMAGE }}" >> $GITHUB_OUTPUT
-            echo "DE_TAG=${{ env.DE_TAG }}" >> $GITHUB_OUTPUT
-            echo "RAD_CLI_ARTIFACT_NAME=rad_cli_linux_amd64" >> $GITHUB_OUTPUT
-
-        - name: Setup Node.js
-          uses: actions/setup-node@v4
-          with:
-            node-version: '18'
-
-        - name: Generate Bicep extensibility types from OpenAPI specs
-          run: |
-            make generate-bicep-types VERSION=${{ env.REL_VERSION == 'edge' && 'latest' || env.REL_VERSION }}
-
-        - name: Upload Radius Bicep types artifacts
-          uses: actions/upload-artifact@v4
-          with:
-            name: radius_bicep_types_noncloud
-            path: ./hack/bicep-types-radius/generated
-            if-no-files-found: error
-
-        - name: Set up Go
-          uses: actions/setup-go@v5
-          with:
-            go-version-file: go.mod
-            cache-dependency-path: go.sum
-            cache: true
-
-        - name: Pull images from GHCR or build locally
-          run: |
-            # Try to pull images from GHCR dev registry first (for PRs) or main registry
-            PULL_SUCCESS=true
-            
-            # For PRs, try to pull from dev registry first
-            if [[ "${{ github.event_name }}" == "pull_request" ]]; then
-              echo "Attempting to pull PR images from ghcr.io/radius-project/dev..."
-              for image in applications-rp dynamic-rp controller ucpd; do
-                if ! docker pull "ghcr.io/radius-project/dev/${image}:${{ env.REL_VERSION }}"; then
-                  echo "Failed to pull ghcr.io/radius-project/dev/${image}:${{ env.REL_VERSION }}"
-                  PULL_SUCCESS=false
-                  break
-                fi
-                # Tag for local registry use
-                docker tag "ghcr.io/radius-project/dev/${image}:${{ env.REL_VERSION }}" "${{ env.LOCAL_REGISTRY_NAME }}:${{ env.LOCAL_REGISTRY_PORT }}/${image}:${{ env.REL_VERSION }}"
-              done
-=======
   build:
     name: Build Radius for test
     runs-on: ubuntu-latest
@@ -190,7 +73,11 @@
       REL_VERSION: ${{ steps.gen-id.outputs.REL_VERSION }}
       DE_IMAGE: ${{ steps.gen-id.outputs.DE_IMAGE }}
       DE_TAG: ${{ steps.gen-id.outputs.DE_TAG }}
+      RAD_CLI_ARTIFACT_NAME: ${{ steps.gen-id.outputs.RAD_CLI_ARTIFACT_NAME }}
     steps:
+      - name: Check out code
+        uses: actions/checkout@v5
+
       - name: Set DE image and tag (repository_dispatch from de-functional-test)
         if: github.event_name == 'repository_dispatch'
         uses: actions/github-script@v8
@@ -200,7 +87,6 @@
             const clientPayload = context.payload.client_payload;
             if (clientPayload && clientPayload.event_type === `de-functional-test`) {
               var fs = require('fs');
-              // Set environment variables
               fs.appendFileSync(process.env.GITHUB_ENV,
                 `DE_IMAGE=${clientPayload.de_image}\n`+
                 `DE_TAG=${clientPayload.de_tag}\n`+
@@ -214,16 +100,122 @@
         run: |
           BASE_STR="RADIUS|${GITHUB_SHA}|${GITHUB_SERVER_URL}|${GITHUB_REPOSITORY}|${GITHUB_RUN_ID}|${GITHUB_RUN_ATTEMPT}"
           if [ "$GITHUB_EVENT_NAME" == "schedule" ]; then
-            # Add run number to randomize unique id for scheduled runs.
             BASE_STR="${GITHUB_RUN_NUMBER}|${BASE_STR}"
           fi
-          UNIQUE_ID=func$(echo $BASE_STR | sha1sum | head -c 10)
-          echo "REL_VERSION=pr-${UNIQUE_ID}" >> $GITHUB_ENV
-
-          # Set output variables to be used in the other jobs
-          echo "REL_VERSION=pr-${UNIQUE_ID}" >> $GITHUB_OUTPUT
-          echo "DE_IMAGE=${{ env.DE_IMAGE }}" >> $GITHUB_OUTPUT
-          echo "DE_TAG=${{ env.DE_TAG }}" >> $GITHUB_OUTPUT    
+            UNIQUE_ID=func$(echo $BASE_STR | sha1sum | head -c 10)
+            echo "REL_VERSION=pr-${UNIQUE_ID}" >> $GITHUB_ENV
+            echo "REL_VERSION=pr-${UNIQUE_ID}" >> $GITHUB_OUTPUT
+            echo "DE_IMAGE=${{ env.DE_IMAGE }}" >> $GITHUB_OUTPUT
+            echo "DE_TAG=${{ env.DE_TAG }}" >> $GITHUB_OUTPUT
+            echo "RAD_CLI_ARTIFACT_NAME=rad_cli_linux_amd64" >> $GITHUB_OUTPUT
+
+      - name: Setup Node.js
+        uses: actions/setup-node@v5
+        with:
+          node-version: '18'
+
+      - name: Generate Bicep extensibility types from OpenAPI specs
+        run: |
+          make generate-bicep-types VERSION=${{ env.REL_VERSION == 'edge' && 'latest' || env.REL_VERSION }}
+
+      - name: Upload Radius Bicep types artifacts
+        uses: actions/upload-artifact@v4
+        with:
+          name: radius_bicep_types
+          path: ./hack/bicep-types-radius/generated
+          if-no-files-found: error
+
+      - name: Set up Go
+        uses: actions/setup-go@v5
+        with:
+          go-version-file: go.mod
+          cache-dependency-path: go.sum
+          cache: true
+
+      - name: Pull images from GHCR or build locally (with fallback + controller check)
+        run: |
+          PULL_SUCCESS=true
+          if [[ "${{ github.event_name }}" == "pull_request" ]]; then
+            echo "Attempting to pull PR images from ghcr.io/radius-project/dev..."
+            for image in applications-rp dynamic-rp controller ucpd; do
+              if ! docker pull "ghcr.io/radius-project/dev/${image}:${{ env.REL_VERSION }}"; then
+                echo "Failed to pull ghcr.io/radius-project/dev/${image}:${{ env.REL_VERSION }}"
+                PULL_SUCCESS=false
+                break
+              fi
+              docker tag "ghcr.io/radius-project/dev/${image}:${{ env.REL_VERSION }}" "${{ env.LOCAL_REGISTRY_NAME }}:${{ env.LOCAL_REGISTRY_PORT }}/${image}:${{ env.REL_VERSION }}"
+            done
+          else
+            echo "Attempting to pull images from ghcr.io/radius-project..."
+            for image in applications-rp dynamic-rp controller ucpd; do
+              if ! docker pull "ghcr.io/radius-project/${image}:${{ env.REL_VERSION }}"; then
+                echo "Failed to pull ghcr.io/radius-project/${image}:${{ env.REL_VERSION }}"
+                PULL_SUCCESS=false
+                break
+              fi
+              docker tag "ghcr.io/radius-project/${image}:${{ env.REL_VERSION }}" "${{ env.LOCAL_REGISTRY_NAME }}:${{ env.LOCAL_REGISTRY_PORT }}/${image}:${{ env.REL_VERSION }}"
+            done
+          fi
+          if [[ "$PULL_SUCCESS" == "false" ]]; then
+            echo "Image pull failed, building images locally..."
+            make artifacts-no-docker SKIP_HELM=1
+            make docker-build
+            if ! docker image inspect "${{ env.LOCAL_REGISTRY_NAME }}:${{ env.LOCAL_REGISTRY_PORT }}/controller:${{ env.REL_VERSION }}" >/dev/null 2>&1; then
+              echo "Controller image missing after bulk build; building explicitly..."
+              make docker-build-controller \
+                DOCKER_REGISTRY="${{ env.LOCAL_REGISTRY_NAME }}:${{ env.LOCAL_REGISTRY_PORT }}" \
+                DOCKER_TAG_VERSION="${{ env.REL_VERSION }}"
+            fi
+          fi
+          make docker-save-images
+        env:
+          DOCKER_REGISTRY: "${{ env.LOCAL_REGISTRY_NAME }}:${{ env.LOCAL_REGISTRY_PORT }}"
+          DOCKER_TAG_VERSION: ${{ env.REL_VERSION }}
+
+      - name: Verify built image tarballs exist (early fail)
+        run: |
+          ls -l dist/images || true
+          missing=0
+          for img in controller ucpd applications-rp dynamic-rp bicep; do
+            if [ ! -f "dist/images/$img.tar" ]; then
+              echo "Missing dist/images/$img.tar"
+              missing=1
+            fi
+          done
+          if [ "$missing" -ne 0 ]; then
+            echo "Docker images present locally:"; docker images | head -n 200 || true
+            echo "docker-save-images likely skipped some tags. Failing early."
+            exit 1
+          fi
+
+      - name: Collect build metrics
+        run: |
+          make build-metrics METRICS_COLLECT_ONLY=1
+          echo '## Build metrics' >> $GITHUB_STEP_SUMMARY
+          cat dist/metrics/metrics.txt >> $GITHUB_STEP_SUMMARY
+
+      - name: Upload build metrics
+        if: always()
+        uses: actions/upload-artifact@v4
+        with:
+          name: build-metrics-${{ github.run_id }}-${{ github.run_attempt }}
+          path: dist/metrics/*
+          retention-days: 14
+          if-no-files-found: warn
+
+      - name: Upload built images
+        uses: actions/upload-artifact@v4
+        with:
+          name: radius_images
+          path: ./dist/images/*.tar
+          if-no-files-found: error
+
+      - name: Upload CLI binary
+        uses: actions/upload-artifact@v4
+        with:
+          name: ${{ steps.gen-id.outputs.RAD_CLI_ARTIFACT_NAME }}
+          path: ./dist/linux_amd64/release/rad
+
   tests:
     name: Run ${{ matrix.name }} functional tests
     needs: build
@@ -232,24 +224,14 @@
       matrix:
         os: [ubuntu-latest]
         name:
-          [
-            cli-noncloud,
-            corerp-noncloud,
-            daprrp-noncloud,
-            kubernetes-noncloud,
-            msgrp-noncloud,
-            samples-noncloud,
-            ucp-noncloud,
-            datastoresrp-noncloud,
-            dynamicrp-noncloud,
-            upgrade-noncloud,
-          ]
+          [cli-noncloud, corerp-noncloud, daprrp-noncloud, kubernetes-noncloud, msgrp-noncloud, samples-noncloud, ucp-noncloud, datastoresrp-noncloud, dynamicrp-noncloud, upgrade-noncloud]
     runs-on: ${{ matrix.os }}
     env:
       REL_VERSION: ${{ needs.build.outputs.REL_VERSION }}
       BICEP_RECIPE_TAG_VERSION: ${{ needs.build.outputs.REL_VERSION }}
       DE_IMAGE: ${{ needs.build.outputs.DE_IMAGE }}
       DE_TAG: ${{ needs.build.outputs.DE_TAG }}
+      RAD_CLI_ARTIFACT_NAME: ${{ needs.build.outputs.RAD_CLI_ARTIFACT_NAME }}
     steps:
       - name: Set up checkout target (scheduled)
         if: github.event_name == 'schedule' || github.event_name == 'repository_dispatch'
@@ -282,7 +264,7 @@
           path: samples
 
       - name: Set up Go
-        uses: actions/setup-go@v6
+        uses: actions/setup-go@v5
         with:
           go-version-file: go.mod
           cache-dependency-path: go.sum
@@ -302,7 +284,7 @@
         with:
           name: ${{ matrix.name }}_radius_bicep_types
           path: ./hack/bicep-types-radius/generated
-          if-no-files-found: error       
+          if-no-files-found: error
 
       - name: Create a secure local registry
         id: create-local-registry
@@ -312,50 +294,6 @@
           registry-name: ${{ env.LOCAL_REGISTRY_NAME }}
           registry-server: ${{ env.LOCAL_REGISTRY_SERVER }}
           registry-port: ${{ env.LOCAL_REGISTRY_PORT }}
-
-      - name: Publish bicep types 
-        run: | 
-          bicep publish-extension ./hack/bicep-types-radius/generated/index.json --target br:${{ env.LOCAL_REGISTRY_SERVER }}:${{ env.LOCAL_REGISTRY_PORT }}/radius:${{ env.REL_VERSION == 'edge' && 'latest' || env.REL_VERSION }} --force     
-
-      - name: Generate test bicepconfig.json
-        run: |
-          if [[ "${{ env.REL_VERSION }}" == "edge" ]]; then
-            RADIUS_VERSION="latest"
-          else
-            RADIUS_VERSION="${{ env.REL_VERSION }}"
-          fi
-          cat <<EOF > ./test/bicepconfig.json
-          {
-            "experimentalFeaturesEnabled": {
-              "extensibility": true
-            },
-            "extensions": {
-              "radius": "br:${{ env.LOCAL_REGISTRY_SERVER }}:${{ env.LOCAL_REGISTRY_PORT }}/radius:$RADIUS_VERSION",
-              "aws": "br:${{ env.BICEP_TYPES_REGISTRY }}/aws:latest"
-            }
-          }
-          EOF
-
-      - name: Build and Push container images
-        run: |
-          make build && make docker-build && make docker-push
-        env:
-          DOCKER_REGISTRY: "${{ env.LOCAL_REGISTRY_SERVER }}:${{ env.LOCAL_REGISTRY_PORT }}"
-          DOCKER_TAG_VERSION: ${{ env.REL_VERSION }}
-
-      - name: Install rad CLI
-        run: |
-          mkdir ./bin
-          cp ./dist/linux_amd64/release/rad ./bin/rad
-          chmod +x ./bin/rad
-          export PATH=$GITHUB_WORKSPACE/bin:$PATH
-          which rad || { echo "cannot find rad"; exit 1; }
-          rad bicep download
-          rad version
-
-      - uses: azure/setup-helm@v4
-        with:
-          version: ${{ env.HELM_VER }}
 
       - name: Create a KinD cluster with a local registry
         uses: ./.github/actions/create-kind-cluster
@@ -368,444 +306,164 @@
           registry-server: ${{ env.LOCAL_REGISTRY_SERVER }}
           registry-port: ${{ env.LOCAL_REGISTRY_PORT }}
 
-      - name: Install Radius
-        run: |
+      - name: Pre-install diagnostics (cluster, kubeconfig, registry, controller image)
+        env:
+          TAG: ${{ env.REL_VERSION }}
+          REG: ${{ env.LOCAL_REGISTRY_NAME }}:${{ env.LOCAL_REGISTRY_PORT }}
+        run: |
+          set -x
+          echo "== kind version and clusters =="
+          (kind --version || true)
+          (kind get clusters || true)
+          echo "== kubeconfig basics =="
+          ls -la ~/.kube || true
+          kubectl config view || true
+          kubectl config current-context || true
+            kubectl version --short || true
+          kubectl cluster-info || true
+          kubectl get nodes -o wide || true
+          echo "== docker and registry =="
+          docker ps -a || true
+          docker inspect $REG --format '{{json .NetworkSettings.Networks.kind}}' || true
+          docker logs $REG | tail -n 200 || true
+          echo "== controller image local + registry =="
+          ls -l dist/images || true
+          [ -f "dist/images/controller.tar" ] && echo "controller.tar present" || echo "controller.tar MISSING"
+          docker pull $REG/controller:$TAG || echo "runner docker pull failed"
+          NODE="kind-control-plane"
+          for path in \
+            "/etc/containerd/certs.d/localhost:${{ env.LOCAL_REGISTRY_PORT }}/hosts.toml" \
+            "/etc/containerd/certs.d/${{ env.LOCAL_REGISTRY_NAME }}:${{ env.LOCAL_REGISTRY_PORT }}/hosts.toml"; do
+            echo "--- $path ---"; docker exec "$NODE" sh -c "cat $path" || true; done
+          docker exec "$NODE" crictl images | sed -n '1,200p' || true
+          docker exec "$NODE" crictl pull $REG/controller:$TAG || echo "node crictl pull failed"
+
+      - name: Download built images
+        uses: actions/download-artifact@v5
+        with:
+          name: radius_images
+          path: dist/images
+
+      - name: Load images into local Docker and push to local registry
+        run: |
+          set -e
+          for f in dist/images/*.tar; do
+            [ -e "$f" ] || continue
+            name=$(basename "$f" .tar)
+            tag="${{ env.LOCAL_REGISTRY_NAME }}:${{ env.LOCAL_REGISTRY_PORT }}/$name:${{ env.REL_VERSION }}"
+            echo "Loading $f into Docker and pushing $tag"
+            docker load -i "$f"
+            docker tag "$tag" "$tag" || true
+            docker push "$tag"
+          done
+
+      - name: Load images into KinD nodes
+        run: |
+          for f in dist/images/*.tar; do
+            [ -e "$f" ] || continue
+            kind load image-archive "$f" --name kind
+          done
+
+      - name: Verify images present in node
+        run: |
+          docker exec kind-control-plane crictl images | sed -n '1,200p' || true
+          for img in controller ucpd applications-rp dynamic-rp bicep; do
+            if docker exec kind-control-plane crictl images | grep -q "radius-registry:5000/$img:${{ env.REL_VERSION }}"; then
+              echo "Found radius-registry:5000/$img:${{ env.REL_VERSION }}"
+            else
+              echo "MISSING radius-registry:5000/$img:${{ env.REL_VERSION }}"; fi; done
+
+      - name: Download rad CLI
+        uses: actions/download-artifact@v5
+        with:
+          name: ${{ env.RAD_CLI_ARTIFACT_NAME }}
+          path: bin
+
+      - name: Verify rad CLI
+        run: |
+          chmod +x ./bin/rad
           export PATH=$GITHUB_WORKSPACE/bin:$PATH
           which rad || { echo "cannot find rad"; exit 1; }
-
-          # Check if Radius release exists and delete it if found
+          rad bicep download
+          rad version
+
+      - uses: azure/setup-helm@v4
+        with:
+          version: ${{ env.HELM_VER }}
+
+      - name: Setup and verify bicep CLI
+        run: |
+          curl -Lo bicep https://github.com/Azure/bicep/releases/latest/download/bicep-linux-x64
+          chmod +x ./bicep
+          sudo mv ./bicep /usr/local/bin/bicep
+          bicep --version
+
+      - name: Publish bicep types
+        run: |
+          bicep publish-extension ./hack/bicep-types-radius/generated/index.json --target br:${{ env.LOCAL_REGISTRY_SERVER }}:${{ env.LOCAL_REGISTRY_PORT }}/radius:${{ env.REL_VERSION == 'edge' && 'latest' || env.REL_VERSION }} --force
+        env:
+          SSL_CERT_FILE: ${{ steps.create-local-registry.outputs.temp-cert-dir }}/certs/${{ env.LOCAL_REGISTRY_SERVER }}/client.crt
+
+      - name: Install Radius
+        run: |
+          export PATH=$GITHUB_WORKSPACE/bin:$PATH
+          which rad || { echo "cannot find rad"; exit 1; }
           if helm status radius -n radius-system >/dev/null 2>&1; then
             echo "The release 'radius' exists. Deleting the release..."
-            helm delete radius -n radius-system
-            if [ $? -eq 0 ]; then
-              echo "Release 'radius' deleted successfully."
->>>>>>> a1f6d830
-            else
-              # For main/release branches, try to pull from main registry
-              echo "Attempting to pull images from ghcr.io/radius-project..."
-              for image in applications-rp dynamic-rp controller ucpd; do
-                if ! docker pull "ghcr.io/radius-project/${image}:${{ env.REL_VERSION }}"; then
-                  echo "Failed to pull ghcr.io/radius-project/${image}:${{ env.REL_VERSION }}"
-                  PULL_SUCCESS=false
-                  break
-                fi
-                # Tag for local registry use
-                docker tag "ghcr.io/radius-project/${image}:${{ env.REL_VERSION }}" "${{ env.LOCAL_REGISTRY_NAME }}:${{ env.LOCAL_REGISTRY_PORT }}/${image}:${{ env.REL_VERSION }}"
-              done
-            fi
-            
-            # Fall back to building if pull failed
-            if [[ "$PULL_SUCCESS" == "false" ]]; then
-              echo "Image pull failed, building images locally..."
-              make artifacts-no-docker SKIP_HELM=1
-              make docker-build
-              # Ensure controller image exists; build it explicitly if missing
-              if ! docker image inspect "${{ env.LOCAL_REGISTRY_NAME }}:${{ env.LOCAL_REGISTRY_PORT }}/controller:${{ env.REL_VERSION }}" >/dev/null 2>&1; then
-                echo "Controller image missing after bulk build; building explicitly..."
-                make docker-build-controller \
-                  DOCKER_REGISTRY="${{ env.LOCAL_REGISTRY_NAME }}:${{ env.LOCAL_REGISTRY_PORT }}" \
-                  DOCKER_TAG_VERSION="${{ env.REL_VERSION }}"
-              fi
-            fi
-            
-            # Always save images for upload
-            make docker-save-images
-          env:
-            DOCKER_REGISTRY: "${{ env.LOCAL_REGISTRY_NAME }}:${{ env.LOCAL_REGISTRY_PORT }}"
-            DOCKER_TAG_VERSION: ${{ env.REL_VERSION }}
-
-        - name: Verify built image tarballs exist
-          run: |
-            ls -l dist/images || true
-            missing=0
-            for img in controller ucpd applications-rp dynamic-rp bicep; do
-              if [ ! -f "dist/images/$img.tar" ]; then
-                echo "Missing dist/images/$img.tar"
-                missing=1
-              fi
-            done
-            if [ "$missing" -ne 0 ]; then
-              echo "Docker images present locally:"; docker images | head -n 200 || true
-              echo "docker-save-images likely skipped some tags. Failing early."
-              exit 1
-            fi
-
-        - name: Collect build metrics
-          run: |
-            make build-metrics METRICS_COLLECT_ONLY=1
-            echo '## Build metrics (noncloud)' >> $GITHUB_STEP_SUMMARY
-            cat dist/metrics/metrics.txt >> $GITHUB_STEP_SUMMARY
-
-        - name: Upload build metrics (noncloud)
-          if: always()
-          uses: actions/upload-artifact@v4
-          with:
-            name: build-metrics-noncloud-${{ github.run_id }}-${{ github.run_attempt }}
-            path: dist/metrics/*
-            retention-days: 14
-            if-no-files-found: warn
-
-        - name: Upload built images
-          uses: actions/upload-artifact@v4
-          with:
-            name: radius_images
-            path: |
-              ./dist/images/*.tar
-            if-no-files-found: error
-
-        - name: Upload CLI binary
-          uses: actions/upload-artifact@v4
-          with:
-            name: ${{ steps.gen-id.outputs.RAD_CLI_ARTIFACT_NAME }}
-            path: |
-              ./dist/linux_amd64/release/rad
-
-    tests:
-      name: Run ${{ matrix.name }} functional tests
-      needs: build
-      strategy:
-        fail-fast: true
-        matrix:
-          os: [ubuntu-latest]
-          name:
-            [
-              cli-noncloud,
-              corerp-noncloud,
-              daprrp-noncloud,
-              kubernetes-noncloud,
-              msgrp-noncloud,
-              samples-noncloud,
-              ucp-noncloud,
-              datastoresrp-noncloud,
-              dynamicrp-noncloud,
-              upgrade-noncloud,
-            ]
-      runs-on: ${{ matrix.os }}
-      env:
-        REL_VERSION: ${{ needs.build.outputs.REL_VERSION }}
-        BICEP_RECIPE_TAG_VERSION: ${{ needs.build.outputs.REL_VERSION }}
-        DE_IMAGE: ${{ needs.build.outputs.DE_IMAGE }}
-        DE_TAG: ${{ needs.build.outputs.DE_TAG }}
-        RAD_CLI_ARTIFACT_NAME: ${{ needs.build.outputs.RAD_CLI_ARTIFACT_NAME }}
-      steps:
-        - name: Set up checkout target (scheduled)
-          if: github.event_name == 'schedule' || github.event_name == 'repository_dispatch'
-          run: |
-            echo "CHECKOUT_REPO=${{ github.repository }}" >> $GITHUB_ENV
-            echo "CHECKOUT_REF=refs/heads/main" >> $GITHUB_ENV
-
-        - name: Set up checkout target (pull_request)
-          if: github.event_name == 'pull_request'
-          run: |
-            echo "CHECKOUT_REPO=${{ github.repository }}" >> $GITHUB_ENV
-            echo "CHECKOUT_REF=${{ github.ref }}" >> $GITHUB_ENV
-            echo "PR_NUMBER=${{ github.event.pull_request.number }}" >> $GITHUB_ENV
-
-        - name: Set up checkout target (workflow_dispatch)
-          if: github.event_name == 'workflow_dispatch'
-          run: |
-            echo "CHECKOUT_REPO=${{ github.repository }}" >> $GITHUB_ENV
-            echo "CHECKOUT_REF=refs/heads/${{ github.event.inputs.branch }}" >> $GITHUB_ENV
-
-        - name: Check out code
-          uses: actions/checkout@v5
-
-        - name: Checkout samples repo
-          uses: actions/checkout@v5
-          if: matrix.name == 'samples-noncloud'
-          with:
-            repository: radius-project/samples
-            ref: refs/heads/edge
-            path: samples
-
-        - name: Set up Go
-          uses: actions/setup-go@v5
-          with:
-            go-version-file: go.mod
-            cache-dependency-path: go.sum
-            cache: true
-
-        - name: Setup Node.js
-          uses: actions/setup-node@v4
-          with:
-            node-version: '18'
-
-        - name: Generate Bicep extensibility types from OpenAPI specs
-          run: |
-            make generate-bicep-types VERSION=${{ env.REL_VERSION == 'edge' && 'latest' || env.REL_VERSION }}
-
-        - name: Upload Radius Bicep types artifacts
-          uses: actions/upload-artifact@v4
-          with:
-            name: ${{ matrix.name }}_radius_bicep_types
-            path: ./hack/bicep-types-radius/generated
-            if-no-files-found: error
-
-        - name: Create a secure local registry
-          id: create-local-registry
-          uses: ./.github/actions/create-local-registry
-          with:
-            secure: "true"
-            registry-name: ${{ env.LOCAL_REGISTRY_NAME }}
-            registry-server: ${{ env.LOCAL_REGISTRY_SERVER }}
-            registry-port: ${{ env.LOCAL_REGISTRY_PORT }}
-
-        - name: Create a KinD cluster with a local registry
-          uses: ./.github/actions/create-kind-cluster
-          with:
-            secure: "true"
-            temp-cert-dir: ${{ steps.create-local-registry.outputs.temp-cert-dir }}
-            kind-version: ${{ env.KIND_VER }}
-            with-local-registry: "true"
-            registry-name: ${{ env.LOCAL_REGISTRY_NAME }}
-            registry-server: ${{ env.LOCAL_REGISTRY_SERVER }}
-            registry-port: ${{ env.LOCAL_REGISTRY_PORT }}
-
-        - name: Pre-install diagnostics (cluster, kubeconfig, registry, controller image)
-          env:
-            TAG: ${{ env.REL_VERSION }}
-            REG: ${{ env.LOCAL_REGISTRY_NAME }}:${{ env.LOCAL_REGISTRY_PORT }}
-          run: |
-            set -x
-            echo "== kind version and clusters =="
-            (kind --version || true)
-            (kind get clusters || true)
-
-            echo "== kubeconfig basics =="
-            ls -la ~/.kube || true
-            kubectl config view || true
-            kubectl config current-context || true
-            kubectl version --short || true
-            kubectl cluster-info || true
-            kubectl get nodes -o wide || true
-
-            echo "== docker and registry =="
-            docker ps -a || true
-            docker inspect $REG --format '{{json .NetworkSettings.Networks.kind}}' || true
-            docker logs $REG | tail -n 200 || true
-
-            echo "== controller image local + registry =="
-            echo "Listing saved tars:"
-            ls -l dist/images || true
-            echo "Check tar for controller:"
-            [ -f "dist/images/controller.tar" ] && echo "controller.tar present" || echo "controller.tar MISSING"
-
-            echo "Try pulling from registry on runner:"
-            docker pull $REG/controller:$TAG || echo "runner docker pull failed"
-
-            echo "== containerd registry config inside node =="
-            NODE="kind-control-plane"
-            for path in \
-              "/etc/containerd/certs.d/localhost:${{ env.LOCAL_REGISTRY_PORT }}/hosts.toml" \
-              "/etc/containerd/certs.d/${{ env.LOCAL_REGISTRY_NAME }}:${{ env.LOCAL_REGISTRY_PORT }}/hosts.toml"; do
-              echo "--- $path ---"
-              docker exec "$NODE" sh -c "cat $path" || true
-            done
-
-            echo "List images in node (first 200 lines):"
-            docker exec "$NODE" crictl images | sed -n '1,200p' || true
-
-            echo "Try crictl pull inside node (will reveal registry reachability):"
-            docker exec "$NODE" crictl pull $REG/controller:$TAG || echo "node crictl pull failed"
-
-        - name: Download built images
-          uses: actions/download-artifact@v5
-          with:
-            name: radius_images
-            path: dist/images
-
-        - name: Load images into local Docker and push to local registry
-          run: |
-            set -e
-            for f in dist/images/*.tar; do
-              [ -e "$f" ] || continue
-              name=$(basename "$f" .tar)
-              tag="${{ env.LOCAL_REGISTRY_NAME }}:${{ env.LOCAL_REGISTRY_PORT }}/$name:${{ env.REL_VERSION }}"
-              echo "Loading $f into Docker and pushing $tag"
-              docker load -i "$f"
-              # Ensure tag exists (no-op if already correct)
-              docker tag "$tag" "$tag" || true
-              docker push "$tag"
-            done
-
-        - name: Load images into KinD nodes
-          run: |
-            for f in dist/images/*.tar; do
-              [ -e "$f" ] || continue
-              echo "Loading $f to kind..."
-              kind load image-archive "$f" --name kind
-            done
-
-        - name: Verify images present in node
-          run: |
-            echo "Listing images in kind node"
-            docker exec kind-control-plane crictl images | sed -n '1,200p' || true
-            echo "Check key images present:"
-            for img in controller ucpd applications-rp dynamic-rp bicep; do
-              if docker exec kind-control-plane crictl images | grep -q "radius-registry:5000/$img:${{ env.REL_VERSION }}"; then
-                echo "Found radius-registry:5000/$img:${{ env.REL_VERSION }}"
-              else
-                echo "MISSING radius-registry:5000/$img:${{ env.REL_VERSION }}"; fi; done
-
-        - name: Download rad CLI
-          uses: actions/download-artifact@v5
-          with:
-            name: ${{ env.RAD_CLI_ARTIFACT_NAME }}
-            path: bin
-
-        - name: Verify rad CLI
-          run: |
-            chmod +x ./bin/rad
-            export PATH=$GITHUB_WORKSPACE/bin:$PATH
-            which rad || { echo "cannot find rad"; exit 1; }
-            rad bicep download
-            rad version
-
-        - uses: azure/setup-helm@v4
-          with:
-            version: ${{ env.HELM_VER }}
-
-        - name: Setup and verify bicep CLI
-          run: |
-            curl -Lo bicep https://github.com/Azure/bicep/releases/latest/download/bicep-linux-x64
-            chmod +x ./bicep
-            sudo mv ./bicep /usr/local/bin/bicep
-            bicep --version
-
-        - name: Publish bicep types
-          run: |
-            bicep publish-extension ./hack/bicep-types-radius/generated/index.json --target br:${{ env.LOCAL_REGISTRY_SERVER }}:${{ env.LOCAL_REGISTRY_PORT }}/radius:${{ env.REL_VERSION == 'edge' && 'latest' || env.REL_VERSION }} --force
-          env:
-            SSL_CERT_FILE: ${{ steps.create-local-registry.outputs.temp-cert-dir }}/certs/${{ env.LOCAL_REGISTRY_SERVER }}/client.crt
-
-        - name: Install Radius
-          run: |
-            export PATH=$GITHUB_WORKSPACE/bin:$PATH
-            which rad || { echo "cannot find rad"; exit 1; }
-
-            # Check if Radius release exists and delete it if found
-            if helm status radius -n radius-system >/dev/null 2>&1; then
-              echo "The release 'radius' exists. Deleting the release..."
-              helm delete radius -n radius-system
-              if [ $? -eq 0 ]; then
-                echo "Release 'radius' deleted successfully."
-              else
-                echo "Failed to delete the release 'radius'."
-                exit 1
-              fi
-            else
-              echo "Radius release not found. Proceeding with installation."
-            fi
-
-            RAD_COMMAND="rad install kubernetes \
-              --chart ${{ env.RADIUS_CHART_LOCATION }} \
-              --set global.imageRegistry=${{ env.LOCAL_REGISTRY_NAME }}:${{ env.LOCAL_REGISTRY_PORT }} \
-              --set global.imageTag=${{ env.REL_VERSION }} \
-              --set global.imagePullPolicy=IfNotPresent \
-              --set dashboard.enabled=false \
-              --set de.image=${{ env.DE_IMAGE }},de.tag=${{ env.DE_TAG }}"
-
-            if [ "${{ env.USE_CERT_FILE }}" = "true" ]; then
-              RAD_COMMAND="$RAD_COMMAND --set-file global.rootCA.cert=$TEMP_CERT_DIR/certs/${{ env.LOCAL_REGISTRY_SERVER }}/client.crt"
-            fi
-
-            echo "*** Installing Radius to Kubernetes ***"
-            eval $RAD_COMMAND
-
-            echo "*** Verify manifests are registered ***"
-            rm -f registermanifest_logs.txt
-            # Find the pod with container "ucp"
-            POD_NAME=$(\
-              kubectl get pods -n radius-system \
-                -o jsonpath='{range .items[*]}{.metadata.name}{" "}{.spec.containers[*].name}{"\n"}{end}' \
-              | grep "ucp" \
-              | head -n1 \
-              | cut -d" " -f1
-            )
-            echo "Found ucp pod: $POD_NAME"
-
-            if [ -z "$POD_NAME" ]; then
-              echo "No pod with container 'ucp' found in namespace radius-system."
-              exit 1
-            fi
-
-            # Poll logs for up to 3 minutes
-            for i in {1..6}; do
-              kubectl logs "$POD_NAME" -n radius-system | tee registermanifest_logs.txt > /dev/null
-            
-              # Exit on error
-              if grep -qi "Service initializer terminated with error" registermanifest_logs.txt; then
-                echo "Error found in ucp logs."
-                grep -i "Service initializer terminated with error" registermanifest_logs.txt
-                exit 1
-              fi
-
-              # Check for success
-              if grep -q "Successfully registered manifests" registermanifest_logs.txt; then
-                echo "Successfully registered manifests - message found."
-                break
-              fi
-
-              echo "Logs not ready, waiting 30 seconds..."
-              sleep 30
-            done
-
-            # Final check to ensure success message was found
-            if ! grep -q "Successfully registered manifests" registermanifest_logs.txt; then
-              echo "Manifests not registered after 3 minutes."
-              exit 1
-            fi
-
-<<<<<<< HEAD
-            echo "*** Create workspace, group and environment for test ***"
-            rad workspace create kubernetes
-            rad group create kind-radius
-            rad group switch kind-radius
-
-            # The functional test is designed to use default namespace. So you must create the environment for default namespace.
-            rad env create kind-radius --namespace default
-            rad env switch kind-radius
-          env:
-            USE_CERT_FILE: "true"
-            TEMP_CERT_DIR: ${{ steps.create-local-registry.outputs.temp-cert-dir }}
-
-        - name: Debug install failure (noncloud)
-          if: failure()
-          run: |
-            echo "==== radius-system pods"
-            kubectl get pods -n radius-system -o wide || true
-            echo "==== radius-system events (latest)"
-            kubectl get events -n radius-system --sort-by=.lastTimestamp | tail -n 200 || true
-            echo "==== helm status"
-            helm status radius -n radius-system || true
-            echo "==== describe deployments"
-            kubectl describe deploy -n radius-system || true
-            echo "==== describe pods"
-            for p in $(kubectl get pods -n radius-system -o name); do
-              echo "---- $p ----"; kubectl describe "$p" -n radius-system || true; done
-
-        - name: Install Flux Source Controller
-          if: matrix.name == 'kubernetes-noncloud'
-          uses: ./.github/actions/install-flux
-
-        - name: Install Gitea
-          if: matrix.name == 'kubernetes-noncloud'
-          id: install-gitea
-          uses: ./.github/actions/install-gitea
-          env:
-            GITEA_PASSWORD: ${{ secrets.GITEA_PASSWORD }}
-          with:
-            gitea-username: ${{ env.GITEA_USERNAME }}
-            gitea-email: ${{ env.GITEA_EMAIL }}
-            gitea-access-token-name: ${{ env.GITEA_ACCESS_TOKEN_NAME }}
-=======
+            helm delete radius -n radius-system || exit 1
+          else
+            echo "Radius release not found. Proceeding with installation."
+          fi
+          RAD_COMMAND="rad install kubernetes \
+            --chart ${{ env.RADIUS_CHART_LOCATION }} \
+            --set global.imageRegistry=${{ env.LOCAL_REGISTRY_NAME }}:${{ env.LOCAL_REGISTRY_PORT }} \
+            --set global.imageTag=${{ env.REL_VERSION }} \
+            --set global.imagePullPolicy=IfNotPresent \
+            --set dashboard.enabled=false \
+            --set de.image=${{ env.DE_IMAGE }},de.tag=${{ env.DE_TAG }}"
+          if [ "${{ env.USE_CERT_FILE }}" = "true" ]; then
+            RAD_COMMAND="$RAD_COMMAND --set-file global.rootCA.cert=$TEMP_CERT_DIR/certs/${{ env.LOCAL_REGISTRY_SERVER }}/client.crt"
+          fi
+          echo "*** Installing Radius to Kubernetes ***"
+          eval $RAD_COMMAND
+          echo "*** Verify manifests are registered ***"
+          rm -f registermanifest_logs.txt
+          POD_NAME=$(kubectl get pods -n radius-system -o jsonpath='{range .items[*]}{.metadata.name}{" "}{.spec.containers[*].name}{"\n"}{end}' | grep "ucp" | head -n1 | cut -d" " -f1)
+          echo "Found ucp pod: $POD_NAME"
+          if [ -z "$POD_NAME" ]; then
+            echo "No pod with container 'ucp' found in namespace radius-system."; exit 1; fi
+          for i in {1..6}; do
+            kubectl logs "$POD_NAME" -n radius-system | tee registermanifest_logs.txt > /dev/null
+            if grep -qi "Service initializer terminated with error" registermanifest_logs.txt; then
+              echo "Error found in ucp logs."; grep -i "Service initializer terminated with error" registermanifest_logs.txt; exit 1; fi
+            if grep -q "Successfully registered manifests" registermanifest_logs.txt; then
+              echo "Successfully registered manifests - message found."; break; fi
+            echo "Logs not ready, waiting 30 seconds..."; sleep 30
+          done
+          if ! grep -q "Successfully registered manifests" registermanifest_logs.txt; then
+            echo "Manifests not registered after 3 minutes."; exit 1; fi
+          echo "*** Create workspace, group and environment for test ***"
+          rad workspace create kubernetes
+          rad group create kind-radius
+          rad group switch kind-radius
+          rad env create kind-radius --namespace default
+          rad env switch kind-radius
         env:
           USE_CERT_FILE: "true"
           TEMP_CERT_DIR: ${{ steps.create-local-registry.outputs.temp-cert-dir }}
-      
-      - name: Install Flux CLI and Source Controller
+
+      - name: Install Flux (kubernetes-noncloud)
         if: matrix.name == 'kubernetes-noncloud'
         uses: ./.github/actions/install-flux
+
+      - name: Debug install failure (noncloud)
+        if: failure()
+        run: |
+          echo "==== radius-system pods"; kubectl get pods -n radius-system -o wide || true
+          echo "==== radius-system events (latest)"; kubectl get events -n radius-system --sort-by=.lastTimestamp | tail -n 200 || true
+          echo "==== helm status"; helm status radius -n radius-system || true
+          echo "==== describe deployments"; kubectl describe deploy -n radius-system || true
+          echo "==== describe pods"; for p in $(kubectl get pods -n radius-system -o name); do echo "---- $p ----"; kubectl describe "$p" -n radius-system || true; done
 
       - name: Install Gitea
         if: matrix.name == 'kubernetes-noncloud'
@@ -817,190 +475,112 @@
           gitea-username: ${{ env.GITEA_USERNAME }}
           gitea-email: ${{ env.GITEA_EMAIL }}
           gitea-access-token-name: ${{ env.GITEA_ACCESS_TOKEN_NAME }}
->>>>>>> a1f6d830
- 
-        - name: Port-forward to Gitea
-          if: matrix.name == 'kubernetes-noncloud'
-          run: |
-            # Start port forwarding in the background
-            kubectl port-forward -n gitea svc/gitea-http 30080:3000 &
-          
-            # Wait for port forwarding to be established
-            sleep 5
-          
-            # Test the connection to ensure port forwarding is working
-            curl -s http://localhost:30080 > /dev/null || (echo "Port forwarding failed" && exit 1)
-          
-            echo "Port forwarding established successfully"
-
-        - name: Install Dapr CLI and control plane
-          if: matrix.name == 'daprrp-noncloud'
-          run: |
-            wget -q https://raw.githubusercontent.com/dapr/cli/master/install/install.sh -O - | /bin/bash -s ${{ env.DAPR_CLI_VER }}
-            dapr init -k --wait --timeout 600 --runtime-version ${{ env.DAPR_RUNTIME_VER }} --dashboard-version ${{ env.DAPR_DASHBOARD_VER }}
-
-        - name: Publish Terraform test recipes
-          run: |
-            make publish-test-terraform-recipes
-
-        - name: Publish UDT types 
-          run: |
-            export PATH=$GITHUB_WORKSPACE/bin:$PATH
-            which rad || { echo "cannot find rad"; exit 1; }
-            rad bicep publish-extension -f ./test/functional-portable/dynamicrp/noncloud/resources/testdata/testresourcetypes.yaml --target br:${{ env.LOCAL_REGISTRY_SERVER }}:${{ env.LOCAL_REGISTRY_PORT }}/testresources:${{ env.REL_VERSION == 'edge' && 'latest' || env.REL_VERSION }} --force
-
-        - name: Generate test bicepconfig.json
-          run: |
-            if [[ "${{ env.REL_VERSION }}" == "edge" ]]; then
-              RADIUS_VERSION="latest"
-            else
-              RADIUS_VERSION="${{ env.REL_VERSION }}"
-            fi
-            cat <<EOF > ./test/bicepconfig.json
-            {
-              "experimentalFeaturesEnabled": {
-                "extensibility": true
-              },
-              "extensions": {
-                "radius": "br:${{ env.LOCAL_REGISTRY_SERVER }}:${{ env.LOCAL_REGISTRY_PORT }}/radius:$RADIUS_VERSION",
-                "aws": "br:${{ env.BICEP_TYPES_REGISTRY }}/aws:latest",
-                "testresources": "br:${{ env.LOCAL_REGISTRY_SERVER }}:${{ env.LOCAL_REGISTRY_PORT }}/testresources:$RADIUS_VERSION"
-              }
+
+      - name: Port-forward to Gitea
+        if: matrix.name == 'kubernetes-noncloud'
+        run: |
+          kubectl port-forward -n gitea svc/gitea-http 30080:3000 &
+          sleep 5
+          curl -s http://localhost:30080 > /dev/null || (echo "Port forwarding failed" && exit 1)
+
+      - name: Install Dapr CLI and control plane
+        if: matrix.name == 'daprrp-noncloud'
+        run: |
+          wget -q https://raw.githubusercontent.com/dapr/cli/master/install/install.sh -O - | /bin/bash -s ${{ env.DAPR_CLI_VER }}
+          dapr init -k --wait --timeout 600 --runtime-version ${{ env.DAPR_RUNTIME_VER }} --dashboard-version ${{ env.DAPR_DASHBOARD_VER }}
+
+      - name: Publish Terraform test recipes
+        run: make publish-test-terraform-recipes
+
+      - name: Publish UDT types
+        run: |
+          export PATH=$GITHUB_WORKSPACE/bin:$PATH
+          which rad || { echo "cannot find rad"; exit 1; }
+          rad bicep publish-extension -f ./test/functional-portable/dynamicrp/noncloud/resources/testdata/testresourcetypes.yaml --target br:${{ env.LOCAL_REGISTRY_SERVER }}:${{ env.LOCAL_REGISTRY_PORT }}/testresources:${{ env.REL_VERSION == 'edge' && 'latest' || env.REL_VERSION }} --force
+
+      - name: Generate test bicepconfig.json
+        run: |
+          if [[ "${{ env.REL_VERSION }}" == "edge" ]]; then RADIUS_VERSION="latest"; else RADIUS_VERSION="${{ env.REL_VERSION }}"; fi
+          cat <<EOF > ./test/bicepconfig.json
+          {
+            "experimentalFeaturesEnabled": { "extensibility": true },
+            "extensions": {
+              "radius": "br:${{ env.LOCAL_REGISTRY_SERVER }}:${{ env.LOCAL_REGISTRY_PORT }}/radius:$RADIUS_VERSION",
+              "aws": "br:${{ env.BICEP_TYPES_REGISTRY }}/aws:latest",
+              "testresources": "br:${{ env.LOCAL_REGISTRY_SERVER }}:${{ env.LOCAL_REGISTRY_PORT }}/testresources:$RADIUS_VERSION"
             }
-            EOF
-
-            # Copy to the dynamicrp resources test directory
-            cp -f ./test/bicepconfig.json ./test/functional-portable/dynamicrp/noncloud/resources/bicepconfig.json
-
-        - name: Publish Bicep Test Recipes
-          run: |
-            export PATH=$GITHUB_WORKSPACE/bin:$PATH
-            which rad || { echo "cannot find rad"; exit 1; }
-            make publish-test-bicep-recipes
-          env:
-            BICEP_RECIPE_REGISTRY: "${{ env.LOCAL_REGISTRY_SERVER }}:${{ env.LOCAL_REGISTRY_PORT }}"
-            BICEP_RECIPE_TAG_VERSION: ${{ env.REL_VERSION }}
-            TEMP_CERT_DIR: ${{ steps.create-local-registry.outputs.temp-cert-dir }}
-            SSL_CERT_FILE: ${{ steps.create-local-registry.outputs.temp-cert-dir }}/certs/${{ env.LOCAL_REGISTRY_SERVER }}/client.crt
-
-        - name: Run functional tests
-          run: |
-            # Ensure rad cli is in path before running tests.
-            export PATH=$GITHUB_WORKSPACE/bin:$PATH
-            # Make directory to capture functional test results
-            mkdir -p ./dist/functional_test 
-            cd $GITHUB_WORKSPACE
-
-            which rad || { echo "cannot find rad"; exit 1; }
-
-            make test-functional-${{ matrix.name }}
-          env:
-            DOCKER_REGISTRY: "${{ env.LOCAL_REGISTRY_NAME }}:${{ env.LOCAL_REGISTRY_PORT }}"
-            TEST_TIMEOUT: ${{ env.FUNCTIONALTEST_TIMEOUT }}
-            RADIUS_CONTAINER_LOG_PATH: ${{ github.workspace }}/${{ env.RADIUS_CONTAINER_LOG_BASE }}
-            RADIUS_SAMPLES_REPO_ROOT: ${{ github.workspace }}/samples
-            BICEP_RECIPE_REGISTRY: "${{ env.LOCAL_REGISTRY_NAME }}:${{ env.LOCAL_REGISTRY_PORT }}"
-            BICEP_RECIPE_TAG_VERSION: ${{ env.BICEP_RECIPE_TAG_VERSION }}
-            GH_TOKEN: ${{ secrets.GITHUB_TOKEN }}
-            GOTESTSUM_OPTS: "--junitfile ./dist/functional_test/results.xml"
-            GITEA_ACCESS_TOKEN: ${{ steps.install-gitea.outputs.gitea-access-token }}
-            RADIUS_TEST_FAST_CLEANUP: true
-
-        - name: Process Functional Test Results
-          uses: ./.github/actions/process-test-results
-          # In case of failure, upload functional_test_results to artifacts so that they are not erased by subsequent runs.
-          if: failure() && github.repository == 'radius-project/radius'
-          with:
-            test_group_name: "Functional Tests - ${{ matrix.name }}"
-            artifact_name: "functional_test_results_${{ matrix.name }}"
-            result_directory: "dist/functional_test/"
-
-        - name: Collect detailed Radius logs and events
-          id: radius-logs-events
-          if: always()
-          run: |
-            # Create Radius logs directory
-            mkdir -p func-nc/radius-logs-events/${{ matrix.name }}
-
-            # Get pod logs and save to file
-            namespace="radius-system"
-            pod_names=($(kubectl get pods -n $namespace -o jsonpath='{.items[*].metadata.name}'))
-            for pod_name in "${pod_names[@]}"; do
-              kubectl logs $pod_name -n $namespace > func-nc/radius-logs-events/${{ matrix.name }}/${pod_name}.txt 2>&1 || echo "Failed to get logs for pod: $pod_name" > func-nc/radius-logs-events/${{ matrix.name }}/${pod_name}.txt
-            done
-            echo "Pod logs saved to func-nc/radius-logs-events/${{ matrix.name }}/"
-            # Get kubernetes events and save to file
-            kubectl get events -n $namespace > func-nc/radius-logs-events/${{ matrix.name }}/events.txt
-
-        - name: Upload Pod logs for failed tests
-          uses: actions/upload-artifact@v4
-          if: always() && steps.radius-logs-events.outcome == 'success'
-          with:
-            name: ${{ matrix.name }}-radius-pod-logs
-            path: func-nc/radius-logs-events/${{ matrix.name }}
-            retention-days: 30
-            if-no-files-found: error
-
-        - name: Collect Pod details
-          if: always()
-          run: |
-            POD_STATE_LOG_FILENAME='${{ env.RADIUS_CONTAINER_LOG_BASE }}/${{ matrix.name }}-tests-pod-states.log'
-            mkdir -p $(dirname $POD_STATE_LOG_FILENAME)
-            echo "kubectl get pods -A" >> $POD_STATE_LOG_FILENAME
-            kubectl get pods -A >> $POD_STATE_LOG_FILENAME
-            echo "kubectl describe pods -A" >> $POD_STATE_LOG_FILENAME
-            kubectl describe pods -A >> $POD_STATE_LOG_FILENAME
-      
-<<<<<<< HEAD
-        - name: Upload container logs
-          if: always()
-          uses: actions/upload-artifact@v4
-          with:
-            name: ${{ matrix.name }}_container_logs
-            path: ./${{ env.RADIUS_CONTAINER_LOG_BASE }}
-
-        - name: Get Terraform recipe publishing logs
-          if: always()
-          run: |
-            # Create pod-logs directory
-            mkdir -p recipes/pod-logs
-            # Get pod logs and save to file
-            namespace="radius-test-tf-module-server"
-            label="app.kubernetes.io/name=tf-module-server"
-            pod_names=($(kubectl get pods -l $label -n $namespace -o jsonpath='{.items[*].metadata.name}'))
-            for pod_name in "${pod_names[@]}"; do
-              kubectl logs $pod_name -n $namespace > recipes/pod-logs/${pod_name}.txt
-            done
-            echo "Pod logs saved to recipes/pod-logs/"
-            # Get kubernetes events and save to file
-            kubectl get events -n $namespace > recipes/pod-logs/events.txt
-
-        - name: Upload Terraform recipe publishing logs
-          uses: actions/upload-artifact@v4
-          if: always()
-          with:
-            name: ${{ matrix.name }}_recipes-pod-logs
-            path: recipes/pod-logs
-            if-no-files-found: error
-
-    report-failure:
-      name: Report test failure
-      needs: [build, tests]
-      runs-on: ubuntu-latest
-      if: failure() && github.event_name == 'schedule' && github.repository == 'radius-project/radius'
-      steps:
-        - name: Create failure issue for failing scheduled run
-          uses: actions/github-script@v7
-          with:
-            github-token: ${{ secrets.GH_RAD_CI_BOT_PAT }}
-            script: |
-              github.rest.issues.create({
-                ...context.repo,
-                title: `Scheduled functional test (noncloud) failed - Run ID: ${context.runId}`,
-                labels: ['test-failure'],
-                body: `## Bug information \n\nThis issue is automatically generated if the scheduled functional test fails. The Radius functional test operates on a schedule of every 4 hours during weekdays and every 12 hours over the weekend. It's important to understand that the test may fail due to workflow infrastructure issues, like network problems, rather than the flakiness of the test itself. For the further investigation, please visit [here](${process.env.ACTION_LINK}).`
-              })
-=======
+          }
+          EOF
+          cp -f ./test/bicepconfig.json ./test/functional-portable/dynamicrp/noncloud/resources/bicepconfig.json
+
+      - name: Publish Bicep Test Recipes
+        run: |
+          export PATH=$GITHUB_WORKSPACE/bin:$PATH
+          which rad || { echo "cannot find rad"; exit 1; }
+          make publish-test-bicep-recipes
+        env:
+          BICEP_RECIPE_REGISTRY: "${{ env.LOCAL_REGISTRY_SERVER }}:${{ env.LOCAL_REGISTRY_PORT }}"
+          BICEP_RECIPE_TAG_VERSION: ${{ env.REL_VERSION }}
+          TEMP_CERT_DIR: ${{ steps.create-local-registry.outputs.temp-cert-dir }}
+          SSL_CERT_FILE: ${{ steps.create-local-registry.outputs.temp-cert-dir }}/certs/${{ env.LOCAL_REGISTRY_SERVER }}/client.crt
+
+      - name: Run functional tests
+        run: |
+          export PATH=$GITHUB_WORKSPACE/bin:$PATH
+          mkdir -p ./dist/functional_test
+          which rad || { echo "cannot find rad"; exit 1; }
+          make test-functional-${{ matrix.name }}
+        env:
+          DOCKER_REGISTRY: "${{ env.LOCAL_REGISTRY_NAME }}:${{ env.LOCAL_REGISTRY_PORT }}"
+          TEST_TIMEOUT: ${{ env.FUNCTIONALTEST_TIMEOUT }}
+          RADIUS_CONTAINER_LOG_PATH: ${{ github.workspace }}/${{ env.RADIUS_CONTAINER_LOG_BASE }}
+          RADIUS_SAMPLES_REPO_ROOT: ${{ github.workspace }}/samples
+          BICEP_RECIPE_REGISTRY: "${{ env.LOCAL_REGISTRY_NAME }}:${{ env.LOCAL_REGISTRY_PORT }}"
+          BICEP_RECIPE_TAG_VERSION: ${{ env.BICEP_RECIPE_TAG_VERSION }}
+          GH_TOKEN: ${{ secrets.GITHUB_TOKEN }}
+          GOTESTSUM_OPTS: "--junitfile ./dist/functional_test/results.xml"
+          GITEA_ACCESS_TOKEN: ${{ steps.install-gitea.outputs.gitea-access-token }}
+          RADIUS_TEST_FAST_CLEANUP: true
+
+      - name: Process Functional Test Results
+        uses: ./.github/actions/process-test-results
+        if: failure() && github.repository == 'radius-project/radius'
+        with:
+          test_group_name: "Functional Tests - ${{ matrix.name }}"
+          artifact_name: "functional_test_results_${{ matrix.name }}"
+          result_directory: "dist/functional_test/"
+
+      - name: Collect detailed Radius logs and events
+        id: radius-logs-events
+        if: always()
+        run: |
+          mkdir -p func-nc/radius-logs-events/${{ matrix.name }}
+          namespace="radius-system"
+          pod_names=($(kubectl get pods -n $namespace -o jsonpath='{.items[*].metadata.name}'))
+          for pod_name in "${pod_names[@]}"; do
+            kubectl logs $pod_name -n $namespace > func-nc/radius-logs-events/${{ matrix.name }}/${pod_name}.txt 2>&1 || echo "Failed to get logs for pod: $pod_name" > func-nc/radius-logs-events/${{ matrix.name }}/${pod_name}.txt
+          done
+          kubectl get events -n $namespace > func-nc/radius-logs-events/${{ matrix.name }}/events.txt
+
+      - name: Upload Pod logs for failed tests
+        uses: actions/upload-artifact@v4
+        if: always() && steps.radius-logs-events.outcome == 'success'
+        with:
+          name: ${{ matrix.name }}-radius-pod-logs
+          path: func-nc/radius-logs-events/${{ matrix.name }}
+          retention-days: 30
+          if-no-files-found: error
+
+      - name: Collect Pod details
+        if: always()
+        run: |
+          POD_STATE_LOG_FILENAME='${{ env.RADIUS_CONTAINER_LOG_BASE }}/${{ matrix.name }}-tests-pod-states.log'
+          mkdir -p $(dirname $POD_STATE_LOG_FILENAME)
+          echo "kubectl get pods -A" >> $POD_STATE_LOG_FILENAME
+          kubectl get pods -A >> $POD_STATE_LOG_FILENAME
+          echo "kubectl describe pods -A" >> $POD_STATE_LOG_FILENAME
+          kubectl describe pods -A >> $POD_STATE_LOG_FILENAME
+
       - name: Upload container logs
         if: always()
         uses: actions/upload-artifact@v4
@@ -1011,17 +591,13 @@
       - name: Get Terraform recipe publishing logs
         if: always()
         run: |
-          # Create pod-logs directory
           mkdir -p recipes/pod-logs
-          # Get pod logs and save to file
           namespace="radius-test-tf-module-server"
           label="app.kubernetes.io/name=tf-module-server"
           pod_names=($(kubectl get pods -l $label -n $namespace -o jsonpath='{.items[*].metadata.name}'))
           for pod_name in "${pod_names[@]}"; do
             kubectl logs $pod_name -n $namespace > recipes/pod-logs/${pod_name}.txt
           done
-          echo "Pod logs saved to recipes/pod-logs/"
-          # Get kubernetes events and save to file
           kubectl get events -n $namespace > recipes/pod-logs/events.txt
 
       - name: Upload Terraform recipe publishing logs
@@ -1048,5 +624,4 @@
               title: `Scheduled functional test (noncloud) failed - Run ID: ${context.runId}`,
               labels: ['test-failure'],
               body: `## Bug information \n\nThis issue is automatically generated if the scheduled functional test fails. The Radius functional test operates on a schedule of every 4 hours during weekdays and every 12 hours over the weekend. It's important to understand that the test may fail due to workflow infrastructure issues, like network problems, rather than the flakiness of the test itself. For the further investigation, please visit [here](${process.env.ACTION_LINK}).`
-            })
->>>>>>> a1f6d830
+            })