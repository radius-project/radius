# ------------------------------------------------------------
# Copyright 2023 The Radius Authors.
#
# Licensed under the Apache License, Version 2.0 (the "License");
# you may not use this file except in compliance with the License.
# You may obtain a copy of the License at
#
#     http://www.apache.org/licenses/LICENSE-2.0
#
# Unless required by applicable law or agreed to in writing, software
# distributed under the License is distributed on an "AS IS" BASIS,
# WITHOUT WARRANTIES OR CONDITIONS OF ANY KIND, either express or implied.
# See the License for the specific language governing permissions and
# limitations under the License.
# ------------------------------------------------------------

name: Functional Tests (with Non-Cloud Resources)

permissions:
  id-token: write # Required for requesting the JWT
  contents: read # Required for listing the commits
  packages: write # Required for uploading the package
  checks: write # Required for creating a check run

on:
  # Enable manual trigger
  workflow_dispatch:
    inputs:
      branch:
        description: "Branch to run the workflow on"
        required: true
        default: "main"
  schedule:
    # Run every 4 hours on weekdays.
    - cron: "30 0,4,8,12,16,20 * * 1-5"
    # Run every 12 hours on weekends.
    - cron: "30 0,12 * * 0,6"
  # Dispatch on external events
  repository_dispatch:
    types: [de-functional-test]
  pull_request:
    branches:
      - main
      - features/*
      - release/*

env:
  # Helm version
  HELM_VER: "v3.15.3"
  # KinD cluster version
  KIND_VER: "v0.23.0"
  # Kubectl version
  KUBECTL_VER: "v1.30.0"

  # The radius functional test timeout
  FUNCTIONALTEST_TIMEOUT: 15m
  # The base directory for storing test logs
  RADIUS_CONTAINER_LOG_BASE: dist/container_logs
  # The Radius helm chart location.
  RADIUS_CHART_LOCATION: deploy/Chart/
  # The current GitHub action link
  ACTION_LINK: "${{ github.server_url }}/${{ github.repository }}/actions/runs/${{ github.run_id }}"
  # Server where terraform test modules are deployed
  TF_RECIPE_MODULE_SERVER_URL: "http://tf-module-server.radius-test-tf-module-server.svc.cluster.local"
  # Private Git repository where terraform module for testing is stored.
  TF_RECIPE_PRIVATE_GIT_SOURCE: "git::https://github.com/radius-project/terraform-private-modules//kubernetes-redis"
  # Local Docker registry name
  LOCAL_REGISTRY_NAME: "radius-registry"
  # Local Docker registry server
  LOCAL_REGISTRY_SERVER: "localhost"
  # Local Docker registry port
  LOCAL_REGISTRY_PORT: "5000"
  # bicep-types ACR url for uploading Radius Bicep types
  BICEP_TYPES_REGISTRY: 'biceptypes.azurecr.io'
  # Gitea server URL
  GITEA_SERVER_URL: "http://localhost:30080"
  # Gitea username
  GITEA_USERNAME: "testuser"
  # Gitea email
  GITEA_EMAIL: "testuser@radapp.io"
  # Gitea access token name
  GITEA_ACCESS_TOKEN_NAME: "radius-functional-test"

jobs:
  build:
    name: Build Radius for test
    runs-on: ubuntu-latest
    env:
      DE_IMAGE: "ghcr.io/radius-project/deployment-engine"
      DE_TAG: "latest"
    outputs:
      REL_VERSION: ${{ steps.gen-id.outputs.REL_VERSION }}
      DE_IMAGE: ${{ steps.gen-id.outputs.DE_IMAGE }}
      DE_TAG: ${{ steps.gen-id.outputs.DE_TAG }}
    steps:
      - name: Set DE image and tag (repository_dispatch from de-functional-test)
        if: github.event_name == 'repository_dispatch'
        uses: actions/github-script@v7
        with:
          github-token: ${{ secrets.GH_RAD_CI_BOT_PAT }}
          script: |
            const clientPayload = context.payload.client_payload;
            if (clientPayload && clientPayload.event_type === `de-functional-test`) {
              var fs = require('fs');
              // Set environment variables
              fs.appendFileSync(process.env.GITHUB_ENV,
                `DE_IMAGE=${clientPayload.de_image}\n`+
                `DE_TAG=${clientPayload.de_tag}\n`+
                `CHECKOUT_REPO=${{ github.repository }}\n`+
                `CHECKOUT_REF=refs/heads/main`
              );
            }

      - name: Generate ID for release
        id: gen-id
        run: |
          BASE_STR="RADIUS|${GITHUB_SHA}|${GITHUB_SERVER_URL}|${GITHUB_REPOSITORY}|${GITHUB_RUN_ID}|${GITHUB_RUN_ATTEMPT}"
          if [ "$GITHUB_EVENT_NAME" == "schedule" ]; then
            # Add run number to randomize unique id for scheduled runs.
            BASE_STR="${GITHUB_RUN_NUMBER}|${BASE_STR}"
          fi
          UNIQUE_ID=func$(echo $BASE_STR | sha1sum | head -c 10)
          echo "REL_VERSION=pr-${UNIQUE_ID}" >> $GITHUB_ENV

          # Set output variables to be used in the other jobs
          echo "REL_VERSION=pr-${UNIQUE_ID}" >> $GITHUB_OUTPUT
          echo "DE_IMAGE=${{ env.DE_IMAGE }}" >> $GITHUB_OUTPUT
          echo "DE_TAG=${{ env.DE_TAG }}" >> $GITHUB_OUTPUT    
  tests:
    name: Run ${{ matrix.name }} functional tests
    needs: build
    strategy:
      fail-fast: true
      matrix:
        os: [ubuntu-latest]
        name:
          [
            cli-noncloud,
            corerp-noncloud,
            daprrp-noncloud,
            kubernetes-noncloud,
            msgrp-noncloud,
            samples-noncloud,
            ucp-noncloud,
            datastoresrp-noncloud,
          ]
    runs-on: ${{ matrix.os }}
    env:
      REL_VERSION: ${{ needs.build.outputs.REL_VERSION }}
      BICEP_RECIPE_TAG_VERSION: ${{ needs.build.outputs.REL_VERSION }}
      DE_IMAGE: ${{ needs.build.outputs.DE_IMAGE }}
      DE_TAG: ${{ needs.build.outputs.DE_TAG }}
    steps:
      - name: Set up checkout target (scheduled)
        if: github.event_name == 'schedule' || github.event_name == 'repository_dispatch'
        run: |
          echo "CHECKOUT_REPO=${{ github.repository }}" >> $GITHUB_ENV
          echo "CHECKOUT_REF=refs/heads/main" >> $GITHUB_ENV

      - name: Set up checkout target (pull_request)
        if: github.event_name == 'pull_request'
        run: |
          echo "CHECKOUT_REPO=${{ github.repository }}" >> $GITHUB_ENV
          echo "CHECKOUT_REF=${{ github.ref }}" >> $GITHUB_ENV
          echo "PR_NUMBER=${{ github.event.pull_request.number }}" >> $GITHUB_ENV

      - name: Set up checkout target (workflow_dispatch)
        if: github.event_name == 'workflow_dispatch'
        run: |
          echo "CHECKOUT_REPO=${{ github.repository }}" >> $GITHUB_ENV
          echo "CHECKOUT_REF=refs/heads/${{ github.event.inputs.branch }}" >> $GITHUB_ENV

      - name: Check out code
        uses: actions/checkout@v4

      - name: Checkout samples repo
        uses: actions/checkout@v4
        if: matrix.name == 'samples-noncloud'
        with:
          repository: radius-project/samples
          ref: refs/heads/edge
          path: samples

      - name: Set up Go
        uses: actions/setup-go@v5
        with:
          go-version-file: go.mod
          cache-dependency-path: go.sum
          cache: true

      - name: Setup Node.js
        uses: actions/setup-node@v4
        with:
          node-version: '18'

      - name: Generate Bicep extensibility types from OpenAPI specs
        run: |
          make generate-bicep-types VERSION=${{ env.REL_VERSION == 'edge' && 'latest' || env.REL_VERSION }}

      - name: Upload Radius Bicep types artifacts
        uses: actions/upload-artifact@v4
        with:
          name: ${{ matrix.name }}_radius_bicep_types
          path: ./hack/bicep-types-radius/generated
          if-no-files-found: error       

      - name: Create a secure local registry
        id: create-local-registry
        uses: ./.github/actions/create-local-registry
        with:
          secure: "true"
          registry-name: ${{ env.LOCAL_REGISTRY_NAME }}
          registry-server: ${{ env.LOCAL_REGISTRY_SERVER }}
          registry-port: ${{ env.LOCAL_REGISTRY_PORT }}

      - name: Publish bicep types 
        run: | 
          bicep publish-extension ./hack/bicep-types-radius/generated/index.json --target br:${{ env.LOCAL_REGISTRY_SERVER }}:${{ env.LOCAL_REGISTRY_PORT }}/radius:${{ env.REL_VERSION == 'edge' && 'latest' || env.REL_VERSION }} --force     

      - name: Generate test bicepconfig.json
        run: |
          if [[ "${{ env.REL_VERSION }}" == "edge" ]]; then
            RADIUS_VERSION="latest"
          else
            RADIUS_VERSION="${{ env.REL_VERSION }}"
          fi
          cat <<EOF > ./test/bicepconfig.json
          {
            "experimentalFeaturesEnabled": {
              "extensibility": true
            },
            "extensions": {
              "radius": "br:${{ env.LOCAL_REGISTRY_SERVER }}:${{ env.LOCAL_REGISTRY_PORT }}/radius:$RADIUS_VERSION",
              "aws": "br:${{ env.BICEP_TYPES_REGISTRY }}/aws:latest"
            }
          }
          EOF

      - name: Build and Push container images
        run: |
          make build && make docker-build && make docker-push
        env:
          DOCKER_REGISTRY: "${{ env.LOCAL_REGISTRY_SERVER }}:${{ env.LOCAL_REGISTRY_PORT }}"
          DOCKER_TAG_VERSION: ${{ env.REL_VERSION }}

      - name: Install rad CLI
        run: |
          mkdir ./bin
          cp ./dist/linux_amd64/release/rad ./bin/rad
          chmod +x ./bin/rad
          export PATH=$GITHUB_WORKSPACE/bin:$PATH
          which rad || { echo "cannot find rad"; exit 1; }
          rad bicep download
          rad version

      - uses: azure/setup-helm@v4
        with:
          version: ${{ env.HELM_VER }}

      - name: Create a KinD cluster with a local registry
        uses: ./.github/actions/create-kind-cluster
        with:
          secure: "true"
          temp-cert-dir: ${{ steps.create-local-registry.outputs.temp-cert-dir }}
          kind-version: ${{ env.KIND_VER }}
          with-local-registry: "true"
          registry-name: ${{ env.LOCAL_REGISTRY_NAME }}
          registry-server: ${{ env.LOCAL_REGISTRY_SERVER }}
          registry-port: ${{ env.LOCAL_REGISTRY_PORT }}

      - name: Install Radius
        run: |
          export PATH=$GITHUB_WORKSPACE/bin:$PATH
          which rad || { echo "cannot find rad"; exit 1; }

          # Check if Radius release exists and delete it if found
          if helm status radius -n radius-system >/dev/null 2>&1; then
            echo "The release 'radius' exists. Deleting the release..."
            helm delete radius -n radius-system
            if [ $? -eq 0 ]; then
              echo "Release 'radius' deleted successfully."
            else
              echo "Failed to delete the release 'radius'."
              exit 1
            fi
          else
            echo "Radius release not found. Proceeding with installation."
          fi

          RAD_COMMAND="rad install kubernetes \
                 --chart ${{ env.RADIUS_CHART_LOCATION }} \
                 --set rp.image=${{ env.LOCAL_REGISTRY_NAME }}:${{ env.LOCAL_REGISTRY_PORT }}/applications-rp,rp.tag=${{ env.REL_VERSION }} \
                 --set dynamicrp.image=${{ env.LOCAL_REGISTRY_NAME }}:${{ env.LOCAL_REGISTRY_PORT }}/dynamic-rp,dynamicrp.tag=${{ env.REL_VERSION }} \
                 --set controller.image=${{ env.LOCAL_REGISTRY_NAME }}:${{ env.LOCAL_REGISTRY_PORT }}/controller,controller.tag=${{ env.REL_VERSION }} \
                 --set ucp.image=${{ env.LOCAL_REGISTRY_NAME }}:${{ env.LOCAL_REGISTRY_PORT }}/ucpd,ucp.tag=${{ env.REL_VERSION }} \
<<<<<<< HEAD
                 --set de.image=${{ env.DE_IMAGE }},de.tag=${{ env.DE_TAG }} \
                 --set bicep.image=${{ env.LOCAL_REGISTRY_NAME }}:${{ env.LOCAL_REGISTRY_PORT }}/bicep,bicep.tag=${{ env.REL_VERSION }}"
=======
                 --set bicep.image=${{ env.LOCAL_REGISTRY_NAME }}:${{ env.LOCAL_REGISTRY_PORT }}/bicep,bicep.tag=${{ env.REL_VERSION }} \
                 --set de.image=${{ env.DE_IMAGE }},de.tag=${{ env.DE_TAG }}"
>>>>>>> 976886aa

          if [ "${{ env.USE_CERT_FILE }}" = "true" ]; then
            RAD_COMMAND="$RAD_COMMAND --set-file global.rootCA.cert=$TEMP_CERT_DIR/certs/${{ env.LOCAL_REGISTRY_SERVER }}/client.crt"
          fi

          echo "*** Installing Radius to Kubernetes ***"
          eval $RAD_COMMAND

          echo "*** Verify manifests are registered ***"
          rm -f registermanifest_logs.txt
          # Find the pod with container "ucp"
          POD_NAME=$(
            kubectl get pods -n radius-system \
              -o jsonpath='{range .items[*]}{.metadata.name}{" "}{.spec.containers[*].name}{"\n"}{end}' \
            | grep "ucp" \
            | head -n1 \
            | cut -d" " -f1
          )
          echo "Found ucp pod: $POD_NAME"

          if [ -z "$POD_NAME" ]; then
            echo "No pod with container 'ucp' found in namespace radius-system."
            exit 1
          fi

          # Poll logs for up to  iterations, 30 seconds each (upto 3 minutes total)
          for i in {1..6}; do
            kubectl logs "$POD_NAME" -n radius-system | tee registermanifest_logs.txt > /dev/null
            
            # Exit on error
            if grep -qi "Service initializer terminated with error" registermanifest_logs.txt; then
              echo "Error found in ucp logs."
              grep -i "Service initializer terminated with error" registermanifest_logs.txt
              exit 1
            fi

            # Check for success
            if grep -q "Successfully registered manifests" registermanifest_logs.txt; then
              echo "Successfully registered manifests - message found."
              break
            fi

            echo "Logs not ready, waiting 30 seconds..."
            sleep 30
          done

          # Final check to ensure success message was found
          if ! grep -q "Successfully registered manifests" registermanifest_logs.txt; then
            echo "Manifests not registered after 3 minutes."
            exit 1
          fi

          echo "*** Create workspace, group and environment for test ***"
          rad workspace create kubernetes
          rad group create kind-radius
          rad group switch kind-radius

          # The functional test is designed to use default namespace. So you must create the environment for default namespace.
          rad env create kind-radius --namespace default
          rad env switch kind-radius
        continue-on-error: true  

        env:
          USE_CERT_FILE: "true"
          TEMP_CERT_DIR: ${{ steps.create-local-registry.outputs.temp-cert-dir }}
      
      - name: Install Flux Source Controller
        if: matrix.name == 'kubernetes-noncloud'
        run: |
          curl -s https://fluxcd.io/install.sh | FLUX_VERSION=2.5.1 sudo bash
          flux install --namespace=flux-system --version=v2.5.1 --components=source-controller --network-policy=false
          kubectl wait --for=condition=available deployment -l app.kubernetes.io/component=source-controller -n flux-system --timeout=120s

      - name: Install Gitea
        if: matrix.name == 'kubernetes-noncloud'
        id: install-gitea
        uses: ./.github/actions/install-gitea
        env:
          GITEA_PASSWORD: ${{ secrets.GITEA_PASSWORD }}
        with:
          gitea-username: ${{ env.GITEA_USERNAME }}
          gitea-email: ${{ env.GITEA_EMAIL }}
          gitea-access-token-name: ${{ env.GITEA_ACCESS_TOKEN_NAME }}

      - name: Publish Terraform test recipes
        run: |
          make publish-test-terraform-recipes

      - name: Setup and verify bicep CLI
        run: |
          curl -Lo bicep https://github.com/Azure/bicep/releases/latest/download/bicep-linux-x64
          chmod +x ./bicep
          sudo mv ./bicep /usr/local/bin/bicep
          bicep --version

      - name: Publish Bicep Test Recipes
        run: |
          export PATH=$GITHUB_WORKSPACE/bin:$PATH
          which rad || { echo "cannot find rad"; exit 1; }
          make publish-test-bicep-recipes
        env:
          BICEP_RECIPE_REGISTRY: "${{ env.LOCAL_REGISTRY_SERVER }}:${{ env.LOCAL_REGISTRY_PORT }}"
          BICEP_RECIPE_TAG_VERSION: ${{ env.REL_VERSION }}
          TEMP_CERT_DIR: ${{ steps.create-local-registry.outputs.temp-cert-dir }}
          SSL_CERT_FILE: ${{ steps.create-local-registry.outputs.temp-cert-dir }}/certs/${{ env.LOCAL_REGISTRY_SERVER }}/client.crt

      - name: Run functional tests
        run: |
          # Ensure rad cli is in path before running tests.
          export PATH=$GITHUB_WORKSPACE/bin:$PATH
          # Make directory to capture functional test results
          mkdir -p ./dist/functional_test 
          cd $GITHUB_WORKSPACE

          which rad || { echo "cannot find rad"; exit 1; }

          make test-functional-${{ matrix.name }}
        env:
          DOCKER_REGISTRY: "${{ env.LOCAL_REGISTRY_NAME }}:${{ env.LOCAL_REGISTRY_PORT }}"
          TEST_TIMEOUT: ${{ env.FUNCTIONALTEST_TIMEOUT }}
          RADIUS_CONTAINER_LOG_PATH: ${{ github.workspace }}/${{ env.RADIUS_CONTAINER_LOG_BASE }}
          RADIUS_SAMPLES_REPO_ROOT: ${{ github.workspace }}/samples
          BICEP_RECIPE_REGISTRY: "${{ env.LOCAL_REGISTRY_NAME }}:${{ env.LOCAL_REGISTRY_PORT }}"
          BICEP_RECIPE_TAG_VERSION: ${{ env.BICEP_RECIPE_TAG_VERSION }}
          GH_TOKEN: ${{ secrets.GITHUB_TOKEN }}
          GOTESTSUM_OPTS: "--junitfile ./dist/functional_test/results.xml"
          GITEA_ACCESS_TOKEN: ${{ steps.install-gitea.outputs.gitea-access-token }}

      - name: Process Functional Test Results
        uses: ./.github/actions/process-test-results
        # In case of failure, upload functional_test_results to artifacts so that they are not erased by subsequent runs.
        if: failure() && github.repository == 'radius-project/radius'
        with:
          test_group_name: "Functional Tests - ${{ matrix.name }}"
          artifact_name: "functional_test_results_${{ matrix.name }}"
          result_directory: "dist/functional_test/"

      - name: Collect detailed Radius logs and events
        id: radius-logs-events
        if: always()
        run: |
          # Create Radius logs directory
          mkdir -p func-nc/radius-logs-events/${{ matrix.name }}

          # Get pod logs and save to file
          namespace="radius-system"
          pod_names=($(kubectl get pods -n $namespace -o jsonpath='{.items[*].metadata.name}'))
          for pod_name in "${pod_names[@]}"; do
            kubectl logs $pod_name -n $namespace > func-nc/radius-logs-events/${{ matrix.name }}/${pod_name}.txt
          done
          echo "Pod logs saved to func-nc/radius-logs-events/${{ matrix.name }}/"
          # Get kubernetes events and save to file
          kubectl get events -n $namespace > func-nc/radius-logs-events/${{ matrix.name }}/events.txt

      - name: Upload Pod logs for failed tests
        uses: actions/upload-artifact@v4
        if: always() && steps.radius-logs-events.outcome == 'success'
        with:
          name: ${{ matrix.name }}-radius-pod-logs
          path: func-nc/radius-logs-events/${{ matrix.name }}
          retention-days: 30
          if-no-files-found: error

      - name: Collect Pod details
        if: always()
        run: |
          POD_STATE_LOG_FILENAME='${{ env.RADIUS_CONTAINER_LOG_BASE }}/${{ matrix.name }}-tests-pod-states.log'
          mkdir -p $(dirname $POD_STATE_LOG_FILENAME)
          echo "kubectl get pods -A" >> $POD_STATE_LOG_FILENAME
          kubectl get pods -A >> $POD_STATE_LOG_FILENAME
          echo "kubectl describe pods -A" >> $POD_STATE_LOG_FILENAME
          kubectl describe pods -A >> $POD_STATE_LOG_FILENAME

      - name: Upload container logs
        if: always()
        uses: actions/upload-artifact@v4
        with:
          name: ${{ matrix.name }}_container_logs
          path: ./${{ env.RADIUS_CONTAINER_LOG_BASE }}

      - name: Get Terraform recipe publishing logs
        if: always()
        run: |
          # Create pod-logs directory
          mkdir -p recipes/pod-logs
          # Get pod logs and save to file
          namespace="radius-test-tf-module-server"
          label="app.kubernetes.io/name=tf-module-server"
          pod_names=($(kubectl get pods -l $label -n $namespace -o jsonpath='{.items[*].metadata.name}'))
          for pod_name in "${pod_names[@]}"; do
            kubectl logs $pod_name -n $namespace > recipes/pod-logs/${pod_name}.txt
          done
          echo "Pod logs saved to recipes/pod-logs/"
          # Get kubernetes events and save to file
          kubectl get events -n $namespace > recipes/pod-logs/events.txt

      - name: Upload Terraform recipe publishing logs
        uses: actions/upload-artifact@v4
        if: always()
        with:
          name: ${{ matrix.name }}_recipes-pod-logs
          path: recipes/pod-logs
          if-no-files-found: error

  report-failure:
    name: Report test failure
    needs: [build, tests]
    runs-on: ubuntu-latest
    if: failure() && github.event_name == 'schedule' && github.repository == 'radius-project/radius'
    steps:
      - name: Create failure issue for failing scheduled run
        uses: actions/github-script@v7
        with:
          github-token: ${{ secrets.GH_RAD_CI_BOT_PAT }}
          script: |
            github.rest.issues.create({
              ...context.repo,
              title: `Scheduled functional test (noncloud) failed - Run ID: ${context.runId}`,
              labels: ['test-failure'],
              body: `## Bug information \n\nThis issue is automatically generated if the scheduled functional test fails. The Radius functional test operates on a schedule of every 4 hours during weekdays and every 12 hours over the weekend. It's important to understand that the test may fail due to workflow infrastructure issues, like network problems, rather than the flakiness of the test itself. For the further investigation, please visit [here](${process.env.ACTION_LINK}).`
            })<|MERGE_RESOLUTION|>--- conflicted
+++ resolved
@@ -293,13 +293,8 @@
                  --set dynamicrp.image=${{ env.LOCAL_REGISTRY_NAME }}:${{ env.LOCAL_REGISTRY_PORT }}/dynamic-rp,dynamicrp.tag=${{ env.REL_VERSION }} \
                  --set controller.image=${{ env.LOCAL_REGISTRY_NAME }}:${{ env.LOCAL_REGISTRY_PORT }}/controller,controller.tag=${{ env.REL_VERSION }} \
                  --set ucp.image=${{ env.LOCAL_REGISTRY_NAME }}:${{ env.LOCAL_REGISTRY_PORT }}/ucpd,ucp.tag=${{ env.REL_VERSION }} \
-<<<<<<< HEAD
-                 --set de.image=${{ env.DE_IMAGE }},de.tag=${{ env.DE_TAG }} \
-                 --set bicep.image=${{ env.LOCAL_REGISTRY_NAME }}:${{ env.LOCAL_REGISTRY_PORT }}/bicep,bicep.tag=${{ env.REL_VERSION }}"
-=======
                  --set bicep.image=${{ env.LOCAL_REGISTRY_NAME }}:${{ env.LOCAL_REGISTRY_PORT }}/bicep,bicep.tag=${{ env.REL_VERSION }} \
                  --set de.image=${{ env.DE_IMAGE }},de.tag=${{ env.DE_TAG }}"
->>>>>>> 976886aa
 
           if [ "${{ env.USE_CERT_FILE }}" = "true" ]; then
             RAD_COMMAND="$RAD_COMMAND --set-file global.rootCA.cert=$TEMP_CERT_DIR/certs/${{ env.LOCAL_REGISTRY_SERVER }}/client.crt"
