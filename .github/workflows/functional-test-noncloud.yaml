--- conflicted
+++ resolved
@@ -29,14 +29,9 @@
         required: true
         default: "main"
   schedule:
-<<<<<<< HEAD
-    - cron: "30 0,4,8,12,16,20 * * 1-5"
-    - cron: "30 0,12 * * 0,6"
-=======
     # Run three times a day at 6 AM PDT (1 PM UTC), 12 PM PDT (7 PM UTC), and 6 PM PDT (1 AM UTC next day)
     - cron: "0 1,13,19 * * *"
   # Dispatch on external events
->>>>>>> 0218b4cc
   repository_dispatch:
     types: [de-functional-test]
   pull_request:
