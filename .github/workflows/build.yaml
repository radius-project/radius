--- conflicted
+++ resolved
@@ -286,11 +286,12 @@
       run: |
         export PATH=$GITHUB_WORKSPACE/dist:$PATH
         mkdir ~/.rad
-<<<<<<< HEAD
         dist/rad env init dev \
           --chart=${{ env.RADIUS_CHART_LOCATION }} \
           --image=${{ env.DOCKER_REGISTRY }}/radius-rp \
           --tag ${{ env.REL_VERSION }} \
+          --appcore-image ${{ env.DOCKER_REGISTRY }}/appcore-rp \
+          --appcore-tag ${{ env.REL_VERSION }} \
           --ucp-image ${{ env.DOCKER_REGISTRY }}/ucpd \
           --ucp-tag ${{ env.REL_VERSION }} \
           --provider-azure \
@@ -299,11 +300,6 @@
           --provider-azure-client-secret=${{ secrets.AZURE_SP_TESTS_PASSWORD }} \
           --provider-azure-tenant-id=${{ secrets.AZURE_SP_TESTS_TENANTID }} \
           --provider-azure-subscription=${{ secrets.AZURE_SUBSCRIPTIONID_TESTS }}      
-=======
-        dist/rad env init dev --environment dev --chart ${{ env.RADIUS_CHART_LOCATION }} --image ${{ env.DOCKER_REGISTRY }}/radius-rp --tag ${{ env.REL_VERSION }} --appcore-image ${{ env.DOCKER_REGISTRY }}/appcore-rp --appcore-tag ${{ env.REL_VERSION }} --ucp-image ${{ env.DOCKER_REGISTRY }}/ucpd --ucp-tag ${{ env.REL_VERSION }}
-        # Print config for sanity check
-        cat ~/.rad/config.yaml
->>>>>>> 32eff733
     - name: Wait for control-plane ready
       run: |
         kubectl wait --for=condition=ready pod -l app=radius-db -n radius-system --timeout 5m
