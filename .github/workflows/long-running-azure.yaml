# ------------------------------------------------------------
# Copyright 2023 The Radius Authors.
#
# Licensed under the Apache License, Version 2.0 (the "License");
# you may not use this file except in compliance with the License.
# You may obtain a copy of the License at
#
#     http://www.apache.org/licenses/LICENSE-2.0
#
# Unless required by applicable law or agreed to in writing, software
# distributed under the License is distributed on an "AS IS" BASIS,
# WITHOUT WARRANTIES OR CONDITIONS OF ANY KIND, either express or implied.
# See the License for the specific language governing permissions and
# limitations under the License.
# ------------------------------------------------------------

# This workflow performs functional tests daily on a pre-provisioned AKS
# (Azure Kubernetes Service) cluster using the current official Radius release.
#
# There are two types of tests in Radius: functional-test and e2e-azure-test.
# 'functional-test' checks the functionality of our application using a local
# Kubernetes cluster (kind), while 'e2e-azure-test' is executed on an AKS cluster
# focusing on performance and reliability.
#
# The test AKS cluster is pre-provisioned with various monitoring tools using the
# Bicep template in /test/infra/azure. Additionally, this cluster has a
# monitoring and alerting system in place, configured to notify the team of any
# abnormalities during the test.
#
# The workflow installs the Radius CLI from the official release and intelligently
# manages the control plane installation:
# - If Radius is not installed: installs the current release
# - If the installed version matches the CLI: skips installation
# - If versions differ: attempts an upgrade
#
# Grafana dashboard URL:  https://radlrtest00-dashboard-e4ffc0cwggchdhba.wus3.grafana.azure.com

# yaml-language-server: $schema=https://www.schemastore.org/github-workflow.json
---
name: Long-running test on Azure

on:
  # Enable manual trigger for testing.
  workflow_dispatch:
  schedule:
    # Run once per day at 3:00 AM PDT (10:00 AM UTC)
    - cron: 0 10 * * *

permissions: {}

env:
  GOPROXY: https://proxy.golang.org

  # gotestsum version - see: https://github.com/gotestyourself/gotestsum
  GOTESTSUM_VER: 1.13.0

  # Container registry for storing Bicep recipe artifacts
  BICEP_RECIPE_REGISTRY: ghcr.io/radius-project/dev
  # ACR url for uploading test UDT Bicep types
  TEST_BICEP_TYPES_REGISTRY: testuserdefinedbiceptypes.azurecr.io
  # The radius functional test timeout
  FUNCTIONALTEST_TIMEOUT: 60m
  # The Azure Location to store test resources
  AZURE_LOCATION: westus3
  # The base directory for storing test logs
  RADIUS_CONTAINER_LOG_BASE: dist/container_logs
  # The region for AWS resources
  AWS_REGION: us-west-2

  # The functional test GitHub app id
  FUNCTIONAL_TEST_APP_ID: 425843

  # The AKS cluster name
  AKS_CLUSTER_NAME: radlrtest00-aks
  # The resource group for AKS_CLUSTER_NAME resource.
  AKS_RESOURCE_GROUP: radlrtest00

  # Server where terraform test modules are deployed
  TF_RECIPE_MODULE_SERVER_URL: http://tf-module-server.radius-test-tf-module-server.svc.cluster.local

  # Radius test environment name
  RADIUS_TEST_ENVIRONMENT_NAME: kind-radius

  # The current GitHub action link
  ACTION_LINK: ${{ github.server_url }}/${{ github.repository }}/actions/runs/${{ github.run_id }}

  # Git HTTP server URL
  GIT_HTTP_SERVER_URL: http://localhost:30080
  # Git username used for pushing commits during tests
  GIT_HTTP_USERNAME: testuser
  # Git email used for commit authorship during tests
  GIT_HTTP_EMAIL: testuser@radapp.io
  # Git password used for pushing commits during tests
  GIT_HTTP_PASSWORD: not-a-secret-password

jobs:
<<<<<<< HEAD
=======
  build:
    if: github.repository == 'radius-project/radius'
    name: Build Radius for test
    runs-on: ubuntu-24.04
    timeout-minutes: 30
    permissions:
      id-token: write # Required for requesting the JWT
      contents: read # Required for actions/checkout
      packages: write # Required for uploading the package
    outputs:
      SKIP_BUILD: ${{ steps.skip-build.outputs.SKIP_BUILD }}
      REL_VERSION: ${{ steps.gen-id.outputs.REL_VERSION }}
      UNIQUE_ID: ${{ steps.gen-id.outputs.UNIQUE_ID }}
      PR_NUMBER: ${{ steps.gen-id.outputs.PR_NUMBER }}
      CHECKOUT_REPO: ${{ steps.gen-id.outputs.CHECKOUT_REPO }}
      CHECKOUT_REF: ${{ steps.gen-id.outputs.CHECKOUT_REF }}
      RAD_CLI_ARTIFACT_NAME: ${{ steps.gen-id.outputs.RAD_CLI_ARTIFACT_NAME }}
    steps:
      - name: Restore the latest cached binaries
        uses: actions/cache/restore@9255dc7a253b0ccc959486e2bca901246202afeb # v5.0.1
        with:
          path: ./dist/cache
          key: radius-test-latest-

      - name: Skip build if build is still valid
        if: github.event_name != 'pull_request'
        id: skip-build
        run: |
          # check if the last build time to see if we need to build again
          SKIP_BUILD="false"
          if [ -f ./dist/cache/.lastbuildtime ]; then
            lastbuild=$(cat ./dist/cache/.lastbuildtime)
            current_time=$(date +%s)
            if [ $((current_time-lastbuild)) -lt ${{ env.VALID_RADIUS_BUILD_WINDOW }} ]; then
              echo "Last build is still within valid window"
              SKIP_BUILD="true"
            fi
          fi

          # Check override in workflow_dispatch mode
          if [ "${{ github.event_name }}" = "workflow_dispatch" ] && [ "${{ github.event.inputs.skip-build }}" = "false" ]; then
            echo "Manual run with skip-build=false, forcing build"
            SKIP_BUILD="false"
          fi

          echo "SKIP_BUILD=${SKIP_BUILD}" >> $GITHUB_OUTPUT
      - name: Set up checkout target (scheduled, workflow_dispatch)
        if: steps.skip-build.outputs.SKIP_BUILD != 'true' && (github.event_name == 'schedule' || github.event_name == 'workflow_dispatch')
        run: |
          {
            echo "CHECKOUT_REPO=${{ github.repository }}"
            echo "CHECKOUT_REF=refs/heads/main"
          } >> "${GITHUB_ENV}"

      - name: Set up checkout target (pull_request)
        if: steps.skip-build.outputs.SKIP_BUILD != 'true' && github.event_name == 'pull_request'
        run: |
          {
            echo "CHECKOUT_REPO=${{ github.event.pull_request.head.repo.full_name }}"
            echo "CHECKOUT_REF=${{ github.event.pull_request.head.sha }}"
            echo "PR_NUMBER=${{ github.event.pull_request.number }}"
          } >> "${GITHUB_ENV}"

      - name: Generate ID for release
        id: gen-id
        run: |
          {
            echo "CHECKOUT_REPO=${{ env.CHECKOUT_REPO }}"
            echo "CHECKOUT_REF=${{ env.CHECKOUT_REF }}"
            echo "PR_NUMBER=${{ env.PR_NUMBER }}"
          } >> "${GITHUB_OUTPUT}"

          if [[ "${{ steps.skip-build.outputs.SKIP_BUILD }}" != "true" ]]; then
            BASE_STR="RADIUS|${GITHUB_SHA}|${GITHUB_SERVER_URL}|${GITHUB_REPOSITORY}|${GITHUB_RUN_ID}|${GITHUB_RUN_ATTEMPT}"
            if [ "$GITHUB_EVENT_NAME" == "schedule" ] || [ "$GITHUB_EVENT_NAME" == "workflow_dispatch" ]; then
              # Add run number to randomize unique id for scheduled runs.
              BASE_STR="${GITHUB_RUN_NUMBER}|${BASE_STR}"
            fi
            UNIQUE_ID=longr$(echo $BASE_STR | sha1sum | head -c 10)
            echo "REL_VERSION=pr-${UNIQUE_ID}" >> $GITHUB_ENV

            # Set output variables to be used in the other jobs
            {
              echo "REL_VERSION=pr-${UNIQUE_ID}"
              echo "UNIQUE_ID=${UNIQUE_ID}"
              echo "CHECKOUT_REPO=${{ env.CHECKOUT_REPO }}"
              echo "CHECKOUT_REF=${{ env.CHECKOUT_REF }}"
              echo "AZURE_TEST_RESOURCE_GROUP=radtest-${UNIQUE_ID}"
              echo "RAD_CLI_ARTIFACT_NAME=rad_cli_linux_amd64"
              echo "PR_NUMBER=${{ env.PR_NUMBER }}"
            } >> "${GITHUB_OUTPUT}"
          else
            cat ./dist/cache/.buildenv >> $GITHUB_OUTPUT
            {
              echo "## Radius functional test environment variables"
              echo "Use the previously built binaries for the current test run:"
              echo "\`\`\`bash"
              cat ./dist/cache/.buildenv
              echo "\`\`\`"
            } >> "${GITHUB_STEP_SUMMARY}"
          fi

      - name: Checkout
        if: steps.skip-build.outputs.SKIP_BUILD != 'true'
        uses: actions/checkout@8e8c483db84b4bee98b60c0593521ed34d9990e8 # v6.0.1
        with:
          repository: ${{ env.CHECKOUT_REPO }}
          ref: ${{ env.CHECKOUT_REF }}
          submodules: recursive
          persist-credentials: false

      - name: Setup Go
        if: steps.skip-build.outputs.SKIP_BUILD != 'true'
        uses: actions/setup-go@4dc6199c7b1a012772edbd06daecab0f50c9053c # v6.1.0
        with:
          go-version-file: go.mod
          cache-dependency-path: go.sum
          cache: true

      - name: Log the summary of build info for new version.
        if: steps.skip-build.outputs.SKIP_BUILD != 'true'
        continue-on-error: true
        run: |
          cat <<EOF > summary.md
          ## Radius long-running test overview

          | Name | Value |
          |------|-------|
          |**Repository** | ${{ steps.gen-id.outputs.CHECKOUT_REPO }} |
          |**Commit ref** | ${{ steps.gen-id.outputs.CHECKOUT_REF }} |
          |**Unique ID** | ${{ steps.gen-id.outputs.UNIQUE_ID }} |
          |**Image tag** | ${{ steps.gen-id.outputs.REL_VERSION }} |

          <details>
          <summary> Click here to see the list of tools in the current test run</summary>

          * gotestsum ${{ env.GOTESTSUM_VER }}
          * Bicep recipe location `${{ env.BICEP_RECIPE_REGISTRY }}/test/testrecipes/test-bicep-recipes/<name>:${{ steps.gen-id.outputs.REL_VERSION }}`
          * Terraform recipe location `${{ env.TF_RECIPE_MODULE_SERVER_URL }}/<name>.zip` (in cluster)
          * applications-rp test image location: `${{ env.CONTAINER_REGISTRY }}/applications-rp:${{ steps.gen-id.outputs.REL_VERSION }}`
          * dynamic-rp test image location: `${{ env.CONTAINER_REGISTRY }}/dynamic-rp:${{ steps.gen-id.outputs.REL_VERSION }}`
          * controller test image location: `${{ env.CONTAINER_REGISTRY }}/controller:${{ steps.gen-id.outputs.REL_VERSION }}`
          * ucp test image location: `${{ env.CONTAINER_REGISTRY }}/ucpd:${{ steps.gen-id.outputs.REL_VERSION }}`

          </details>

          ## Test Status
          EOF
          cat summary.md >> "${GITHUB_STEP_SUMMARY}"

      - name: Login to Azure
        if: steps.skip-build.outputs.SKIP_BUILD != 'true'
        uses: azure/login@a457da9ea143d694b1b9c7c869ebb04ebe844ef5 # v2.3.0
        with:
          client-id: ${{ secrets.AZURE_SP_TESTS_APPID }}
          tenant-id: ${{ secrets.AZURE_SP_TESTS_TENANTID }}
          subscription-id: ${{ secrets.AZURE_SUBSCRIPTIONID_TESTS }}

      - name: Login to GitHub Container Registry
        uses: docker/login-action@5e57cd118135c172c3672efd75eb46360885c0ef # v3.6.0
        with:
          registry: ghcr.io
          username: ${{ github.actor }}
          password: ${{ github.token }}

      - name: Build and Push container images
        if: steps.skip-build.outputs.SKIP_BUILD != 'true'
        run: |
          make build && make docker-build && make docker-push
        env:
          DOCKER_REGISTRY: ${{ env.CONTAINER_REGISTRY }}
          DOCKER_TAG_VERSION: ${{ env.REL_VERSION }}

      - name: Upload CLI binary
        if: steps.skip-build.outputs.SKIP_BUILD != 'true'
        uses: actions/upload-artifact@b7c566a772e6b6bfb58ed0dc250532a479d7789f # v6.0.0
        with:
          name: ${{ steps.gen-id.outputs.RAD_CLI_ARTIFACT_NAME }}
          path: |
            ./dist/linux_amd64/release/rad

      - name: Log the build result (success)
        if: steps.skip-build.outputs.SKIP_BUILD != 'true' && success()
        continue-on-error: true
        run: |
          echo ":white_check_mark: Container images build succeeded" >> $GITHUB_STEP_SUMMARY

      - name: Log the build result (failure)
        if: steps.skip-build.outputs.SKIP_BUILD != 'true' && failure()
        continue-on-error: true
        run: |
          echo ":x: Container images build failed" >> $GITHUB_STEP_SUMMARY

      - name: Log test Bicep recipe publish status
        if: steps.skip-build.outputs.SKIP_BUILD != 'true'
        continue-on-error: true
        run: |
          echo ":hourglass: Publishing Bicep Recipes for functional tests..." >> $GITHUB_STEP_SUMMARY

      - name: Move the latest binaries to cache
        if: steps.skip-build.outputs.SKIP_BUILD != 'true'
        run: |
          mkdir -p ./dist/cache
          cp ./dist/linux_amd64/release/rad ./dist/cache
          date +%s > ./dist/cache/.lastbuildtime
          {
            echo "UNIQUE_ID=${{ steps.gen-id.outputs.UNIQUE_ID }}"
            echo "REL_VERSION=${{ steps.gen-id.outputs.REL_VERSION }}"
            echo "CHECKOUT_REPO=${{ steps.gen-id.outputs.CHECKOUT_REPO }}"
            echo "CHECKOUT_REF=$(git rev-parse HEAD)"
            echo "PR_NUMBER=${{ steps.gen-id.outputs.PR_NUMBER }}"
            echo "BICEP_RECIPE_TAG_VERSION=${{ steps.gen-id.outputs.REL_VERSION }}"
          } >> ./dist/cache/.buildenv

      - name: Store the latest binaries into cache
        uses: actions/cache/save@9255dc7a253b0ccc959486e2bca901246202afeb # v5.0.1
        if: steps.skip-build.outputs.SKIP_BUILD != 'true' && success()
        with:
          path: ./dist/cache
          key: radius-test-latest-${{ github.sha }}-${{ github.run_number }}

      - name: Publish UDT types
        if: steps.skip-build.outputs.SKIP_BUILD != 'true'
        run: |
          mkdir ./bin
          cp ./dist/linux_amd64/release/rad ./bin/rad
          chmod +x ./bin/rad
          export PATH=$GITHUB_WORKSPACE/bin:$PATH
          which rad || { echo "cannot find rad"; exit 1; }
          rad bicep download
          rad version
          rad bicep publish-extension -f ./test/functional-portable/dynamicrp/noncloud/resources/testdata/testresourcetypes.yaml --target br:${{ env.TEST_BICEP_TYPES_REGISTRY}}/testresources:latest --force

      - name: Publish Bicep Test Recipes
        if: steps.skip-build.outputs.SKIP_BUILD != 'true'
        run: |
          export PATH=$GITHUB_WORKSPACE/bin:$PATH
          which rad || { echo "cannot find rad"; exit 1; }
          make publish-test-bicep-recipes
        env:
          BICEP_RECIPE_REGISTRY: ${{ env.BICEP_RECIPE_REGISTRY }}
          BICEP_RECIPE_TAG_VERSION: ${{ env.REL_VERSION }}

      - name: Log Bicep recipe publish status (success)
        if: steps.skip-build.outputs.SKIP_BUILD != 'true' && success()
        run: |
          echo ":white_check_mark: Recipe publishing succeeded" >> $GITHUB_STEP_SUMMARY

      - name: Log recipe publish status (failure)
        if: steps.skip-build.outputs.SKIP_BUILD != 'true' && failure()
        run: |
          echo ":x: Test recipe publishing failed" >> $GITHUB_STEP_SUMMARY

>>>>>>> 683405fa
  tests:
    if: github.repository == 'radius-project/radius'
    name: Run functional tests
    runs-on: ubuntu-24.04
    timeout-minutes: 120
    permissions:
      id-token: write # Required for requesting the JWT
      contents: read # Required for actions/checkout
      packages: write # Required for publishing test recipes
    steps:
      - name: Generate unique ID for test run
        id: gen-id
        run: |
          BASE_STR="RADIUS|${GITHUB_SHA}|${GITHUB_SERVER_URL}|${GITHUB_REPOSITORY}|${GITHUB_RUN_ID}|${GITHUB_RUN_ATTEMPT}|${GITHUB_RUN_NUMBER}"
          UNIQUE_ID=longr$(echo "${BASE_STR}" | sha1sum | head -c 10)
          echo "UNIQUE_ID=${UNIQUE_ID}" >> "${GITHUB_OUTPUT}"
          echo "AZURE_TEST_RESOURCE_GROUP=radtest-${UNIQUE_ID}-e2e-all" >> "${GITHUB_OUTPUT}"

      - name: Get GitHub app token
        uses: actions/create-github-app-token@29824e69f54612133e76f7eaac726eef6c875baf # v2.2.1
        id: get_installation_token
        with:
          app-id: ${{ env.FUNCTIONAL_TEST_APP_ID }}
          private-key: ${{ secrets.FUNCTIONAL_TEST_APP_PRIVATE_KEY }}
          # Note: revoke is set to false for this long-running workflow (>1hr)
          # GitHub App tokens automatically expire after 1 hour.
          # ref:https://docs.github.com/en/rest/apps/apps?apiVersion=2022-11-28#create-an-installation-access-token-for-an-app
          # Setting revoke: true will cause workflow failures when attempting to revoke
          # already-expired tokens in workflows that exceed the 1-hour token lifetime.
          skip-token-revoke: true
          owner: ${{ github.repository_owner }}
          repositories: |
            radius
            terraform-private-modules
          permission-contents: read

      - name: Checkout
        uses: actions/checkout@8e8c483db84b4bee98b60c0593521ed34d9990e8 # v6.0.1
        with:
          submodules: recursive
          persist-credentials: false

      - name: Checkout samples repo
        uses: actions/checkout@8e8c483db84b4bee98b60c0593521ed34d9990e8 # v6.0.1
        with:
          repository: radius-project/samples
          ref: refs/heads/edge
          token: ${{ secrets.GH_RAD_CI_BOT_PAT }}
          path: samples
          persist-credentials: false

      - name: Setup Go
        uses: actions/setup-go@4dc6199c7b1a012772edbd06daecab0f50c9053c # v6.1.0
        with:
          go-version-file: go.mod
          cache-dependency-path: go.sum
          cache: true

      - name: Install Radius CLI from official release
        run: |
          wget -q "https://raw.githubusercontent.com/radius-project/radius/main/deploy/install.sh" -O - | /bin/bash
          mkdir -p ./bin
          cp /usr/local/bin/rad ./bin/rad
          chmod +x ./bin/rad

      - name: Verify CLI installation
        run: |
          export PATH=$GITHUB_WORKSPACE/bin:$PATH
          which rad || { echo "Error: rad CLI not found in PATH"; exit 1; }
          rad version
          echo "Radius CLI installed successfully"

      - name: Login to Azure
        uses: azure/login@a457da9ea143d694b1b9c7c869ebb04ebe844ef5 # v2.3.0
        with:
          client-id: ${{ secrets.AZURE_SP_TESTS_APPID }}
          tenant-id: ${{ secrets.AZURE_SP_TESTS_TENANTID }}
          subscription-id: ${{ secrets.AZURE_SUBSCRIPTIONID_TESTS }}

      - name: Login to GitHub Container Registry
        uses: docker/login-action@5e57cd118135c172c3672efd75eb46360885c0ef # v3.6.0
        with:
          registry: ghcr.io
          username: ${{ github.actor }}
          password: ${{ github.token }}

      - name: Create azure resource group - ${{ steps.gen-id.outputs.AZURE_TEST_RESOURCE_GROUP }}
        env:
          AZURE_TEST_RESOURCE_GROUP: ${{ steps.gen-id.outputs.AZURE_TEST_RESOURCE_GROUP }}
        run: |
          current_time=$(date +%s)
          az group create \
            --location ${{ env.AZURE_LOCATION }} \
            --name "${AZURE_TEST_RESOURCE_GROUP}" \
            --subscription ${{ secrets.AZURE_SUBSCRIPTIONID_TESTS }} \
            --tags creationTime=$current_time
          while [ "$(az group exists --name "${AZURE_TEST_RESOURCE_GROUP}")" = false ]; do sleep 2; done

      - name: Get kubeconf credential for AKS cluster
        run: |
          az aks get-credentials \
            --subscription ${{ secrets.AZURE_SUBSCRIPTIONID_TESTS }} \
            --resource-group ${{ env.AKS_RESOURCE_GROUP }} \
            --name ${{ env.AKS_CLUSTER_NAME }} --admin

      - name: Restore skip-delete-resources-list
        if: always()
        uses: actions/cache/restore@9255dc7a253b0ccc959486e2bca901246202afeb # v5.0.1
        with:
          path: skip-delete-resources-list.txt
          key: skip-delete-resources-list-${{ steps.gen-id.outputs.UNIQUE_ID || github.run_id }}
          restore-keys: |
            skip-delete-resources-list-
      - name: Clean up cluster
        if: always()
        timeout-minutes: 60
        run: |
          if [ -s skip-delete-resources-list.txt ]; then
            echo "Running cleanup with skip-delete-resources-list.txt. Built-in resources will not be deleted."
            ./.github/scripts/cleanup-long-running-cluster.sh skip-delete-resources-list.txt
          else
            echo "skip-delete-resources-list.txt missing or empty after restore; falling back to full cleanup."
            ./.github/scripts/cleanup-long-running-cluster.sh
          fi

      - name: Download Bicep
        run: |
          chmod +x ./bin/rad
          export PATH=$GITHUB_WORKSPACE/bin:$PATH
          which rad || { echo "cannot find rad"; exit 1; }
          rad bicep download
          rad version

      - name: Publish UDT types
        run: |
          export PATH=$GITHUB_WORKSPACE/bin:$PATH
          which rad || { echo "cannot find rad"; exit 1; }
          rad bicep publish-extension -f ./test/functional-portable/dynamicrp/noncloud/resources/testdata/testresourcetypes.yaml --target br:${{ env.TEST_BICEP_TYPES_REGISTRY}}/testresources:latest --force

      - name: Publish Bicep Test Recipes
        run: |
          export PATH=$GITHUB_WORKSPACE/bin:$PATH
          which rad || { echo "cannot find rad"; exit 1; }
          make publish-test-bicep-recipes
        env:
          BICEP_RECIPE_REGISTRY: ${{ env.BICEP_RECIPE_REGISTRY }}
          BICEP_RECIPE_TAG_VERSION: ${{ steps.gen-id.outputs.UNIQUE_ID }}

      - name: Install gotestsum (test reporting tool)
        run: |
          go install gotest.tools/gotestsum@v${{ env.GOTESTSUM_VER }}

      - name: Manage Radius control plane installation
        run: |
          export PATH=$GITHUB_WORKSPACE/bin:$PATH
          ./.github/scripts/manage-radius-installation.sh

      - name: Verify manifests are registered
        run: |
          rm -f registermanifest_logs.txt
          # Find the pod with container "ucp"
          POD_NAME=$(
            kubectl get pods -n radius-system \
              -o jsonpath='{range .items[*]}{.metadata.name}{" "}{.spec.containers[*].name}{"\n"}{end}' \
            | grep "ucp" \
            | head -n1 \
            | cut -d" " -f1
          )
          echo "Found ucp pod: $POD_NAME"

          if [ -z "$POD_NAME" ]; then
            echo "No pod with container 'ucp' found in namespace radius-system."
            exit 1
          fi

          # Poll logs for up to 20 iterations, 30 seconds each (up to 10 minutes total)
          for i in {1..20}; do
            kubectl logs "$POD_NAME" -n radius-system | tee registermanifest_logs.txt > /dev/null

            # Exit on error
            if grep -qi "Service initializer terminated with error" registermanifest_logs.txt; then
              echo "Error found in ucp logs."
              grep -i "Service initializer terminated with error" registermanifest_logs.txt
              exit 1
            fi

            # Check for success
            if grep -q "Successfully registered manifests" registermanifest_logs.txt; then
              echo "Successfully registered manifests - message found."
              break
            fi

            echo "Logs not ready, waiting 30 seconds..."
            sleep 30
          done

          # Final check to ensure success message was found
          if ! grep -q "Successfully registered manifests" registermanifest_logs.txt; then
            echo "Manifests not registered after 10 minutes."
            exit 1
          fi

      - name: Create a list of resources not to be deleted
        run: |
          kubectl get resources.ucp.dev -n radius-system --no-headers -o custom-columns=":metadata.name" > skip-delete-resources-list.txt

      - name: Save list of resources not to be deleted
        uses: actions/cache/save@9255dc7a253b0ccc959486e2bca901246202afeb # v5.0.1
        with:
          path: skip-delete-resources-list.txt
          key: skip-delete-resources-list-${{ steps.gen-id.outputs.UNIQUE_ID || github.run_id }}

      - name: Configure Radius test workspace
        env:
          AZURE_TEST_RESOURCE_GROUP: ${{ steps.gen-id.outputs.AZURE_TEST_RESOURCE_GROUP }}
        run: |
          set -x

          export PATH=$GITHUB_WORKSPACE/bin:$PATH
          which rad || { echo "cannot find rad"; exit 1; }

          echo "*** Create workspace, group and environment for test ***"
          rad workspace create kubernetes --force
          rad group create ${{ env.RADIUS_TEST_ENVIRONMENT_NAME }}
          rad group switch ${{ env.RADIUS_TEST_ENVIRONMENT_NAME }}

          # The functional test is designed to use default namespace. So you must create the environment for default namespace.
          rad env create ${{ env.RADIUS_TEST_ENVIRONMENT_NAME }} --namespace default
          rad env switch ${{ env.RADIUS_TEST_ENVIRONMENT_NAME }}

          echo "*** Configuring Azure provider ***"
          rad env update ${{ env.RADIUS_TEST_ENVIRONMENT_NAME }} --azure-subscription-id ${{ secrets.AZURE_SUBSCRIPTIONID_TESTS }} \
            --azure-resource-group "${AZURE_TEST_RESOURCE_GROUP}"
          rad credential register azure wi \
            --client-id ${{ secrets.AZURE_SP_TESTS_APPID }} \
            --tenant-id ${{ secrets.AZURE_SP_TESTS_TENANTID }}

          echo "*** Configuring AWS provider ***"
          rad env update ${{ env.RADIUS_TEST_ENVIRONMENT_NAME }} --aws-region ${{ env.AWS_REGION }} --aws-account-id ${{ secrets.FUNCTEST_AWS_ACCOUNT_ID }}
          rad credential register aws access-key \
            --access-key-id ${{ secrets.FUNCTEST_AWS_ACCESS_KEY_ID }} --secret-access-key ${{ secrets.FUNCTEST_AWS_SECRET_ACCESS_KEY }}

      - name: Log radius installation status (failure)
        if: failure()
        run: |
          echo ":x: Failed to install Radius for functional test." >> $GITHUB_STEP_SUMMARY

      - name: Install Flux CLI and Source Controller
        uses: ./.github/actions/install-flux

      - name: Install Git HTTP backend
        uses: ./.github/actions/install-git-http-backend
        with:
          git-username: ${{ env.GIT_HTTP_USERNAME }}
          git-password: ${{ env.GIT_HTTP_PASSWORD }}

      - name: Port-forward to Git server
        run: |
          # Start port forwarding in the background
          kubectl port-forward -n git-http-backend svc/git-http 30080:3000 &

          # Wait for port forwarding to be established
          sleep 5

          # Test the connection to ensure port forwarding is working
          curl -s http://localhost:30080 > /dev/null || (echo "Port forwarding failed" && exit 1)

          echo "Port forwarding established successfully"
      - name: Publish Terraform test recipes
        run: |
          make publish-test-terraform-recipes

      - name: Get OIDC Issuer from AKS cluster
        run: |
          echo "FUNCTEST_OIDC_ISSUER=$(az aks show -n ${{ env.AKS_CLUSTER_NAME }} -g ${{ env.AKS_RESOURCE_GROUP }} --query "oidcIssuerProfile.issuerUrl" -otsv)" >> $GITHUB_ENV

      - name: Restore Bicep artifacts before running functional tests
        # The exact files chosen to run the command can be changed, but we need 1 that uses the Radius extension, 1 that uses the AWS extension and 1 that uses UDT testresources
        # so we can restore all Bicep artifacts before the tests start.
        run: |
          # Restore Radius Bicep types
          bicep restore ./test/functional-portable/corerp/cloud/resources/testdata/corerp-azure-connection-database-service.bicep --force
          # Restore AWS Bicep types
          bicep restore ./test/functional-portable/corerp/cloud/resources/testdata/aws-s3-bucket.bicep --force

      - name: Run functional tests
        env:
          AZURE_TEST_RESOURCE_GROUP: ${{ steps.gen-id.outputs.AZURE_TEST_RESOURCE_GROUP }}
          UNIQUE_ID: ${{ steps.gen-id.outputs.UNIQUE_ID }}
          TEST_TIMEOUT: ${{ env.FUNCTIONALTEST_TIMEOUT }}
          RADIUS_CONTAINER_LOG_PATH: ${{ github.workspace }}/${{ env.RADIUS_CONTAINER_LOG_BASE }}
          AWS_ACCESS_KEY_ID: ${{ secrets.FUNCTEST_AWS_ACCESS_KEY_ID }}
          AWS_SECRET_ACCESS_KEY: ${{ secrets.FUNCTEST_AWS_SECRET_ACCESS_KEY }}
          AWS_REGION: ${{ env.AWS_REGION }}
          RADIUS_SAMPLES_REPO_ROOT: ${{ github.workspace }}/samples
          # Test_MongoDB_Recipe_Parameters is using the following environment variable.
          INTEGRATION_TEST_RESOURCE_GROUP_NAME: ${{ steps.gen-id.outputs.AZURE_TEST_RESOURCE_GROUP }}
          # Enable Azure resource location verification in tests
          AZURE_SUBSCRIPTION_ID: ${{ secrets.AZURE_SUBSCRIPTIONID_TESTS }}
          FUNC_TEST_OIDC_ISSUER: ${{ env.FUNCTEST_OIDC_ISSUER }}
          BICEP_RECIPE_REGISTRY: ${{ env.BICEP_RECIPE_REGISTRY }}
          BICEP_RECIPE_TAG_VERSION: ${{ steps.gen-id.outputs.UNIQUE_ID }}
          GH_TOKEN: ${{ steps.get_installation_token.outputs.token }}
          GIT_HTTP_PASSWORD: ${{ env.GIT_HTTP_PASSWORD }}
        run: |
          # Ensure rad cli is in path before running tests.
          export PATH=$GITHUB_WORKSPACE/bin:$PATH
          cd $GITHUB_WORKSPACE

          which rad || { echo "cannot find rad"; exit 1; }

          # Populate the following test environment variables from JSON secret.
          # AZURE_COSMOS_MONGODB_ACCOUNT_ID
          # AZURE_MSSQL_RESOURCE_ID
          # AZURE_MSSQL_USERNAME
          # AZURE_MSSQL_PASSWORD
          eval "export $(echo "${{ secrets.FUNCTEST_PREPROVISIONED_RESOURCE_JSON }}" | jq -r 'to_entries | map("\(.key)=\(.value)") | @sh')"

          make test-functional-all
<<<<<<< HEAD
=======
        env:
          TEST_TIMEOUT: ${{ env.FUNCTIONALTEST_TIMEOUT }}
          RADIUS_CONTAINER_LOG_PATH: ${{ github.workspace }}/${{ env.RADIUS_CONTAINER_LOG_BASE }}
          AWS_ACCESS_KEY_ID: ${{ secrets.FUNCTEST_AWS_ACCESS_KEY_ID }}
          AWS_SECRET_ACCESS_KEY: ${{ secrets.FUNCTEST_AWS_SECRET_ACCESS_KEY }}
          AWS_REGION: ${{ env.AWS_REGION }}
          AWS_ACCOUNT_ID: ${{ secrets.FUNCTEST_AWS_ACCOUNT_ID }}
          RADIUS_SAMPLES_REPO_ROOT: ${{ github.workspace }}/samples
          # Test_MongoDB_Recipe_Parameters is using the following environment variable.
          INTEGRATION_TEST_RESOURCE_GROUP_NAME: ${{ env.AZURE_TEST_RESOURCE_GROUP }}
          # Enable Azure resource location verification in tests
          AZURE_SUBSCRIPTION_ID: ${{ secrets.AZURE_SUBSCRIPTIONID_TESTS }}
          FUNC_TEST_OIDC_ISSUER: ${{ env.FUNCTEST_OIDC_ISSUER }}
          DOCKER_REGISTRY: ${{ env.CONTAINER_REGISTRY }}
          BICEP_RECIPE_REGISTRY: ${{ env.BICEP_RECIPE_REGISTRY }}
          BICEP_RECIPE_TAG_VERSION: ${{ env.BICEP_RECIPE_TAG_VERSION }}
          GH_TOKEN: ${{ steps.get_installation_token.outputs.token }}
          GIT_HTTP_PASSWORD: ${{ env.GIT_HTTP_PASSWORD }}
>>>>>>> 683405fa

      - name: Collect Pod details
        if: always()
        run: |
          POD_STATE_LOG_FILENAME='${{ env.RADIUS_CONTAINER_LOG_BASE }}/all-tests-pod-states.log'
          mkdir -p $(dirname $POD_STATE_LOG_FILENAME)
          {
            echo "kubectl get pods -A"
            kubectl get pods -A
            echo "kubectl describe pods -A"
            kubectl describe pods -A
          } >> "${POD_STATE_LOG_FILENAME}"

      - name: Upload container logs
        if: always()
        uses: actions/upload-artifact@b7c566a772e6b6bfb58ed0dc250532a479d7789f # v6.0.0
        with:
          name: all_container_logs
          path: ./${{ env.RADIUS_CONTAINER_LOG_BASE }}

      - name: Log radius e2e test status (success)
        if: success()
        run: |
          echo ":white_check_mark: functional tests succeeded" >> $GITHUB_STEP_SUMMARY

      - name: Log radius e2e test status (failure)
        if: failure()
        run: |
          echo ":x: functional test failed." >> $GITHUB_STEP_SUMMARY

      - name: Login to Azure
        if: always()
        uses: azure/login@a457da9ea143d694b1b9c7c869ebb04ebe844ef5 # v2.3.0
        with:
          client-id: ${{ secrets.AZURE_SP_TESTS_APPID }}
          tenant-id: ${{ secrets.AZURE_SP_TESTS_TENANTID }}
          subscription-id: ${{ secrets.AZURE_SUBSCRIPTIONID_TESTS }}

      - name: Delete azure resource group - ${{ steps.gen-id.outputs.AZURE_TEST_RESOURCE_GROUP }}
        if: always()
        env:
          AZURE_TEST_RESOURCE_GROUP: ${{ steps.gen-id.outputs.AZURE_TEST_RESOURCE_GROUP }}
        run: |
          # if deletion fails, purge workflow will purge the resource group and its resources later.
          az group delete \
            --subscription ${{ secrets.AZURE_SUBSCRIPTIONID_TESTS }} \
            --name "${AZURE_TEST_RESOURCE_GROUP}" \
            --yes --verbose

      - name: Restore skip-delete-resources-list
        if: always()
        uses: actions/cache/restore@9255dc7a253b0ccc959486e2bca901246202afeb # v5.0.1
        with:
          path: skip-delete-resources-list.txt
          key: skip-delete-resources-list-${{ steps.gen-id.outputs.UNIQUE_ID || github.run_id }}
          restore-keys: |
            skip-delete-resources-list-
      - name: Clean up cluster
        if: always()
        timeout-minutes: 60
        run: |
          # Report if skip-delete-resources-list.txt is missing or empty
          if [ ! -s skip-delete-resources-list.txt ]; then
            echo "skip-delete-resources-list.txt does not exist or is empty. Proceeding without skip list..."
          else
            echo "Found skip-delete-resources-list.txt. Cleaning up resources..."
          fi
          ./.github/scripts/cleanup-long-running-cluster.sh skip-delete-resources-list.txt

  report-failure:
    if: failure() && github.repository == 'radius-project/radius' && github.event_name == 'schedule'
    name: Report test failure
    needs: [tests]
    runs-on: ubuntu-24.04
    timeout-minutes: 5
    permissions: {}
    steps:
      - name: Create failure issue for failing long running test run
        uses: actions/github-script@ed597411d8f924073f98dfc5c65a23a2325f34cd # v8.0.0
        with:
          github-token: ${{ secrets.GH_RAD_CI_BOT_PAT }}
          script: |
            github.rest.issues.create({
              ...context.repo,
              title: `Scheduled long running test failed - Run ID: ${context.runId}`,
              labels: ['test-failure'],
              body: `## Bug information \n\nThis issue is automatically generated if the scheduled long running test fails. The Radius long running test operates on a schedule of once per day. It's important to understand that the test may fail due to workflow infrastructure issues, like network problems, rather than the flakiness of the test itself. For the further investigation, please visit [here](${process.env.ACTION_LINK}).`
            })<|MERGE_RESOLUTION|>--- conflicted
+++ resolved
@@ -94,262 +94,6 @@
   GIT_HTTP_PASSWORD: not-a-secret-password
 
 jobs:
-<<<<<<< HEAD
-=======
-  build:
-    if: github.repository == 'radius-project/radius'
-    name: Build Radius for test
-    runs-on: ubuntu-24.04
-    timeout-minutes: 30
-    permissions:
-      id-token: write # Required for requesting the JWT
-      contents: read # Required for actions/checkout
-      packages: write # Required for uploading the package
-    outputs:
-      SKIP_BUILD: ${{ steps.skip-build.outputs.SKIP_BUILD }}
-      REL_VERSION: ${{ steps.gen-id.outputs.REL_VERSION }}
-      UNIQUE_ID: ${{ steps.gen-id.outputs.UNIQUE_ID }}
-      PR_NUMBER: ${{ steps.gen-id.outputs.PR_NUMBER }}
-      CHECKOUT_REPO: ${{ steps.gen-id.outputs.CHECKOUT_REPO }}
-      CHECKOUT_REF: ${{ steps.gen-id.outputs.CHECKOUT_REF }}
-      RAD_CLI_ARTIFACT_NAME: ${{ steps.gen-id.outputs.RAD_CLI_ARTIFACT_NAME }}
-    steps:
-      - name: Restore the latest cached binaries
-        uses: actions/cache/restore@9255dc7a253b0ccc959486e2bca901246202afeb # v5.0.1
-        with:
-          path: ./dist/cache
-          key: radius-test-latest-
-
-      - name: Skip build if build is still valid
-        if: github.event_name != 'pull_request'
-        id: skip-build
-        run: |
-          # check if the last build time to see if we need to build again
-          SKIP_BUILD="false"
-          if [ -f ./dist/cache/.lastbuildtime ]; then
-            lastbuild=$(cat ./dist/cache/.lastbuildtime)
-            current_time=$(date +%s)
-            if [ $((current_time-lastbuild)) -lt ${{ env.VALID_RADIUS_BUILD_WINDOW }} ]; then
-              echo "Last build is still within valid window"
-              SKIP_BUILD="true"
-            fi
-          fi
-
-          # Check override in workflow_dispatch mode
-          if [ "${{ github.event_name }}" = "workflow_dispatch" ] && [ "${{ github.event.inputs.skip-build }}" = "false" ]; then
-            echo "Manual run with skip-build=false, forcing build"
-            SKIP_BUILD="false"
-          fi
-
-          echo "SKIP_BUILD=${SKIP_BUILD}" >> $GITHUB_OUTPUT
-      - name: Set up checkout target (scheduled, workflow_dispatch)
-        if: steps.skip-build.outputs.SKIP_BUILD != 'true' && (github.event_name == 'schedule' || github.event_name == 'workflow_dispatch')
-        run: |
-          {
-            echo "CHECKOUT_REPO=${{ github.repository }}"
-            echo "CHECKOUT_REF=refs/heads/main"
-          } >> "${GITHUB_ENV}"
-
-      - name: Set up checkout target (pull_request)
-        if: steps.skip-build.outputs.SKIP_BUILD != 'true' && github.event_name == 'pull_request'
-        run: |
-          {
-            echo "CHECKOUT_REPO=${{ github.event.pull_request.head.repo.full_name }}"
-            echo "CHECKOUT_REF=${{ github.event.pull_request.head.sha }}"
-            echo "PR_NUMBER=${{ github.event.pull_request.number }}"
-          } >> "${GITHUB_ENV}"
-
-      - name: Generate ID for release
-        id: gen-id
-        run: |
-          {
-            echo "CHECKOUT_REPO=${{ env.CHECKOUT_REPO }}"
-            echo "CHECKOUT_REF=${{ env.CHECKOUT_REF }}"
-            echo "PR_NUMBER=${{ env.PR_NUMBER }}"
-          } >> "${GITHUB_OUTPUT}"
-
-          if [[ "${{ steps.skip-build.outputs.SKIP_BUILD }}" != "true" ]]; then
-            BASE_STR="RADIUS|${GITHUB_SHA}|${GITHUB_SERVER_URL}|${GITHUB_REPOSITORY}|${GITHUB_RUN_ID}|${GITHUB_RUN_ATTEMPT}"
-            if [ "$GITHUB_EVENT_NAME" == "schedule" ] || [ "$GITHUB_EVENT_NAME" == "workflow_dispatch" ]; then
-              # Add run number to randomize unique id for scheduled runs.
-              BASE_STR="${GITHUB_RUN_NUMBER}|${BASE_STR}"
-            fi
-            UNIQUE_ID=longr$(echo $BASE_STR | sha1sum | head -c 10)
-            echo "REL_VERSION=pr-${UNIQUE_ID}" >> $GITHUB_ENV
-
-            # Set output variables to be used in the other jobs
-            {
-              echo "REL_VERSION=pr-${UNIQUE_ID}"
-              echo "UNIQUE_ID=${UNIQUE_ID}"
-              echo "CHECKOUT_REPO=${{ env.CHECKOUT_REPO }}"
-              echo "CHECKOUT_REF=${{ env.CHECKOUT_REF }}"
-              echo "AZURE_TEST_RESOURCE_GROUP=radtest-${UNIQUE_ID}"
-              echo "RAD_CLI_ARTIFACT_NAME=rad_cli_linux_amd64"
-              echo "PR_NUMBER=${{ env.PR_NUMBER }}"
-            } >> "${GITHUB_OUTPUT}"
-          else
-            cat ./dist/cache/.buildenv >> $GITHUB_OUTPUT
-            {
-              echo "## Radius functional test environment variables"
-              echo "Use the previously built binaries for the current test run:"
-              echo "\`\`\`bash"
-              cat ./dist/cache/.buildenv
-              echo "\`\`\`"
-            } >> "${GITHUB_STEP_SUMMARY}"
-          fi
-
-      - name: Checkout
-        if: steps.skip-build.outputs.SKIP_BUILD != 'true'
-        uses: actions/checkout@8e8c483db84b4bee98b60c0593521ed34d9990e8 # v6.0.1
-        with:
-          repository: ${{ env.CHECKOUT_REPO }}
-          ref: ${{ env.CHECKOUT_REF }}
-          submodules: recursive
-          persist-credentials: false
-
-      - name: Setup Go
-        if: steps.skip-build.outputs.SKIP_BUILD != 'true'
-        uses: actions/setup-go@4dc6199c7b1a012772edbd06daecab0f50c9053c # v6.1.0
-        with:
-          go-version-file: go.mod
-          cache-dependency-path: go.sum
-          cache: true
-
-      - name: Log the summary of build info for new version.
-        if: steps.skip-build.outputs.SKIP_BUILD != 'true'
-        continue-on-error: true
-        run: |
-          cat <<EOF > summary.md
-          ## Radius long-running test overview
-
-          | Name | Value |
-          |------|-------|
-          |**Repository** | ${{ steps.gen-id.outputs.CHECKOUT_REPO }} |
-          |**Commit ref** | ${{ steps.gen-id.outputs.CHECKOUT_REF }} |
-          |**Unique ID** | ${{ steps.gen-id.outputs.UNIQUE_ID }} |
-          |**Image tag** | ${{ steps.gen-id.outputs.REL_VERSION }} |
-
-          <details>
-          <summary> Click here to see the list of tools in the current test run</summary>
-
-          * gotestsum ${{ env.GOTESTSUM_VER }}
-          * Bicep recipe location `${{ env.BICEP_RECIPE_REGISTRY }}/test/testrecipes/test-bicep-recipes/<name>:${{ steps.gen-id.outputs.REL_VERSION }}`
-          * Terraform recipe location `${{ env.TF_RECIPE_MODULE_SERVER_URL }}/<name>.zip` (in cluster)
-          * applications-rp test image location: `${{ env.CONTAINER_REGISTRY }}/applications-rp:${{ steps.gen-id.outputs.REL_VERSION }}`
-          * dynamic-rp test image location: `${{ env.CONTAINER_REGISTRY }}/dynamic-rp:${{ steps.gen-id.outputs.REL_VERSION }}`
-          * controller test image location: `${{ env.CONTAINER_REGISTRY }}/controller:${{ steps.gen-id.outputs.REL_VERSION }}`
-          * ucp test image location: `${{ env.CONTAINER_REGISTRY }}/ucpd:${{ steps.gen-id.outputs.REL_VERSION }}`
-
-          </details>
-
-          ## Test Status
-          EOF
-          cat summary.md >> "${GITHUB_STEP_SUMMARY}"
-
-      - name: Login to Azure
-        if: steps.skip-build.outputs.SKIP_BUILD != 'true'
-        uses: azure/login@a457da9ea143d694b1b9c7c869ebb04ebe844ef5 # v2.3.0
-        with:
-          client-id: ${{ secrets.AZURE_SP_TESTS_APPID }}
-          tenant-id: ${{ secrets.AZURE_SP_TESTS_TENANTID }}
-          subscription-id: ${{ secrets.AZURE_SUBSCRIPTIONID_TESTS }}
-
-      - name: Login to GitHub Container Registry
-        uses: docker/login-action@5e57cd118135c172c3672efd75eb46360885c0ef # v3.6.0
-        with:
-          registry: ghcr.io
-          username: ${{ github.actor }}
-          password: ${{ github.token }}
-
-      - name: Build and Push container images
-        if: steps.skip-build.outputs.SKIP_BUILD != 'true'
-        run: |
-          make build && make docker-build && make docker-push
-        env:
-          DOCKER_REGISTRY: ${{ env.CONTAINER_REGISTRY }}
-          DOCKER_TAG_VERSION: ${{ env.REL_VERSION }}
-
-      - name: Upload CLI binary
-        if: steps.skip-build.outputs.SKIP_BUILD != 'true'
-        uses: actions/upload-artifact@b7c566a772e6b6bfb58ed0dc250532a479d7789f # v6.0.0
-        with:
-          name: ${{ steps.gen-id.outputs.RAD_CLI_ARTIFACT_NAME }}
-          path: |
-            ./dist/linux_amd64/release/rad
-
-      - name: Log the build result (success)
-        if: steps.skip-build.outputs.SKIP_BUILD != 'true' && success()
-        continue-on-error: true
-        run: |
-          echo ":white_check_mark: Container images build succeeded" >> $GITHUB_STEP_SUMMARY
-
-      - name: Log the build result (failure)
-        if: steps.skip-build.outputs.SKIP_BUILD != 'true' && failure()
-        continue-on-error: true
-        run: |
-          echo ":x: Container images build failed" >> $GITHUB_STEP_SUMMARY
-
-      - name: Log test Bicep recipe publish status
-        if: steps.skip-build.outputs.SKIP_BUILD != 'true'
-        continue-on-error: true
-        run: |
-          echo ":hourglass: Publishing Bicep Recipes for functional tests..." >> $GITHUB_STEP_SUMMARY
-
-      - name: Move the latest binaries to cache
-        if: steps.skip-build.outputs.SKIP_BUILD != 'true'
-        run: |
-          mkdir -p ./dist/cache
-          cp ./dist/linux_amd64/release/rad ./dist/cache
-          date +%s > ./dist/cache/.lastbuildtime
-          {
-            echo "UNIQUE_ID=${{ steps.gen-id.outputs.UNIQUE_ID }}"
-            echo "REL_VERSION=${{ steps.gen-id.outputs.REL_VERSION }}"
-            echo "CHECKOUT_REPO=${{ steps.gen-id.outputs.CHECKOUT_REPO }}"
-            echo "CHECKOUT_REF=$(git rev-parse HEAD)"
-            echo "PR_NUMBER=${{ steps.gen-id.outputs.PR_NUMBER }}"
-            echo "BICEP_RECIPE_TAG_VERSION=${{ steps.gen-id.outputs.REL_VERSION }}"
-          } >> ./dist/cache/.buildenv
-
-      - name: Store the latest binaries into cache
-        uses: actions/cache/save@9255dc7a253b0ccc959486e2bca901246202afeb # v5.0.1
-        if: steps.skip-build.outputs.SKIP_BUILD != 'true' && success()
-        with:
-          path: ./dist/cache
-          key: radius-test-latest-${{ github.sha }}-${{ github.run_number }}
-
-      - name: Publish UDT types
-        if: steps.skip-build.outputs.SKIP_BUILD != 'true'
-        run: |
-          mkdir ./bin
-          cp ./dist/linux_amd64/release/rad ./bin/rad
-          chmod +x ./bin/rad
-          export PATH=$GITHUB_WORKSPACE/bin:$PATH
-          which rad || { echo "cannot find rad"; exit 1; }
-          rad bicep download
-          rad version
-          rad bicep publish-extension -f ./test/functional-portable/dynamicrp/noncloud/resources/testdata/testresourcetypes.yaml --target br:${{ env.TEST_BICEP_TYPES_REGISTRY}}/testresources:latest --force
-
-      - name: Publish Bicep Test Recipes
-        if: steps.skip-build.outputs.SKIP_BUILD != 'true'
-        run: |
-          export PATH=$GITHUB_WORKSPACE/bin:$PATH
-          which rad || { echo "cannot find rad"; exit 1; }
-          make publish-test-bicep-recipes
-        env:
-          BICEP_RECIPE_REGISTRY: ${{ env.BICEP_RECIPE_REGISTRY }}
-          BICEP_RECIPE_TAG_VERSION: ${{ env.REL_VERSION }}
-
-      - name: Log Bicep recipe publish status (success)
-        if: steps.skip-build.outputs.SKIP_BUILD != 'true' && success()
-        run: |
-          echo ":white_check_mark: Recipe publishing succeeded" >> $GITHUB_STEP_SUMMARY
-
-      - name: Log recipe publish status (failure)
-        if: steps.skip-build.outputs.SKIP_BUILD != 'true' && failure()
-        run: |
-          echo ":x: Test recipe publishing failed" >> $GITHUB_STEP_SUMMARY
-
->>>>>>> 683405fa
   tests:
     if: github.repository == 'radius-project/radius'
     name: Run functional tests
@@ -669,8 +413,6 @@
           eval "export $(echo "${{ secrets.FUNCTEST_PREPROVISIONED_RESOURCE_JSON }}" | jq -r 'to_entries | map("\(.key)=\(.value)") | @sh')"
 
           make test-functional-all
-<<<<<<< HEAD
-=======
         env:
           TEST_TIMEOUT: ${{ env.FUNCTIONALTEST_TIMEOUT }}
           RADIUS_CONTAINER_LOG_PATH: ${{ github.workspace }}/${{ env.RADIUS_CONTAINER_LOG_BASE }}
@@ -689,7 +431,6 @@
           BICEP_RECIPE_TAG_VERSION: ${{ env.BICEP_RECIPE_TAG_VERSION }}
           GH_TOKEN: ${{ steps.get_installation_token.outputs.token }}
           GIT_HTTP_PASSWORD: ${{ env.GIT_HTTP_PASSWORD }}
->>>>>>> 683405fa
 
       - name: Collect Pod details
         if: always()
