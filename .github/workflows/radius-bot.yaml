--- conflicted
+++ resolved
@@ -21,71 +21,6 @@
               "kachawla"
             ];
 
-<<<<<<< HEAD
-=======
-            # echo "Starting workflow"
-            # const payload = context.payload;
-            # const issue = context.issue;
-            # const isFromPulls = !!payload.issue.pull_request;
-            # const commentBody = payload.comment.body;
-
-            # if (owners.indexOf(context.actor) < 0) {
-            #   return;
-            # }
-
-            # echo "Creating register endpoints for dispatch event"
-            # // Pollyfill: register createDispatchEvent because actions/github-script@0.3.0 
-            # // does not have createDispatchEvent.
-            # github.registerEndpoints({
-            #   repos: {
-            #     createDispatchEvent: {
-            #       "headers": { "accept": "application/vnd.github.everest-preview+json" },
-            #       "method": "POST",
-            #       "params": {
-            #         "client_payload": { "type": "object" },
-            #         "event_type": { "type": "string" },
-            #         "owner": { "required": true, "type": "string" },
-            #         "repo": { "required": true, "type": "string" }
-            #       },
-            #       "url": "/repos/:owner/:repo/dispatches"
-            #     }
-            #   }
-            # });
-
-            # if (isFromPulls && commentBody) {
-            #   echo "Inside isFromPulls"
-            #   if (commentBody.indexOf("/run-e2e-tests") == 0) {
-            #       // Get pull request
-            #       const pull = await github.pulls.get({
-            #         owner: issue.owner,
-            #         repo: issue.repo,
-            #         pull_number: issue.number
-            #       });
-            #       if (pull && pull.data) {                
-            #         // Get commit id and repo from pull head
-            #         const e2eTestsPayload = {
-            #           pull_head_ref: pull.data.head.sha,
-            #           pull_head_repo: pull.data.head.repo.full_name,
-            #           command: "run-e2e-tests",
-            #           issue: issue,
-            #         };
-        
-            #         echo "Creating dispatch event"
-            #         // Fire repository_dispatch event to trigger e2e test
-            #         await github.repos.createDispatchEvent({
-            #           owner: issue.owner,
-            #           repo: issue.repo,
-            #           event_type: "e2e-tests",
-            #           client_payload: e2eTestsPayload,
-            #         });
-                    
-            #         console.log(`Trigger end to end tests for ${JSON.stringify(e2eTestsPayload)}`);
-            #       }
-            #     }
-            #   }
-            # }
-
->>>>>>> 6326fde2
             const payload = context.payload;
             const issue = context.issue;
             const isFromPulls = !!payload.issue.pull_request;
@@ -95,27 +30,6 @@
               return;
             }
 
-<<<<<<< HEAD
-=======
-            if (commentBody && commentBody.indexOf("/make-me-laugh") == 0) {
-              const result = await github.request("https://official-joke-api.appspot.com/random_joke");
-              jokedata = result.data;
-              joke = "I have a bad feeling about this.";
-              if (jokedata && jokedata.setup && jokedata.punchline) {
-                joke = `${jokedata.setup} - ${jokedata.punchline}`;
-              }
-
-              await github.issues.createComment({
-                owner: issue.owner,
-                repo: issue.repo,
-                issue_number: issue.number,
-                body: joke,
-              });
-
-              return;
-            }
-
->>>>>>> 6326fde2
             // Pollyfill: register createDispatchEvent because actions/github-script@0.3.0 
             // does not have createDispatchEvent.
             github.registerEndpoints({
@@ -135,37 +49,14 @@
             });
 
             if (isFromPulls && commentBody) {
-<<<<<<< HEAD
               if (commentBody.indexOf("/run-e2e-tests") == 0) {
                   // Get pull request
                   const pull = await github.pulls.get({
-=======
-              if (commentBody.indexOf("/ok-to-test") == 0) {
-                // Get pull request
-                const pull = await github.pulls.get({
-                  owner: issue.owner,
-                  repo: issue.repo,
-                  pull_number: issue.number
-                });
-
-                if (pull && pull.data) {                
-                  // Get commit id and repo from pull head
-                  const testPayload = {
-                    pull_head_ref: pull.data.head.sha,
-                    pull_head_repo: pull.data.head.repo.full_name,
-                    command: "ok-to-test",
-                    issue: issue,
-                  };
-      
-                  // Fire repository_dispatch event to trigger e2e test
-                  await github.repos.createDispatchEvent({
->>>>>>> 6326fde2
                     owner: issue.owner,
                     repo: issue.repo,
                     event_type: "e2e-test",
                     client_payload: testPayload,
                   });
-<<<<<<< HEAD
                   if (pull && pull.data) {                
                     // Get commit id and repo from pull head
                     const e2eTestsPayload = {
@@ -185,62 +76,5 @@
                     
                     console.log(`Trigger end to end tests for ${JSON.stringify(e2eTestsPayload)}`);
                   }
-=======
-                  
-                  console.log(`Trigger E2E test for ${JSON.stringify(testPayload)}`);
-                }
-              } else if (commentBody.indexOf("/build-windows-base") == 0) {
-                // Get pull request
-                const pull = await github.pulls.get({
-                  owner: issue.owner,
-                  repo: issue.repo,
-                  pull_number: issue.number
-                });
-
-                if (pull && pull.data) {
-                  // Get commit id and repo from pull head
-                  const testPayload = {
-                    pull_head_ref: pull.data.head.sha,
-                    pull_head_repo: pull.data.head.repo.full_name,
-                    command: "windows-base",
-                    issue: issue,
-                  };
-
-                  // Fire repository_dispatch event to trigger e2e test
-                  await github.repos.createDispatchEvent({
-                    owner: issue.owner,
-                    repo: issue.repo,
-                    event_type: "windows-base",
-                    client_payload: testPayload,
-                  });
-
-                  console.log(`Trigger a build of the windows base image ${JSON.stringify(testPayload)}`);
-                }
-              } else if (commentBody.indexOf("/run-e2e-tests") == 0) {
-                // Get pull request
-                const pull = await github.pulls.get({
-                  owner: issue.owner,
-                  repo: issue.repo,
-                  pull_number: issue.number
-                });
-                if (pull && pull.data) {                
-                  // Get commit id and repo from pull head
-                  const perfPayload = {
-                    pull_head_ref: pull.data.head.sha,
-                    pull_head_repo: pull.data.head.repo.full_name,
-                    command: "run-e2e-tests",
-                    issue: issue,
-                  };
-      
-                  // Fire repository_dispatch event to trigger e2e test
-                  await github.repos.createDispatchEvent({
-                    owner: issue.owner,
-                    repo: issue.repo,
-                    event_type: "e2e-tests",
-                    client_payload: perfPayload,
-                  });
-                  
-                  console.log(`Trigger Perf test for ${JSON.stringify(perfPayload)}`);
->>>>>>> 6326fde2
                 }
               }