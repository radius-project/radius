--- conflicted
+++ resolved
@@ -417,13 +417,8 @@
   
   tests:
     name: Run ${{ matrix.name }} functional tests
-<<<<<<< HEAD
-    needs: build
+    needs: [build]
     if: github.event_name == 'repository_dispatch' || (github.event_name == 'schedule' && github.repository == 'radius-project/radius') || github.event_name == 'workflow_run' || github.event_name == 'workflow_dispatch'
-=======
-    needs: [build]
-    if: github.event_name == 'repository_dispatch' || (github.event_name == 'schedule' && github.repository == 'radius-project/radius') || github.event_name == 'workflow_run'
->>>>>>> d01ecf93
     strategy:
       fail-fast: true
       matrix:
