--- conflicted
+++ resolved
@@ -43,13 +43,9 @@
   # KinD cluster version
   KIND_VER: 'v0.20.0'
   # Dapr version
-<<<<<<< HEAD
-  DAPR_VER: '1.10.0'
+  DAPR_VER: '1.11.0'
   # Kubectl version
   KUBECTL_VER: 'v1.25.0'
-=======
-  DAPR_VER: '1.11.0'
->>>>>>> 00a2222e
   # Azure Keyvault CSI driver chart version
   AZURE_KEYVAULT_CSI_DRIVER_VER: '1.4.2'
   # Azure workload identity webhook chart version
