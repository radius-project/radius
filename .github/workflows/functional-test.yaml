--- conflicted
+++ resolved
@@ -76,11 +76,7 @@
   # Server where terraform test modules are deployed
   TF_RECIPE_MODULE_SERVER_URL: "http://tf-module-server.radius-test-tf-module-server.svc.cluster.local"
   # Private Git repository where terraform module is stored.
-<<<<<<< HEAD
-  TF_RECIPE_PRIVATE_GIT_SOURCE: "git::https://github.com/radius-project/terraform-private-modules"
-=======
   TF_RECIPE_PRIVATE_GIT_SOURCE: "git::https://github.com/radius-project/terraform-private-modules//kubernetes-redis"
->>>>>>> 56bd6554
 
 jobs:
   build:
@@ -568,11 +564,7 @@
           INTEGRATION_TEST_RESOURCE_GROUP_NAME: ${{ env.AZURE_TEST_RESOURCE_GROUP }}
           BICEP_RECIPE_REGISTRY: ${{ env.BICEP_RECIPE_REGISTRY }}
           BICEP_RECIPE_TAG_VERSION: ${{ env.BICEP_RECIPE_TAG_VERSION }}
-<<<<<<< HEAD
-          GH_ACCOUNT: "test-git-pat"
-=======
-          GITHUB_TOKEN: ${{ steps.get_installation_token.outputs.token }}
->>>>>>> 56bd6554
+          GITHUB_TOKEN: ${{ steps.get_installation_token.outputs.token }}
       - uses: azure/setup-kubectl@v3
         if: always()
         with:
