# ------------------------------------------------------------
# Copyright (c) Microsoft Corporation.
# Licensed under the MIT License.
# ------------------------------------------------------------

name: Functional tests
on:
  schedule:
    # Run every 4 hours on weekdays.
    - cron: "30 0,4,8,12,16,20 * * 1-5"
    # Run every 12 hours on weekends.
    - cron: "30 0,12 * * 0,6"
  pull_request:
    branches:
      - main
      - features/*
      - release/*
env:
  # Go version
  GOVER: '^1.20'
  GOPROXY: https://proxy.golang.org

  # Helm version
  HELM_VER: 'v3.11.3'
  # KinD cluster version
  KIND_VER: 'v0.18.0'
  # Dapr version
  DAPR_VER: '1.10.0'
  # Azure Keyvault CSI driver chart version
  AZURE_KEYVAULT_CSI_DRIVER_VER: '1.4.2'
  # Azure workload identity webhook chart version
  AZURE_WORKLOAD_IDENTITY_WEBHOOK_VER: '1.0.0'
  # ACR for storing test images
  CACHE_REGISTRY: radiusdev.azurecr.io
  # The radius functional test timeout
  FUNCTIONALTEST_TIMEOUT: 60m
  # The Azure Location to store test resources
  AZURE_LOCATION: westus3
  # The base directory for storing test logs
  RADIUS_CONTAINER_LOG_BASE: dist/container_logs
  # The Radius helm chart location.
  RADIUS_CHART_LOCATION: deploy/Chart/
  # The region for AWS resources.
  AWS_REGION: 'us-west-2'
  # The current GitHub action link
  ACTION_LINK: '${{ github.server_url }}/${{ github.repository }}/actions/runs/${{ github.run_id }}'

jobs:
  build:
    name: Build Radius for test
    runs-on: [self-hosted,1ES.Pool=1ES-Radius ]
    outputs:
      REL_VERSION: ${{ steps.gen-id.outputs.REL_VERSION }}
      UNIQUE_ID: ${{ steps.gen-id.outputs.UNIQUE_ID }}
      PR_NUMBER: ${{ steps.gen-id.outputs.PR_NUMBER }}
      CHECKOUT_REPO: ${{ steps.gen-id.outputs.CHECKOUT_REPO }}
      CHECKOUT_REF: ${{ steps.gen-id.outputs.CHECKOUT_REF }}
      RAD_CLI_ARTIFACT_NAME: ${{ steps.gen-id.outputs.RAD_CLI_ARTIFACT_NAME }}
    steps:
      - name: Set up checkout target (scheduled)
        if: github.event_name == 'schedule'
        run: |
          echo "CHECKOUT_REPO=${{ github.repository }}" >> $GITHUB_ENV
          echo "CHECKOUT_REF=refs/heads/main" >> $GITHUB_ENV
      - name: Set up checkout target (pull_request)
        if: github.event_name == 'pull_request'
        run: |
            echo "CHECKOUT_REPO=${{ github.event.pull_request.head.repo.full_name }}" >> $GITHUB_ENV
            echo "CHECKOUT_REF=${{ github.event.pull_request.head.sha }}" >> $GITHUB_ENV
            echo "PR_NUMBER=${{ github.event.pull_request.number }}" >> $GITHUB_ENV
      - name: Check out code
        uses: actions/checkout@v3
        with:
          repository: ${{ env.CHECKOUT_REPO }}
          ref: ${{ env.CHECKOUT_REF }}
      - name: Set up Go ${{ env.GOVER }}
        uses: actions/setup-go@v3
        with:
          go-version: ${{ env.GOVER }}
      - name: Get Go Cache path
        id: go-cache-paths
        run: |
          echo "go-build=$(go env GOCACHE)" >> $GITHUB_OUTPUT
          echo "go-mod=$(go env GOMODCACHE)" >> $GITHUB_OUTPUT
      - uses: actions/cache@v3
        with:
          path: |
            ${{ steps.go-cache-paths.outputs.go-build }}
            ${{ steps.go-cache-paths.outputs.go-mod }}
          key: ${{ runner.os }}-go-${{ hashFiles('**/go.sum') }}
          restore-keys: |
            ${{ runner.os }}-go-
      - name: Generate ID for release
        id: gen-id
        run: |
          BASE_STR="RADIUS|${GITHUB_SHA}|${GITHUB_SERVER_URL}|${GITHUB_REPOSITORY}|${GITHUB_RUN_ID}|${GITHUB_RUN_ATTEMPT}"
          UNIQUE_ID=$(echo $BASE_STR | sha1sum | head -c 10)
          echo "REL_VERSION=pr-${UNIQUE_ID}" >> $GITHUB_ENV
          
          # Set output variables to be used in the other jobs
          echo "REL_VERSION=pr-${UNIQUE_ID}" >> $GITHUB_OUTPUT
          echo "UNIQUE_ID=${UNIQUE_ID}" >> $GITHUB_OUTPUT
          echo "CHECKOUT_REPO=${{ env.CHECKOUT_REPO }}" >> $GITHUB_OUTPUT
          echo "CHECKOUT_REF=${{ env.CHECKOUT_REF }}" >> $GITHUB_OUTPUT
          echo "AZURE_TEST_RESOURCE_GROUP=radtest-${UNIQUE_ID}" >> $GITHUB_OUTPUT
          echo "RAD_CLI_ARTIFACT_NAME=rad_cli_linux_amd64" >> $GITHUB_OUTPUT
          echo "PR_NUMBER=${{ env.PR_NUMBER }}" >> $GITHUB_OUTPUT
      - uses: marocchino/sticky-pull-request-comment@v2
        if: env.PR_NUMBER != ''
        continue-on-error: true
        with:
          header: teststatus-${{ github.run_id }}
          number: ${{ env.PR_NUMBER }}
          hide: true
          hide_classify: 'OUTDATED'
          message: |
            ## Radius functional test overview

            :mag: **[Go to test action run](${{ env.ACTION_LINK }})**

            | Name | Value |
            |------|-------|
            |**Repository** | ${{ steps.gen-id.outputs.CHECKOUT_REPO }} |
            |**Commit ref** | ${{ steps.gen-id.outputs.CHECKOUT_REF }} |
            |**Unique ID** | ${{ steps.gen-id.outputs.UNIQUE_ID }} |
            |**Image tag** | ${{ steps.gen-id.outputs.REL_VERSION }} |

            <details>
            <summary> Click here to see the list of tools in the current test run</summary>

            * KinD: ${{ env.KIND_VER }}
            * Dapr: ${{ env.DAPR_VER }}
            * Azure KeyVault CSI driver: ${{ env.AZURE_KEYVAULT_CSI_DRIVER_VER }}
            * Azure Workload identity webhook: ${{ env.AZURE_WORKLOAD_IDENTITY_WEBHOOK_VER }}
            * recipe location `${{ env.CACHE_REGISTRY}}/test/functional/corerp/recipes/<name>:${{ env.REL_VERSION }}`
            * appcore-rp test image location: `${{ env.CACHE_REGISTRY }}/appcore-rp:${{ env.REL_VERSION }}`
            * ucp test image location: `${{ env.CACHE_REGISTRY }}/ucpd:${{ env.REL_VERSION }}`

            </details>
            
            ## Test Status
      - name: Setup Azure CLI
        run: curl -sL https://aka.ms/InstallAzureCLIDeb | sudo bash
      - name: Login to Azure
        uses: azure/login@v1
        with:
          creds: '{"clientId":"${{ secrets.INTEGRATION_TEST_SP_APP_ID }}","clientSecret":"${{ secrets.INTEGRATION_TEST_SP_PASSWORD }}","subscriptionId":"${{ secrets.INTEGRATION_TEST_SUBSCRIPTION_ID }}","tenantId":"${{ secrets.INTEGRATION_TEST_TENANT_ID }}"}'
      - name: Login ACR - ${{ env.CACHE_REGISTRY }}
        run: |
          az acr login -n ${{ env.CACHE_REGISTRY }}
      - uses: marocchino/sticky-pull-request-comment@v2
        if: env.PR_NUMBER != ''
        continue-on-error: true
        with:
          header: teststatus-${{ github.run_id }}
          number: ${{ env.PR_NUMBER }}
          append: true
          message: |
            :hourglass: Building Radius and pushing container images for functional test...
      - name: Build and Push container images
        run: |
          make build && make docker-build && make docker-push
        env:
          DOCKER_REGISTRY: ${{ env.CACHE_REGISTRY }}
          DOCKER_TAG_VERSION: ${{ env.REL_VERSION }}
      - name: Upload CLI binary
        uses: actions/upload-artifact@v3
        with:
          name: ${{ steps.gen-id.outputs.RAD_CLI_ARTIFACT_NAME }}
          path: |
            ./dist/linux_amd64/release/rad
      - uses: marocchino/sticky-pull-request-comment@v2
        if: success() && env.PR_NUMBER != ''
        continue-on-error: true
        with:
          header: teststatus-${{ github.run_id }}
          number: ${{ env.PR_NUMBER }}
          append: true
          message: |
            :white_check_mark: Container images build succeeded
      - uses: marocchino/sticky-pull-request-comment@v2
        if: failure() && env.PR_NUMBER != ''
        continue-on-error: true
        with:
          header: teststatus-${{ github.run_id }}
          number: ${{ env.PR_NUMBER }}
          append: true
          message: |
<<<<<<< HEAD
            :x: Container images build failed
=======
            :x: Test image build failed
      - name: Download rad-bicep
        run: |
          mkdir -p dist
          ./.github/scripts/curl-with-retries.sh https://get.radapp.dev/tools/bicep-extensibility/edge/linux-x64/rad-bicep --output dist/rad-bicep
          chmod +x dist/rad-bicep
      - name: Publish Bicep Test Recipes
        run: |
          make publish-test-recipes
        env:
          RECIPE_REGISTRY: ${{ env.CACHE_REGISTRY }}
          RECIPE_TAG_VERSION: ${{ env.REL_VERSION }}
          RAD_BICEP_PATH: dist
      - uses: marocchino/sticky-pull-request-comment@v2
        if: success() && env.PR_NUMBER != ''
        continue-on-error: true
        with:
          header: teststatus-${{ github.run_id }}
          number: ${{ env.PR_NUMBER }}
          append: true
          message: |
            :white_check_mark: Test recipe publishing succeeded
      - uses: marocchino/sticky-pull-request-comment@v2
        if: failure() && env.PR_NUMBER != ''
        continue-on-error: true
        with:
          header: teststatus-${{ github.run_id }}
          number: ${{ env.PR_NUMBER }}
          append: true
          message: |
            :x: Test recipe publishing failed
>>>>>>> 70939e0b
  tests:
    name: Run ${{ matrix.name }} functional tests
    needs: build
    runs-on: [self-hosted,1ES.Pool=1ES-Radius ]
    strategy:
      fail-fast: true
      matrix:
        name: [ucp,corerp,samples]
    env:
      UNIQUE_ID: ${{ needs.build.outputs.UNIQUE_ID }}
      REL_VERSION: ${{ needs.build.outputs.REL_VERSION }}
      CHECKOUT_REPO: ${{ needs.build.outputs.CHECKOUT_REPO }}
      CHECKOUT_REF: ${{ needs.build.outputs.CHECKOUT_REF }}
      PR_NUMBER: ${{ needs.build.outputs.PR_NUMBER }}
      AZURE_TEST_RESOURCE_GROUP: radtest-${{ needs.build.outputs.UNIQUE_ID }}-${{ matrix.name }}
      RAD_CLI_ARTIFACT_NAME: ${{ needs.build.outputs.RAD_CLI_ARTIFACT_NAME }}
    steps:
      - name: Checkout
        uses: actions/checkout@v3
        with:
          repository: ${{ env.CHECKOUT_REPO }}
          ref: ${{ env.CHECKOUT_REF }}
      - name: Checkout samples repo
        uses: actions/checkout@v3
        if: matrix.name == 'samples'
        with:
          repository: project-radius/samples
          ref: refs/heads/edge
          token: ${{ secrets.GH_RAD_CI_BOT_PAT }}
          path: samples
      - name: Set up Go ${{ env.GOVER }}
        uses: actions/setup-go@v3
        with:
          go-version: ${{ env.GOVER }}
      - name: Get Go Cache path
        id: go-cache-paths
        run: |
          echo "go-build=$(go env GOCACHE)" >> $GITHUB_OUTPUT
          echo "go-mod=$(go env GOMODCACHE)" >> $GITHUB_OUTPUT
      - uses: actions/cache@v3
        with:
          path: |
            ${{ steps.go-cache-paths.outputs.go-build }}
            ${{ steps.go-cache-paths.outputs.go-mod }}
          key: ${{ runner.os }}-go-${{ hashFiles('**/go.sum') }}
          restore-keys: |
            ${{ runner.os }}-go-
      - name: Download rad CLI
        uses: actions/download-artifact@v3
        with:
          name: ${{ env.RAD_CLI_ARTIFACT_NAME }}
          path: bin
      - name: Login to Azure
        uses: azure/login@v1
        with:
          creds: '{"clientId":"${{ secrets.INTEGRATION_TEST_SP_APP_ID }}","clientSecret":"${{ secrets.INTEGRATION_TEST_SP_PASSWORD }}","subscriptionId":"${{ secrets.INTEGRATION_TEST_SUBSCRIPTION_ID }}","tenantId":"${{ secrets.INTEGRATION_TEST_TENANT_ID }}"}'
      - uses: marocchino/sticky-pull-request-comment@v2
        continue-on-error: true
        with:
          header: teststatus-${{ github.run_id }}
          number: ${{ env.PR_NUMBER }}
          append: true
          message: |
            :hourglass: Starting ${{ matrix.name }} functional tests...
      - name: Create azure resource group - ${{ env.AZURE_TEST_RESOURCE_GROUP }}
        run: |
          current_time=$(date +%s)
          az group create \
            --location ${{ env.AZURE_LOCATION }} \
            --name $RESOURCE_GROUP \
            --subscription ${{ secrets.INTEGRATION_TEST_SUBSCRIPTION_ID }} \
            --tags creationTime=$current_time
          while [ $(az group exists --name $RESOURCE_GROUP) = false ]; do sleep 2; done
        env:
          RESOURCE_GROUP: ${{ env.AZURE_TEST_RESOURCE_GROUP }}
      - uses: azure/setup-helm@v3
        with:
          version: ${{ env.HELM_VER }}
      - name: Create KinD cluster
        run: |
          curl -sSLo "kind" "https://github.com/kubernetes-sigs/kind/releases/download/${{ env.KIND_VER }}/kind-linux-amd64"
          chmod +x ./kind

          # Populate the following environment variables for Azure workload identity from secrets.
          # AZURE_OIDC_ISSUER_PUBLIC_KEY
          # AZURE_OIDC_ISSUER_PRIVATE_KEY
          # AZURE_OIDC_ISSUER
          eval "export $(echo "${{ secrets.FUNCTEST_AZURE_OIDC_JSON }}" | jq -r 'to_entries | map("\(.key)=\(.value)") | @sh')"

          # Create KinD cluster with OIDC Issuer keys
          echo $AZURE_OIDC_ISSUER_PUBLIC_KEY | base64 -d > sa.pub
          echo $AZURE_OIDC_ISSUER_PRIVATE_KEY | base64 -d > sa.key
          cat <<EOF | ./kind create cluster --name radius --config=-
          kind: Cluster
          apiVersion: kind.x-k8s.io/v1alpha4
          nodes:
          - role: control-plane
            extraMounts:
              - hostPath: ./sa.pub
                containerPath: /etc/kubernetes/pki/sa.pub
              - hostPath: ./sa.key
                containerPath: /etc/kubernetes/pki/sa.key
            kubeadmConfigPatches:
            - |
              kind: ClusterConfiguration
              apiServer:
                extraArgs:
                  service-account-issuer: $AZURE_OIDC_ISSUER
                  service-account-key-file: /etc/kubernetes/pki/sa.pub
                  service-account-signing-key-file: /etc/kubernetes/pki/sa.key
              controllerManager:
                extraArgs:
                  service-account-private-key-file: /etc/kubernetes/pki/sa.key
          EOF
      - name: Install dapr into cluster
        run: |
          wget -q https://raw.githubusercontent.com/dapr/cli/master/install/install.sh -O - | /bin/bash -s ${{ env.DAPR_VER }}
          dapr init -k --wait --timeout 600
      - name: Install Azure Keyvault CSI driver chart
        run: |
          helm repo add csi-secrets-store-provider-azure https://azure.github.io/secrets-store-csi-driver-provider-azure/charts
          helm install csi csi-secrets-store-provider-azure/csi-secrets-store-provider-azure --version ${{ env.AZURE_KEYVAULT_CSI_DRIVER_VER }}
      - name: Install azure workload identity webhook chart
        run: |
          helm repo add azure-workload-identity https://azure.github.io/azure-workload-identity/charts
          helm install workload-identity-webhook azure-workload-identity/workload-identity-webhook --namespace radius-default --create-namespace --version ${{ env.AZURE_WORKLOAD_IDENTITY_WEBHOOK_VER }} --set azureTenantID=${{ secrets.INTEGRATION_TEST_TENANT_ID }}
      - name: Download Bicep.
        run: |
          chmod +x ./bin/rad
          export PATH=$GITHUB_WORKSPACE/bin:$PATH
          which rad || { echo "cannot find rad"; exit 1; }
          rad bicep download
          rad version
      - uses: marocchino/sticky-pull-request-comment@v2
        if: failure() && env.PR_NUMBER != ''
        continue-on-error: true
        with:
          header: teststatus-${{ github.run_id }}
          number: ${{ env.PR_NUMBER }}
          append: true
          message: |
            :x: Test tool installation for ${{ matrix.name }} failed. Please check [the logs](${{ env.ACTION_LINK }}) for more details
      - name: Install Radius
        run: |
          export PATH=$GITHUB_WORKSPACE/bin:$PATH
          which rad || { echo "cannot find rad"; exit 1; }

          echo "*** Installing Radius to Kubernetes ***"
          rad install kubernetes \
            --chart ${{ env.RADIUS_CHART_LOCATION }} --tag ${{ env.REL_VERSION }} \
            --set rp.image=${{ env.CACHE_REGISTRY }}/appcore-rp,rp.tag=${{ env.REL_VERSION }},ucp.image=${{ env.CACHE_REGISTRY }}/ucpd,ucp.tag=${{ env.REL_VERSION }},ucp.provider.aws.region=${{ env.AWS_REGION }}

          echo "*** Create workspace, group and environment for test ***"
          rad workspace create kubernetes
          rad group create kind-radius
          rad group switch kind-radius

          # The functional test is designed to use default namespace. So you must create the environment for default namespace.
          rad env create kind-radius --namespace default
          rad env switch kind-radius

          echo "*** Configuring Azure provider ***"
          rad env update kind-radius --azure-subscription-id ${{ secrets.INTEGRATION_TEST_SUBSCRIPTION_ID }} \
            --azure-resource-group ${{ env.AZURE_TEST_RESOURCE_GROUP }}
          rad credential register azure --client-id ${{ secrets.INTEGRATION_TEST_SP_APP_ID }} \
            --client-secret ${{ secrets.INTEGRATION_TEST_SP_PASSWORD }} \
            --tenant-id ${{ secrets.INTEGRATION_TEST_TENANT_ID }}

          echo "*** Configuring AWS provider ***"
          rad env update kind-radius --aws-region ${{ env.AWS_REGION }} --aws-account-id ${{ secrets.FUNCTEST_AWS_ACCOUNT_ID }}
          rad credential register aws \
            --access-key-id ${{ secrets.FUNCTEST_AWS_ACCESS_KEY_ID }} --secret-access-key ${{ secrets.FUNCTEST_AWS_SECRET_ACCESS_KEY }}
      - uses: marocchino/sticky-pull-request-comment@v2
        if: failure() && env.PR_NUMBER != ''
        continue-on-error: true
        with:
          header: teststatus-${{ github.run_id }}
          number: ${{ env.PR_NUMBER }}
          append: true
          message: |
            :x: Failed to install Radius for ${{ matrix.name }} functional test. Please check [the logs](${{ env.ACTION_LINK }}) for more details
      - name: Run functional tests
        run: |
          # Ensure rad cli is in path before running tests.
          export PATH=$GITHUB_WORKSPACE/bin:$PATH
          cd $GITHUB_WORKSPACE

          which rad || { echo "cannot find rad"; exit 1; }

          # Populate the following test environment variables from JSON secret.
          # AZURE_MONGODB_RESOURCE_ID
          # AZURE_COSMOS_MONGODB_ACCOUNT_ID
          # AZURE_TABLESTORAGE_RESOURCE_ID
          # AZURE_SERVICEBUS_RESOURCE_ID
          # AZURE_REDIS_RESOURCE_ID
          # AZURE_MSSQL_RESOURCE_ID
          # AZURE_MSSQL_USERNAME
          # AZURE_MSSQL_PASSWORD
          eval "export $(echo "${{ secrets.FUNCTEST_PREPROVISIONED_RESOURCE_JSON }}" | jq -r 'to_entries | map("\(.key)=\(.value)") | @sh')"

          make test-functional-${{ matrix.name }}
        env:
          TEST_TIMEOUT: ${{ env.FUNCTIONALTEST_TIMEOUT }}
          RADIUS_CONTAINER_LOG_PATH: ${{ github.workspace }}/${{ env.RADIUS_CONTAINER_LOG_BASE }}
          AWS_ACCESS_KEY_ID: ${{ secrets.FUNCTEST_AWS_ACCESS_KEY_ID }}
          AWS_SECRET_ACCESS_KEY: ${{ secrets.FUNCTEST_AWS_SECRET_ACCESS_KEY }}
          AWS_REGION: ${{ env.AWS_REGION }}
          RADIUS_SAMPLES_REPO_ROOT: ${{ github.workspace }}/samples
          # Test_MongoDB_Recipe_Parameters is using the following environment variable.
          INTEGRATION_TEST_RESOURCE_GROUP_NAME: ${{ env.AZURE_TEST_RESOURCE_GROUP }}
      - name: Upload container logs
        if: always()
        uses: actions/upload-artifact@v3
        with:
          name: ${{ matrix.name }}_container_logs
          path: ./${{ env.RADIUS_CONTAINER_LOG_BASE }}
      - uses: marocchino/sticky-pull-request-comment@v2
        if: success() && env.PR_NUMBER != ''
        continue-on-error: true
        with:
          header: teststatus-${{ github.run_id }}
          number: ${{ env.PR_NUMBER }}
          append: true
          message: |
            :white_check_mark: ${{ matrix.name }} functional tests succeeded
      - uses: marocchino/sticky-pull-request-comment@v2
        if: failure() && env.PR_NUMBER != ''
        continue-on-error: true
        with:
          header: teststatus-${{ github.run_id }}
          number: ${{ env.PR_NUMBER }}
          append: true
          message: |
            :x: ${{ matrix.name }} functional test failed. Please check [the logs](${{ env.ACTION_LINK }}) for more details
      - name: Create failure issue for failing scheduled run
        uses: actions/github-script@v6
        if: failure() && github.event_name == 'schedule'
        with:
          script: |
            github.rest.issues.create({
              owner: context.repo.owner,
              repo: context.repo.repo,
              title: 'Scheduled functional test failure - ${{ matrix.name }} ',
              body: '${{ matrix.name }} functional tests failed. Please check [the action run](' + process.env.ACTION_LINK + ') for more details.'
              labels: ['bug']
            })
      - name: Delete azure resource group - ${{ env.AZURE_TEST_RESOURCE_GROUP }}
        if: always()
        run: |
          # if deletion fails, purge workflow will purge the resource group and its resources later.
          az group delete \
            --subscription ${{ secrets.INTEGRATION_TEST_SUBSCRIPTION_ID }} \
            --name ${{ env.AZURE_TEST_RESOURCE_GROUP }} \
            --yes \
            --no-wait<|MERGE_RESOLUTION|>--- conflicted
+++ resolved
@@ -186,10 +186,7 @@
           number: ${{ env.PR_NUMBER }}
           append: true
           message: |
-<<<<<<< HEAD
             :x: Container images build failed
-=======
-            :x: Test image build failed
       - name: Download rad-bicep
         run: |
           mkdir -p dist
@@ -220,7 +217,6 @@
           append: true
           message: |
             :x: Test recipe publishing failed
->>>>>>> 70939e0b
   tests:
     name: Run ${{ matrix.name }} functional tests
     needs: build
