# ------------------------------------------------------------
# Copyright 2023 The Radius Authors.
#
# Licensed under the Apache License, Version 2.0 (the "License");
# you may not use this file except in compliance with the License.
# You may obtain a copy of the License at
#    
#     http://www.apache.org/licenses/LICENSE-2.0
#
# Unless required by applicable law or agreed to in writing, software
# distributed under the License is distributed on an "AS IS" BASIS,
# WITHOUT WARRANTIES OR CONDITIONS OF ANY KIND, either express or implied.
# See the License for the specific language governing permissions and
# limitations under the License.
# ------------------------------------------------------------

name: Release Radius

on:
  push:
    branches:
      - main
    paths:
<<<<<<< HEAD
      - 'versions.yaml'
=======
      - 'versions.json'
  pull_request:
    branches:
      - main
    paths:
      - 'versions.json'
>>>>>>> 5e21ecfa

env:
  REPOS: 'radius,bicep,deployment-engine,recipes'
  GITHUB_TOKEN: ${{ secrets.GH_RAD_CI_BOT_PAT }}

jobs:
  generate_release_note:
    name: Generate release note from template
    runs-on: [ self-hosted, 1ES.Pool=1ES-Radius ]
    if: github.event_name == 'pull_request'
    env:
      RELNOTE_FOUND: false
    steps:
      - name: Checkout project-radius/radius
        uses: actions/checkout@v3
      - name: Determine release version from versions.json
        run: |
          ./.github/scripts/release-get-version.sh "."
      - name: Find the previous tag
        uses: actions/github-script@v6
        id: latest-release-tag
        with:
          github-token: ${{ secrets.GH_RAD_CI_BOT_PAT }}
          result-encoding: string
          script: |
            const { data } = await github.rest.repos.getLatestRelease({
              owner: context.repo.owner,
              repo: context.repo.repo,
            })
            return data.tag_name
      - name: Generate the release notes
        uses: actions/github-script@v6
        id: generate-notes
        with:
          github-token: ${{ secrets.GH_RAD_CI_BOT_PAT }}
          result-encoding: string
          script: |
            const { data } = await github.rest.repos.generateReleaseNotes({
              owner: context.repo.owner,
              repo: context.repo.repo,
              tag_name: '${{ env.RELEASE_VERSION }}',
              target_commitish: 'main',
              previous_tag_name: '${{ steps.latest-release-tag.outputs.result }}',
            })
            return data.body
      - uses: marocchino/sticky-pull-request-comment@v2
        with:
          header: relnote-${{ github.run_id }}
          number: ${{ github.event.pull_request.number }}
          hide: true
          hide_classify: 'OUTDATED'
          message: |
            ## Release Information
            * Previous version: ${{ steps.latest-release-tag.outputs.result }}
            * New version: ${{ env.RELEASE_VERSION }}

            ## Change logs
            ```
            ${{ steps.generate-notes.outputs.result }}
            ```
      - name: Find release note
        shell: bash
        run: |
          if [ -f ./docs/release-notes/${{ env.RELEASE_VERSION }}.md ]; then
            echo "RELNOTE_FOUND=true" >> $GITHUB_ENV
          fi
      - uses: marocchino/sticky-pull-request-comment@v2
        continue-on-error: true
        if: ${{ !contains(env.RELEASE_VERSION, '-rc') && env.RELNOTE_FOUND == 'false' }}
        with:
          header: relnote-${{ github.run_id }}
          number: ${{ github.event.pull_request.number }}
          append: true
          message: |
            ## :warning: Missing release note :warning:
            
            This is the official Radius release. Create the release note by following instruction:            
            1. Create ./docs/release-notes/${{ env.RELEASE_VERSION }}.md from [release note template](https://github.com/project-radius/radius/blob/main/docs/release-notes/template.md)
            2. Update the each section and add the above Change logs to the end of release note.
            3. Push release note changes to the PR branch.
      - name: Stop the workflow if release is the offical and its release note is not found.
        if: ${{ !contains(env.RELEASE_VERSION, '-rc') && env.RELNOTE_FOUND == 'false' }}
        run: exit 1
  release:
    name: Create a new Radius release
    if: github.event_name == 'push'
    runs-on: [ self-hosted, 1ES.Pool=1ES-Radius ]
    steps:
      - name: Checkout project-radius/radius@main
        uses: actions/checkout@v3
        with:
          repository: project-radius/radius
          ref: main
          token: ${{ secrets.GH_RAD_CI_BOT_PAT }}
          path: radius
      - name: Checkout project-radius/bicep@bicep-extensibility
        uses: actions/checkout@v3
        with:
          repository: project-radius/bicep
          ref: bicep-extensibility
          token: ${{ secrets.GH_RAD_CI_BOT_PAT }}
          path: bicep
      - name: Checkout project-radius/deployment-engine@main
        uses: actions/checkout@v3
        with:
          repository: project-radius/deployment-engine
          ref: main
          token: ${{ secrets.GH_RAD_CI_BOT_PAT }}
          path: deployment-engine
      - name: Checkout project-radius/recipes@main
        uses: actions/checkout@v3
        with:
          repository: project-radius/recipes
          ref: main
          token: ${{ secrets.GH_RAD_CI_BOT_PAT }}
          path: recipes
      - name: Set up GitHub credentials
        run: |
          git config --global user.name "Radius CI Bot"
          git config --global user.email "radiuscoreteam@service.microsoft.com"
      - name: Get supported versions from versions.yaml
        id: getSupportedVersions
        uses: mikefarah/yq@v4.34.2
        with:
          # Get a comma-separated list of supported versions
          cmd: yq '.supported[].version' versions.yaml | tr '\n' ',' | sed 's/,$//'
      - name: Generate release summary
        run: |
          echo "## Release" >> $GITHUB_STEP_SUMMARY
          echo "* Release driver: $GITHUB_ACTOR ">> $GITHUB_STEP_SUMMARY
          echo "* Repos: ${{ env.REPOS }}" >> $GITHUB_STEP_SUMMARY
          echo "* Supported versions: ${{ steps.getSupportedVersions.outputs.result }}" >> $GITHUB_STEP_SUMMARY
          echo "* Release date: $(date)" >> $GITHUB_STEP_SUMMARY
      - name: Create tags and branches
        run: |
          ./.github/scripts/release-create-tags-and-branches.sh ${{ env.REPOS }} ${{ steps.getSupportedVersions.outputs.result }}<|MERGE_RESOLUTION|>--- conflicted
+++ resolved
@@ -21,16 +21,12 @@
     branches:
       - main
     paths:
-<<<<<<< HEAD
       - 'versions.yaml'
-=======
-      - 'versions.json'
   pull_request:
     branches:
       - main
     paths:
-      - 'versions.json'
->>>>>>> 5e21ecfa
+      - 'versions.yaml'
 
 env:
   REPOS: 'radius,bicep,deployment-engine,recipes'
