{
  "$schema": "https://schema.management.azure.com/schemas/2019-04-01/deploymentTemplate.json#",
  "contentVersion": "1.0.0.0",
  "metadata": {
    "_generator": {
      "name": "bicep",
      "version": "0.4.1318.3566",
      "templateHash": "11168135648387855983"
    }
  },
  "parameters": {
    "clusterName": {
      "type": "string",
      "defaultValue": "[format('radius-aks-{0}', uniqueString(resourceGroup().id))]",
      "metadata": {
        "description": "The name of the AKS cluster"
      }
    },
    "aksIdentityName": {
      "type": "string",
      "defaultValue": "[format('radius-aks-id-{0}', uniqueString(resourceGroup().id))]",
      "metadata": {
        "description": "The name of the managed identity assigned to the AKS cluster control-plane"
      }
    },
    "rpIdentityName": {
      "type": "string",
      "defaultValue": "[format('radius-rp-id-{0}', uniqueString(resourceGroup().id))]",
      "metadata": {
        "description": "The name of the managed identity assigned to the Radius RP"
      }
    },
    "resourceTags": {
      "type": "object",
      "defaultValue": {
        "rad-environment": true
      },
      "metadata": {
        "description": "The tags to apply to each resource"
      }
    },
    "logAnalyticsWorkspaceID": {
      "type": "string",
      "defaultValue": "",
      "metadata": {
        "description": "The ARM resource ID of the log analytics workspace where the Radius Resource Provider logs will be redirected to."
      }
    },
    "registryName": {
      "type": "string",
      "defaultValue": "",
      "metadata": {
        "description": "Optional ACR registry name"
      }
    }
  },
  "variables": {
    "addonsWithLogAnalytics": {
      "azureKeyvaultSecretsProvider": {
        "config": {
          "enableSecretRotation": "true"
        },
        "enabled": true
      },
      "omsagent": {
        "config": {
          "logAnalyticsWorkspaceResourceID": "[parameters('logAnalyticsWorkspaceID')]"
        },
        "enabled": true
      }
    },
    "addonsWithoutLogAnalytics": {
      "azureKeyvaultSecretsProvider": {
        "config": {
          "enableSecretRotation": "true"
        },
        "enabled": true
      }
    }
  },
  "resources": [
    {
      "type": "Microsoft.ContainerService/managedClusters",
      "apiVersion": "2021-08-01",
      "name": "[parameters('clusterName')]",
      "location": "[resourceGroup().location]",
      "tags": "[parameters('resourceTags')]",
      "identity": {
        "type": "UserAssigned",
        "userAssignedIdentities": {
          "[format('{0}', resourceId('Microsoft.ManagedIdentity/userAssignedIdentities', parameters('aksIdentityName')))]": {}
        }
<<<<<<< HEAD
    ],
    "variables": {
        "controlPlaneDeploymentName": "[concat('rad-control-plane-', guid(parameters('resourceGroup')))]",
        "resourceTypes": [
            {
                "name": "Application",
                "routingType": "Proxy",
                "endpoint": "[concat('https://', parameters('siteName'), '.azurewebsites.net/{requestPath}')]"
            },
            {
                "name": "Application/AzureConnection",
                "routingType": "Proxy",
                "endpoint": "[concat('https://', parameters('siteName'), '.azurewebsites.net/{requestPath}')]"
            },
            {
                "name": "Application/Container",
                "routingType": "Proxy",
                "endpoint": "[concat('https://', parameters('siteName'), '.azurewebsites.net/{requestPath}')]"
            },
            {
                "name": "Application/Extender",
                "routingType": "Proxy",
                "endpoint": "[concat('https://', parameters('siteName'), '.azurewebsites.net/{requestPath}')]"
            },
            {
                "name": "Application/Gateway",
                "routingType": "Proxy",
                "endpoint": "[concat('https://', parameters('siteName'), '.azurewebsites.net/{requestPath}')]"
            },
            {
                "name": "Application/HttpRoute",
                "routingType": "Proxy",
                "endpoint": "[concat('https://', parameters('siteName'), '.azurewebsites.net/{requestPath}')]"
            },
            {
                "name": "Application/RadiusResource",
                "routingType": "Proxy",
                "endpoint": "[concat('https://', parameters('siteName'), '.azurewebsites.net/{requestPath}')]"
            },
            {
                "name": "Application/Volume",
                "routingType": "Proxy",
                "endpoint": "[concat('https://', parameters('siteName'), '.azurewebsites.net/{requestPath}')]"
            },
            {
                "name": "Application/dapr.io.InvokeHttpRoute",
                "routingType": "Proxy",
                "endpoint": "[concat('https://', parameters('siteName'), '.azurewebsites.net/{requestPath}')]"
            },
            {
                "name": "Application/dapr.io.PubSubTopic",
                "routingType": "Proxy",
                "endpoint": "[concat('https://', parameters('siteName'), '.azurewebsites.net/{requestPath}')]"
            },
            {
                "name": "Application/dapr.io.SecretStore",
                "routingType": "Proxy",
                "endpoint": "[concat('https://', parameters('siteName'), '.azurewebsites.net/{requestPath}')]"
            },
            {
                "name": "Application/dapr.io.StateStore",
                "routingType": "Proxy",
                "endpoint": "[concat('https://', parameters('siteName'), '.azurewebsites.net/{requestPath}')]"
            },
            {
                "name": "Application/microsoft.com.SQLDatabase",
                "routingType": "Proxy",
                "endpoint": "[concat('https://', parameters('siteName'), '.azurewebsites.net/{requestPath}')]"
            },
            {
                "name": "Application/mongo.com.MongoDatabase",
                "routingType": "Proxy",
                "endpoint": "[concat('https://', parameters('siteName'), '.azurewebsites.net/{requestPath}')]"
            },
            {
                "name": "Application/rabbitmq.com.MessageQueue",
                "routingType": "Proxy",
                "endpoint": "[concat('https://', parameters('siteName'), '.azurewebsites.net/{requestPath}')]"
            },
            {
                "name": "Application/redislabs.com.RedisCache",
                "routingType": "Proxy",
                "endpoint": "[concat('https://', parameters('siteName'), '.azurewebsites.net/{requestPath}')]"
            }
=======
      },
      "properties": {
        "addonProfiles": "[if(empty(parameters('logAnalyticsWorkspaceID')), variables('addonsWithoutLogAnalytics'), variables('addonsWithLogAnalytics'))]",
        "agentPoolProfiles": [
          {
            "enableAutoScaling": true,
            "count": 2,
            "minCount": 2,
            "maxCount": 5,
            "mode": "System",
            "name": "agentpool",
            "osDiskSizeGB": 0,
            "vmSize": "Standard_B2ms"
          }
>>>>>>> 23759e8f
        ],
        "dnsPrefix": "[parameters('clusterName')]",
        "enableRBAC": true,
        "networkProfile": {
          "networkPlugin": "azure"
        },
        "podIdentityProfile": {
          "enabled": true,
          "userAssignedIdentities": [
            {
              "identity": {
                "clientId": "[reference(resourceId('Microsoft.ManagedIdentity/userAssignedIdentities', parameters('rpIdentityName'))).clientId]",
                "objectId": "[reference(resourceId('Microsoft.ManagedIdentity/userAssignedIdentities', parameters('rpIdentityName'))).principalId]",
                "resourceId": "[resourceId('Microsoft.ManagedIdentity/userAssignedIdentities', parameters('rpIdentityName'))]"
              },
              "name": "radius",
              "namespace": "radius-system"
            }
          ]
        }
      },
      "dependsOn": [
        "[resourceId('Microsoft.ManagedIdentity/userAssignedIdentities', parameters('aksIdentityName'))]",
        "[resourceId('Microsoft.ManagedIdentity/userAssignedIdentities', parameters('rpIdentityName'))]"
      ]
    },
    {
      "type": "Microsoft.ManagedIdentity/userAssignedIdentities",
      "apiVersion": "2018-11-30",
      "name": "[parameters('aksIdentityName')]",
      "location": "[resourceGroup().location]",
      "tags": "[parameters('resourceTags')]"
    },
    {
      "type": "Microsoft.ManagedIdentity/userAssignedIdentities",
      "apiVersion": "2018-11-30",
      "name": "[parameters('rpIdentityName')]",
      "location": "[resourceGroup().location]",
      "tags": "[parameters('resourceTags')]"
    },
    {
      "type": "Microsoft.Authorization/roleAssignments",
      "apiVersion": "2020-10-01-preview",
      "name": "[guid('rad-aks-', parameters('clusterName'), resourceGroup().id)]",
      "properties": {
        "principalId": "[reference(resourceId('Microsoft.ManagedIdentity/userAssignedIdentities', parameters('aksIdentityName'))).principalId]",
        "principalType": "ServicePrincipal",
        "roleDefinitionId": "[resourceId('Microsoft.Authorization/roleDefinitions', 'f1a07417-d97a-45cb-824c-7a7467783830')]"
      },
      "dependsOn": [
        "[resourceId('Microsoft.ManagedIdentity/userAssignedIdentities', parameters('aksIdentityName'))]"
      ]
    },
    {
      "type": "Microsoft.Authorization/roleAssignments",
      "apiVersion": "2020-10-01-preview",
      "name": "[guid('rad-rp-', parameters('clusterName'), resourceGroup().id)]",
      "properties": {
        "principalId": "[reference(resourceId('Microsoft.ManagedIdentity/userAssignedIdentities', parameters('rpIdentityName'))).principalId]",
        "principalType": "ServicePrincipal",
        "roleDefinitionId": "[resourceId('Microsoft.Authorization/roleDefinitions', '8e3af657-a8ff-443c-a75c-2fe8c4bcb635')]"
      },
      "dependsOn": [
        "[resourceId('Microsoft.ManagedIdentity/userAssignedIdentities', parameters('rpIdentityName'))]"
      ]
    },
    {
      "condition": "[not(empty(parameters('registryName')))]",
      "type": "Microsoft.Resources/deployments",
      "apiVersion": "2020-10-01",
      "name": "[format('rad-registry-{0}', uniqueString(resourceGroup().id))]",
      "properties": {
        "expressionEvaluationOptions": {
          "scope": "inner"
        },
        "mode": "Incremental",
        "parameters": {
          "clusterName": {
            "value": "[parameters('clusterName')]"
          },
          "registryName": {
            "value": "[parameters('registryName')]"
          }
        },
        "template": {
          "$schema": "https://schema.management.azure.com/schemas/2019-04-01/deploymentTemplate.json#",
          "contentVersion": "1.0.0.0",
          "metadata": {
            "_generator": {
              "name": "bicep",
              "version": "0.4.1318.3566",
              "templateHash": "2344374782324897682"
            }
          },
          "parameters": {
            "clusterName": {
              "type": "string",
              "metadata": {
                "description": "The name of the AKS cluster"
              }
            },
            "registryName": {
              "type": "string",
              "metadata": {
                "description": "ACR registry name"
              }
            }
          },
          "resources": [
            {
              "type": "Microsoft.Authorization/roleAssignments",
              "apiVersion": "2020-10-01-preview",
              "scope": "[format('Microsoft.ContainerRegistry/registries/{0}', parameters('registryName'))]",
              "name": "[guid('rad-kubelet-', parameters('clusterName'), resourceGroup().id)]",
              "properties": {
                "principalId": "[reference(resourceId('Microsoft.ContainerService/managedClusters', parameters('clusterName')), '2021-08-01').identityProfile.kubeletidentity.objectId]",
                "principalType": "ServicePrincipal",
                "roleDefinitionId": "[resourceId('Microsoft.Authorization/roleDefinitions', '7f951dda-4ed3-4680-a7ca-43fe172d538d')]"
              }
            }
          ]
        }
      },
      "dependsOn": [
        "[resourceId('Microsoft.ContainerService/managedClusters', parameters('clusterName'))]"
      ]
    }
  ],
  "outputs": {
    "clusterName": {
      "type": "string",
      "value": "[parameters('clusterName')]"
    }
  }
}<|MERGE_RESOLUTION|>--- conflicted
+++ resolved
@@ -90,92 +90,6 @@
         "userAssignedIdentities": {
           "[format('{0}', resourceId('Microsoft.ManagedIdentity/userAssignedIdentities', parameters('aksIdentityName')))]": {}
         }
-<<<<<<< HEAD
-    ],
-    "variables": {
-        "controlPlaneDeploymentName": "[concat('rad-control-plane-', guid(parameters('resourceGroup')))]",
-        "resourceTypes": [
-            {
-                "name": "Application",
-                "routingType": "Proxy",
-                "endpoint": "[concat('https://', parameters('siteName'), '.azurewebsites.net/{requestPath}')]"
-            },
-            {
-                "name": "Application/AzureConnection",
-                "routingType": "Proxy",
-                "endpoint": "[concat('https://', parameters('siteName'), '.azurewebsites.net/{requestPath}')]"
-            },
-            {
-                "name": "Application/Container",
-                "routingType": "Proxy",
-                "endpoint": "[concat('https://', parameters('siteName'), '.azurewebsites.net/{requestPath}')]"
-            },
-            {
-                "name": "Application/Extender",
-                "routingType": "Proxy",
-                "endpoint": "[concat('https://', parameters('siteName'), '.azurewebsites.net/{requestPath}')]"
-            },
-            {
-                "name": "Application/Gateway",
-                "routingType": "Proxy",
-                "endpoint": "[concat('https://', parameters('siteName'), '.azurewebsites.net/{requestPath}')]"
-            },
-            {
-                "name": "Application/HttpRoute",
-                "routingType": "Proxy",
-                "endpoint": "[concat('https://', parameters('siteName'), '.azurewebsites.net/{requestPath}')]"
-            },
-            {
-                "name": "Application/RadiusResource",
-                "routingType": "Proxy",
-                "endpoint": "[concat('https://', parameters('siteName'), '.azurewebsites.net/{requestPath}')]"
-            },
-            {
-                "name": "Application/Volume",
-                "routingType": "Proxy",
-                "endpoint": "[concat('https://', parameters('siteName'), '.azurewebsites.net/{requestPath}')]"
-            },
-            {
-                "name": "Application/dapr.io.InvokeHttpRoute",
-                "routingType": "Proxy",
-                "endpoint": "[concat('https://', parameters('siteName'), '.azurewebsites.net/{requestPath}')]"
-            },
-            {
-                "name": "Application/dapr.io.PubSubTopic",
-                "routingType": "Proxy",
-                "endpoint": "[concat('https://', parameters('siteName'), '.azurewebsites.net/{requestPath}')]"
-            },
-            {
-                "name": "Application/dapr.io.SecretStore",
-                "routingType": "Proxy",
-                "endpoint": "[concat('https://', parameters('siteName'), '.azurewebsites.net/{requestPath}')]"
-            },
-            {
-                "name": "Application/dapr.io.StateStore",
-                "routingType": "Proxy",
-                "endpoint": "[concat('https://', parameters('siteName'), '.azurewebsites.net/{requestPath}')]"
-            },
-            {
-                "name": "Application/microsoft.com.SQLDatabase",
-                "routingType": "Proxy",
-                "endpoint": "[concat('https://', parameters('siteName'), '.azurewebsites.net/{requestPath}')]"
-            },
-            {
-                "name": "Application/mongo.com.MongoDatabase",
-                "routingType": "Proxy",
-                "endpoint": "[concat('https://', parameters('siteName'), '.azurewebsites.net/{requestPath}')]"
-            },
-            {
-                "name": "Application/rabbitmq.com.MessageQueue",
-                "routingType": "Proxy",
-                "endpoint": "[concat('https://', parameters('siteName'), '.azurewebsites.net/{requestPath}')]"
-            },
-            {
-                "name": "Application/redislabs.com.RedisCache",
-                "routingType": "Proxy",
-                "endpoint": "[concat('https://', parameters('siteName'), '.azurewebsites.net/{requestPath}')]"
-            }
-=======
       },
       "properties": {
         "addonProfiles": "[if(empty(parameters('logAnalyticsWorkspaceID')), variables('addonsWithoutLogAnalytics'), variables('addonsWithLogAnalytics'))]",
@@ -190,7 +104,6 @@
             "osDiskSizeGB": 0,
             "vmSize": "Standard_B2ms"
           }
->>>>>>> 23759e8f
         ],
         "dnsPrefix": "[parameters('clusterName')]",
         "enableRBAC": true,
