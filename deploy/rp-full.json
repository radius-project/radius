{
  "$schema": "https://schema.management.azure.com/schemas/2019-04-01/deploymentTemplate.json#",
  "contentVersion": "1.0.0.0",
<<<<<<< HEAD
  "metadata": {
    "_generator": {
      "name": "bicep",
      "version": "0.6.11.53198",
      "templateHash": "10374101846025393636"
    }
  },
=======
>>>>>>> 6cd0021a
  "parameters": {
    "clusterName": {
      "type": "string",
      "defaultValue": "[format('radius-aks-{0}', uniqueString(resourceGroup().id))]",
      "metadata": {
        "description": "The name of the AKS cluster"
      }
    },
    "aksIdentityName": {
      "type": "string",
      "defaultValue": "[format('radius-aks-id-{0}', uniqueString(resourceGroup().id))]",
      "metadata": {
        "description": "The name of the managed identity assigned to the AKS cluster control-plane"
      }
    },
    "rpIdentityName": {
      "type": "string",
      "defaultValue": "[format('radius-rp-id-{0}', uniqueString(resourceGroup().id))]",
      "metadata": {
        "description": "The name of the managed identity assigned to the Radius RP"
      }
    },
    "resourceTags": {
      "type": "object",
      "defaultValue": {
        "rad-environment": true
      },
      "metadata": {
        "description": "The tags to apply to each resource"
      }
    },
    "logAnalyticsWorkspaceID": {
      "type": "string",
      "defaultValue": "",
      "metadata": {
        "description": "The ARM resource ID of the log analytics workspace where the Radius Resource Provider logs will be redirected to."
      }
    },
    "registryName": {
      "type": "string",
      "defaultValue": "",
      "metadata": {
        "description": "Optional ACR registry name"
      }
    }
  },
  "variables": {
    "addonsWithLogAnalytics": {
      "azureKeyvaultSecretsProvider": {
        "config": {
          "enableSecretRotation": "true"
        },
        "enabled": true
      },
      "omsagent": {
        "config": {
          "logAnalyticsWorkspaceResourceID": "[parameters('logAnalyticsWorkspaceID')]"
        },
        "enabled": true
      }
    },
    "addonsWithoutLogAnalytics": {
      "azureKeyvaultSecretsProvider": {
        "config": {
          "enableSecretRotation": "true"
        },
        "enabled": true
      }
    }
  },
  "resources": [
    {
      "type": "Microsoft.ContainerService/managedClusters",
      "apiVersion": "2021-08-01",
      "name": "[parameters('clusterName')]",
      "location": "[resourceGroup().location]",
      "tags": "[parameters('resourceTags')]",
      "identity": {
        "type": "UserAssigned",
        "userAssignedIdentities": {
          "[format('{0}', resourceId('Microsoft.ManagedIdentity/userAssignedIdentities', parameters('aksIdentityName')))]": {}
        }
      },
      "properties": {
        "addonProfiles": "[if(empty(parameters('logAnalyticsWorkspaceID')), variables('addonsWithoutLogAnalytics'), variables('addonsWithLogAnalytics'))]",
        "agentPoolProfiles": [
          {
            "enableAutoScaling": true,
            "count": 2,
            "minCount": 2,
            "maxCount": 5,
            "mode": "System",
            "name": "agentpool",
            "osDiskSizeGB": 0,
            "vmSize": "Standard_B2ms"
          }
        ],
        "dnsPrefix": "[parameters('clusterName')]",
        "enableRBAC": true,
        "networkProfile": {
          "networkPlugin": "azure"
        },
        "podIdentityProfile": {
          "enabled": true,
          "userAssignedIdentities": [
            {
              "identity": {
                "clientId": "[reference(resourceId('Microsoft.ManagedIdentity/userAssignedIdentities', parameters('rpIdentityName'))).clientId]",
                "objectId": "[reference(resourceId('Microsoft.ManagedIdentity/userAssignedIdentities', parameters('rpIdentityName'))).principalId]",
                "resourceId": "[resourceId('Microsoft.ManagedIdentity/userAssignedIdentities', parameters('rpIdentityName'))]"
              },
              "name": "radius",
              "namespace": "radius-system"
            }
          ]
        }
      },
      "dependsOn": [
        "[resourceId('Microsoft.ManagedIdentity/userAssignedIdentities', parameters('aksIdentityName'))]",
        "[resourceId('Microsoft.ManagedIdentity/userAssignedIdentities', parameters('rpIdentityName'))]"
      ]
    },
    {
      "type": "Microsoft.ManagedIdentity/userAssignedIdentities",
      "apiVersion": "2018-11-30",
      "name": "[parameters('aksIdentityName')]",
      "location": "[resourceGroup().location]",
      "tags": "[parameters('resourceTags')]"
    },
    {
      "type": "Microsoft.ManagedIdentity/userAssignedIdentities",
      "apiVersion": "2018-11-30",
      "name": "[parameters('rpIdentityName')]",
      "location": "[resourceGroup().location]",
      "tags": "[parameters('resourceTags')]"
    },
    {
      "type": "Microsoft.Authorization/roleAssignments",
      "apiVersion": "2020-10-01-preview",
      "name": "[guid('rad-aks-', parameters('clusterName'), resourceGroup().id)]",
      "properties": {
        "principalId": "[reference(resourceId('Microsoft.ManagedIdentity/userAssignedIdentities', parameters('aksIdentityName'))).principalId]",
        "principalType": "ServicePrincipal",
        "roleDefinitionId": "[resourceId('Microsoft.Authorization/roleDefinitions', 'f1a07417-d97a-45cb-824c-7a7467783830')]"
      },
      "dependsOn": [
        "[resourceId('Microsoft.ManagedIdentity/userAssignedIdentities', parameters('aksIdentityName'))]"
      ]
    },
    {
      "type": "Microsoft.Authorization/roleAssignments",
      "apiVersion": "2020-10-01-preview",
      "name": "[guid('rad-rp-', parameters('clusterName'), resourceGroup().id)]",
      "properties": {
        "principalId": "[reference(resourceId('Microsoft.ManagedIdentity/userAssignedIdentities', parameters('rpIdentityName'))).principalId]",
        "principalType": "ServicePrincipal",
        "roleDefinitionId": "[resourceId('Microsoft.Authorization/roleDefinitions', '8e3af657-a8ff-443c-a75c-2fe8c4bcb635')]"
      },
      "dependsOn": [
        "[resourceId('Microsoft.ManagedIdentity/userAssignedIdentities', parameters('rpIdentityName'))]"
      ]
    },
    {
      "condition": "[not(empty(parameters('registryName')))]",
      "type": "Microsoft.Resources/deployments",
      "apiVersion": "2020-10-01",
      "name": "[format('rad-registry-{0}', uniqueString(resourceGroup().id))]",
      "properties": {
        "expressionEvaluationOptions": {
          "scope": "inner"
        },
        "mode": "Incremental",
        "parameters": {
          "clusterName": {
            "value": "[parameters('clusterName')]"
          },
          "registryName": {
            "value": "[parameters('registryName')]"
          }
        },
        "template": {
          "$schema": "https://schema.management.azure.com/schemas/2019-04-01/deploymentTemplate.json#",
          "contentVersion": "1.0.0.0",
<<<<<<< HEAD
          "metadata": {
            "_generator": {
              "name": "bicep",
              "version": "0.6.11.53198",
              "templateHash": "9652338613199054654"
            }
          },
=======
>>>>>>> 6cd0021a
          "parameters": {
            "clusterName": {
              "type": "string",
              "metadata": {
                "description": "The name of the AKS cluster"
              }
            },
            "registryName": {
              "type": "string",
              "metadata": {
                "description": "ACR registry name"
              }
            }
          },
          "resources": [
            {
              "type": "Microsoft.Authorization/roleAssignments",
              "apiVersion": "2020-10-01-preview",
              "scope": "[format('Microsoft.ContainerRegistry/registries/{0}', parameters('registryName'))]",
              "name": "[guid('rad-kubelet-', parameters('clusterName'), resourceGroup().id)]",
              "properties": {
                "principalId": "[reference(resourceId('Microsoft.ContainerService/managedClusters', parameters('clusterName')), '2021-08-01').identityProfile.kubeletidentity.objectId]",
                "principalType": "ServicePrincipal",
                "roleDefinitionId": "[resourceId('Microsoft.Authorization/roleDefinitions', '7f951dda-4ed3-4680-a7ca-43fe172d538d')]"
              }
            }
          ]
        }
      },
      "dependsOn": [
        "[resourceId('Microsoft.ContainerService/managedClusters', parameters('clusterName'))]"
      ]
    }
  ],
  "outputs": {
    "clusterName": {
      "type": "string",
      "value": "[parameters('clusterName')]"
    }
  }
}<|MERGE_RESOLUTION|>--- conflicted
+++ resolved
@@ -1,16 +1,6 @@
 {
   "$schema": "https://schema.management.azure.com/schemas/2019-04-01/deploymentTemplate.json#",
   "contentVersion": "1.0.0.0",
-<<<<<<< HEAD
-  "metadata": {
-    "_generator": {
-      "name": "bicep",
-      "version": "0.6.11.53198",
-      "templateHash": "10374101846025393636"
-    }
-  },
-=======
->>>>>>> 6cd0021a
   "parameters": {
     "clusterName": {
       "type": "string",
@@ -194,16 +184,6 @@
         "template": {
           "$schema": "https://schema.management.azure.com/schemas/2019-04-01/deploymentTemplate.json#",
           "contentVersion": "1.0.0.0",
-<<<<<<< HEAD
-          "metadata": {
-            "_generator": {
-              "name": "bicep",
-              "version": "0.6.11.53198",
-              "templateHash": "9652338613199054654"
-            }
-          },
-=======
->>>>>>> 6cd0021a
           "parameters": {
             "clusterName": {
               "type": "string",
