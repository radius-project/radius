--- conflicted
+++ resolved
@@ -8,9 +8,6 @@
   # When empty (default), images will use the tag derived from Chart AppVersion.
   # Example: global.imageTag=0.48
   imageTag: ""
-<<<<<<< HEAD
-
-=======
   
   # Configure global.imagePullSecrets for pulling images from private registries.
   # Secrets must be manually created in the namespace.
@@ -19,7 +16,6 @@
   #   - name: myregistrykey
   imagePullSecrets: []
   
->>>>>>> 4c08bf93
   # Configure global.rootCA.cert to use the intermediate CA cert in Radius containers.
   # Otherwise, Radius containers use the default root CA provided by base OS image.
   rootCA:
