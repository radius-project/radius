# ------------------------------------------------------------
# Copyright (c) Microsoft Corporation.
# Licensed under the MIT License.
# ------------------------------------------------------------

param (
    [string]$Version,
    [string]$RadiusRoot = "c:\radius"
)

Write-Output ""
$ErrorActionPreference = 'stop'

#Escape space of RadiusRoot path
$RadiusRoot = $RadiusRoot -replace ' ', '` '

# Constants
$RadiusCliFileName = "rad.exe"
$RadiusCliFilePath = "${RadiusRoot}\${RadiusCliFileName}"
$OsArch = "windows-x64"
$BaseDownloadUrl = "https://get.radapp.dev/tools/rad"
$StableVersionUrl = "https://get.radapp.dev/version/stable.txt"

if ((Get-ExecutionPolicy) -gt 'RemoteSigned' -or (Get-ExecutionPolicy) -eq 'ByPass') {
    Write-Output "PowerShell requires an execution policy of 'RemoteSigned'."
    Write-Output "To make this change please run:"
    Write-Output "'Set-ExecutionPolicy RemoteSigned -scope CurrentUser'"
    break
}

# Change security protocol to support TLS 1.2 / 1.1 / 1.0 - old powershell uses TLS 1.0 as a default protocol
[Net.ServicePointManager]::SecurityProtocol = "tls12, tls11, tls"

# Check if Radius CLI is installed.
if (Test-Path $RadiusCliFilePath -PathType Leaf) {
    Write-Warning "Radius is detected - $RadiusCliFilePath"
    Write-Output "Current version:"
<<<<<<< HEAD
    Write-Output $(Invoke-Expression "$RadiusCliFilePath version -o json | ConvertFrom-JSON | Format-List")
=======
    Write-OUtput $(Invoke-Expression "$RadiusCliFilePath version -o json | ConvertFrom-JSON | Format-List")
>>>>>>> 259c55bd
    Write-Output "Reinstalling Radius..."
}
else {
    Write-Output "Installing Radius..."
}

# Create Radius Directory
Write-Output "Creating $RadiusRoot directory"
New-Item -ErrorAction Ignore -Path $RadiusRoot -ItemType "directory"
if (!(Test-Path $RadiusRoot -PathType Container)) {
    throw "Cannot create $RadiusRoot"
}

if ($Version -eq "") {
    $Version = Invoke-WebRequest $StableVersionUrl -UseBasicParsing
    $Version = $Version.Trim()
}
$urlParts = @(
    $BaseDownloadUrl,
    $Version,
    $OsArch,
    $RadiusCliFileName
)
$binaryUrl = $urlParts -join "/"

$binaryFilePath = $RadiusRoot + "\" + $RadiusCliFileName
Write-Output "Downloading $binaryUrl ..."

try {
    $ProgressPreference = "SilentlyContinue" # Do not show progress bar
    Invoke-WebRequest -Uri $binaryUrl -OutFile $binaryFilePath -UseBasicParsing
    if (!(Test-Path $binaryFilePath -PathType Leaf)) {
        throw "Failed to download Radius Cli binary - $binaryFilePath"
    }
}
catch [Net.WebException] {
    throw "ERROR: The specified release version: $Version does not exist."
}

# Print the version string of the installed CLI
Write-Output "Radius version:"
<<<<<<< HEAD
Write-Output $(Invoke-Expression "$RadiusCliFilePath version -o json | ConvertFrom-JSON | Format-List")
=======
Write-OUtput $(Invoke-Expression "$RadiusCliFilePath version -o json | ConvertFrom-JSON | Format-List")

>>>>>>> 259c55bd

# Add RadiusRoot directory to User Path environment variable
Write-Output "Try to add $RadiusRoot to User Path Environment variable..."
$UserPathEnvironmentVar = (Get-Item -Path HKCU:\Environment).GetValue(
    'PATH', # the registry-value name
    $null, # the default value to return if no such value exists.
    'DoNotExpandEnvironmentNames' # the option that suppresses expansion
)
  
if ($UserPathEnvironmentVar -like '*radius*') {
    Write-Output "Skipping to add $RadiusRoot to User Path - $UserPathEnvironmentVar"
}
else {
    Write-Host "Adding $InstallFolder to PATH"
    # [Environment]::SetEnvironmentVariable sets the value kind as REG_SZ, use the function below to set a value of kind REG_EXPAND_SZ
    Set-ItemProperty HKCU:\Environment "PATH" "$UserPathEnvironmentVar$RadiusRoot" -Type ExpandString
    # Also add the path to the current session
    $env:PATH += ";$RadiusRoot"
}
Write-Output "Added $RadiusRoot to User Path - $env:PATH"
Write-Output "`r`nRadius CLI is installed successfully."

Write-Output "Installing rad-bicep (""rad bicep download"")..."
$cmd = (Start-Process -NoNewWindow -FilePath $RadiusCliFilePath -ArgumentList "bicep download" -PassThru -Wait)
if ($cmd.ExitCode -ne 0) {
    Write-Warning "`r`nFailed to install rad-bicep"
}
else {
    Write-Output "`r`nrad-bicep installed successfully"
}

Write-Output "To get started with Radius, please visit https://docs.radapp.dev/getting-started/."<|MERGE_RESOLUTION|>--- conflicted
+++ resolved
@@ -35,11 +35,7 @@
 if (Test-Path $RadiusCliFilePath -PathType Leaf) {
     Write-Warning "Radius is detected - $RadiusCliFilePath"
     Write-Output "Current version:"
-<<<<<<< HEAD
     Write-Output $(Invoke-Expression "$RadiusCliFilePath version -o json | ConvertFrom-JSON | Format-List")
-=======
-    Write-OUtput $(Invoke-Expression "$RadiusCliFilePath version -o json | ConvertFrom-JSON | Format-List")
->>>>>>> 259c55bd
     Write-Output "Reinstalling Radius..."
 }
 else {
@@ -68,7 +64,9 @@
 $binaryFilePath = $RadiusRoot + "\" + $RadiusCliFileName
 Write-Output "Downloading $binaryUrl ..."
 
-try {
+$uri = [uri]$binaryUrl
+try
+{
     $ProgressPreference = "SilentlyContinue" # Do not show progress bar
     Invoke-WebRequest -Uri $binaryUrl -OutFile $binaryFilePath -UseBasicParsing
     if (!(Test-Path $binaryFilePath -PathType Leaf)) {
@@ -81,12 +79,7 @@
 
 # Print the version string of the installed CLI
 Write-Output "Radius version:"
-<<<<<<< HEAD
 Write-Output $(Invoke-Expression "$RadiusCliFilePath version -o json | ConvertFrom-JSON | Format-List")
-=======
-Write-OUtput $(Invoke-Expression "$RadiusCliFilePath version -o json | ConvertFrom-JSON | Format-List")
-
->>>>>>> 259c55bd
 
 # Add RadiusRoot directory to User Path environment variable
 Write-Output "Try to add $RadiusRoot to User Path Environment variable..."
