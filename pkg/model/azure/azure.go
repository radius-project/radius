// ------------------------------------------------------------
// Copyright (c) Microsoft Corporation.
// Licensed under the MIT License.
// ------------------------------------------------------------

package azure

import (
	"fmt"

	"github.com/project-radius/radius/pkg/azure/armauth"
	"github.com/project-radius/radius/pkg/azure/radclient"
	"github.com/project-radius/radius/pkg/handlers"
	"github.com/project-radius/radius/pkg/model"
	"github.com/project-radius/radius/pkg/providers"
	"github.com/project-radius/radius/pkg/radrp/outputresource"
	"github.com/project-radius/radius/pkg/renderers/containerv1alpha3"
	"github.com/project-radius/radius/pkg/renderers/dapr"
	"github.com/project-radius/radius/pkg/renderers/daprhttproutev1alpha3"
	"github.com/project-radius/radius/pkg/renderers/daprpubsubv1alpha3"
	"github.com/project-radius/radius/pkg/renderers/daprsecretstorev1alpha3"
	"github.com/project-radius/radius/pkg/renderers/daprstatestorev1alpha3"
	"github.com/project-radius/radius/pkg/renderers/extenderv1alpha3"
	"github.com/project-radius/radius/pkg/renderers/gateway"
	"github.com/project-radius/radius/pkg/renderers/httproutev1alpha3"
	"github.com/project-radius/radius/pkg/renderers/manualscalev1alpha3"
	"github.com/project-radius/radius/pkg/renderers/microsoftsqlv1alpha3"
	"github.com/project-radius/radius/pkg/renderers/mongodbv1alpha3"
	"github.com/project-radius/radius/pkg/renderers/rabbitmqv1alpha3"
	"github.com/project-radius/radius/pkg/renderers/volumev1alpha3"
	"github.com/project-radius/radius/pkg/resourcemodel"

	"github.com/project-radius/radius/pkg/renderers/redisv1alpha3"
	"github.com/project-radius/radius/pkg/resourcekinds"
	"sigs.k8s.io/controller-runtime/pkg/client"
)

func NewAzureModel(arm *armauth.ArmConfig, k8s client.Client) (model.ApplicationModel, error) {
	// Configure RBAC support on connections based connection kind.
	// Role names can be user input or default roles assigned by Radius.
	// Leave RoleNames field empty if no default roles are supported for a connection kind.
	//
	// For a primer on how to read this data, see the KeyVault case.
	roleAssignmentMap := map[radclient.ConnectionKind]containerv1alpha3.RoleAssignmentData{

		// Example of how to read this data:
		//
		// For a KeyVault connection...
		// - Look up the dependency based on the connection.Source (azure.com.KeyVault)
		// - Find the output resource matching LocalID of that dependency (Microsoft.KeyVault/vaults)
		// - Apply the roles in RoleNames (Key Vault Secrets User, Key Vault Crypto User)
		radclient.ConnectionKindAzureComKeyVault: {
			LocalID: outputresource.LocalIDKeyVault,
			RoleNames: []string{
				"Key Vault Secrets User",
				"Key Vault Crypto User",
			},
		},
		radclient.ConnectionKindAzure: {
			// RBAC for non-Radius Azure resources. Supports user specified roles.
			// More information can be found here: https://github.com/project-radius/radius/issues/1321
		},
	}

	// Configure the providers supported by the appmodel
	supportedProviders := map[string]bool{
		providers.ProviderKubernetes: true,
	}
	if arm != nil {
		supportedProviders[providers.ProviderAzure] = true
		supportedProviders[providers.ProviderAzureKubernetesService] = true
	}

	radiusResourceModel := []model.RadiusResourceModel{
		// Built-in types
		{
			ResourceType: containerv1alpha3.ResourceType,
			Renderer: &dapr.Renderer{
				Inner: &manualscalev1alpha3.Renderer{
					Inner: &containerv1alpha3.Renderer{
						RoleAssignmentMap: roleAssignmentMap,
					},
				},
			},
		},
		{
			ResourceType: httproutev1alpha3.ResourceType,
			Renderer:     &httproutev1alpha3.Renderer{},
		},

		// Dapr
		{
			ResourceType: daprhttproutev1alpha3.ResourceType,
			Renderer:     &daprhttproutev1alpha3.Renderer{},
		},
		{
			ResourceType: daprpubsubv1alpha3.ResourceType,
			Renderer: &daprpubsubv1alpha3.Renderer{
				PubSubs: daprpubsubv1alpha3.SupportedAzurePubSubKindValues,
			},
		},
		{
			ResourceType: daprstatestorev1alpha3.ResourceType,
			Renderer: &daprstatestorev1alpha3.Renderer{
				StateStores: daprstatestorev1alpha3.SupportedAzureStateStoreKindValues,
			},
		},
		{
			ResourceType: daprsecretstorev1alpha3.ResourceType,
			Renderer: &daprsecretstorev1alpha3.Renderer{
				SecretStores: daprsecretstorev1alpha3.SupportedAzureSecretStoreKindValues,
			},
		},

		// Portable
		{
			ResourceType: microsoftsqlv1alpha3.ResourceType,
			Renderer:     &microsoftsqlv1alpha3.Renderer{},
		},
		{
			ResourceType: mongodbv1alpha3.ResourceType,
			Renderer:     &mongodbv1alpha3.AzureRenderer{},
		},
		{
			ResourceType: redisv1alpha3.ResourceType,
			Renderer:     &redisv1alpha3.AzureRenderer{},
		},
		{
			ResourceType: rabbitmqv1alpha3.ResourceType,
			Renderer:     &rabbitmqv1alpha3.AzureRenderer{},
		},
		{
			ResourceType: gateway.ResourceType,
			Renderer:     &gateway.Renderer{},
		},
		{
			ResourceType: extenderv1alpha3.ResourceType,
			Renderer:     &extenderv1alpha3.AzureRenderer{},
		},
	}

	if arm != nil {
		azureModel := []model.RadiusResourceModel{
			// Azure
			{
				ResourceType: volumev1alpha3.ResourceType,
				Renderer:     &volumev1alpha3.AzureRenderer{VolumeRenderers: volumev1alpha3.GetSupportedRenderers(), Arm: arm},
			},
		}

		radiusResourceModel = append(radiusResourceModel, azureModel...)
	}

	supportedHealthCheckKubernetesKinds := map[string]bool{
		resourcekinds.Deployment: true,
	}

	shouldSupportHealthMonitorFunc := func(resourceType resourcemodel.ResourceType) bool {
		if resourceType.Provider == providers.ProviderKubernetes {
			return supportedHealthCheckKubernetesKinds[resourceType.Type]
		}

		return false
	}

	outputResourceModel := []model.OutputResourceModel{
		{
			ResourceType: resourcemodel.ResourceType{
				Type:     resourcekinds.Kubernetes,
				Provider: providers.ProviderKubernetes,
			},
			HealthHandler:   handlers.NewKubernetesHealthHandler(k8s),
			ResourceHandler: handlers.NewKubernetesHandler(k8s),

			// We can monitor specific kinds of Kubernetes resources for health tracking, but not all of them.
			ShouldSupportHealthMonitorFunc: shouldSupportHealthMonitorFunc,
		},
		{
			ResourceType: resourcemodel.ResourceType{
				Type:     resourcekinds.Deployment,
				Provider: providers.ProviderKubernetes,
			},
			HealthHandler:                  handlers.NewKubernetesHealthHandler(k8s),
			ResourceHandler:                handlers.NewKubernetesHandler(k8s),
			ShouldSupportHealthMonitorFunc: shouldSupportHealthMonitorFunc,
		},
		{
			ResourceType: resourcemodel.ResourceType{
				Type:     resourcekinds.Service,
				Provider: providers.ProviderKubernetes,
			},
			HealthHandler:                  handlers.NewKubernetesHealthHandler(k8s),
			ResourceHandler:                handlers.NewKubernetesHandler(k8s),
			ShouldSupportHealthMonitorFunc: shouldSupportHealthMonitorFunc,
		},
		{
			ResourceType: resourcemodel.ResourceType{
				Type:     resourcekinds.Secret,
				Provider: providers.ProviderKubernetes,
			},
			HealthHandler:                  handlers.NewKubernetesHealthHandler(k8s),
			ResourceHandler:                handlers.NewKubernetesHandler(k8s),
			ShouldSupportHealthMonitorFunc: shouldSupportHealthMonitorFunc,
		},
		{
			ResourceType: resourcemodel.ResourceType{
				Type:     resourcekinds.Gateway,
				Provider: providers.ProviderKubernetes,
			},
			HealthHandler:                  handlers.NewKubernetesHealthHandler(k8s),
			ResourceHandler:                handlers.NewKubernetesHandler(k8s),
			ShouldSupportHealthMonitorFunc: shouldSupportHealthMonitorFunc,
		},
		{
			ResourceType: resourcemodel.ResourceType{
				Type:     resourcekinds.KubernetesHTTPRoute,
				Provider: providers.ProviderKubernetes,
			},
			HealthHandler:                  handlers.NewKubernetesHealthHandler(k8s),
			ResourceHandler:                handlers.NewKubernetesHandler(k8s),
			ShouldSupportHealthMonitorFunc: shouldSupportHealthMonitorFunc,
		},
		{
			ResourceType: resourcemodel.ResourceType{
				Type:     resourcekinds.SecretProviderClass,
				Provider: providers.ProviderKubernetes,
			},
			HealthHandler:                  handlers.NewKubernetesHealthHandler(k8s),
			ResourceHandler:                handlers.NewKubernetesHandler(k8s),
			ShouldSupportHealthMonitorFunc: shouldSupportHealthMonitorFunc,
		},
		{
			ResourceType: resourcemodel.ResourceType{
				Type:     resourcekinds.DaprStateStoreAzureStorage,
				Provider: providers.ProviderKubernetes,
			},
			HealthHandler:                  handlers.NewDaprStateStoreAzureStorageHealthHandler(arm, k8s),
			ResourceHandler:                handlers.NewDaprStateStoreAzureStorageHandler(arm, k8s),
			ShouldSupportHealthMonitorFunc: shouldSupportHealthMonitorFunc,
		},
		{
			ResourceType: resourcemodel.ResourceType{
				Type:     resourcekinds.DaprComponent,
				Provider: providers.ProviderKubernetes,
			},
			HealthHandler:   handlers.NewKubernetesHealthHandler(k8s),
			ResourceHandler: handlers.NewKubernetesHandler(k8s),
		},
	}

	azureOutputResourceModel := []model.OutputResourceModel{
		{
			ResourceType: resourcemodel.ResourceType{
				Type:     resourcekinds.AzureCosmosDBMongo,
				Provider: providers.ProviderAzure,
			},
			HealthHandler:          handlers.NewAzureCosmosDBMongoHealthHandler(arm),
			ResourceHandler:        handlers.NewAzureCosmosDBMongoHandler(arm),
			SecretValueTransformer: &mongodbv1alpha3.AzureTransformer{},
		},
		{
			ResourceType: resourcemodel.ResourceType{
				Type:     resourcekinds.AzureCosmosAccount,
				Provider: providers.ProviderAzure,
			},
			HealthHandler:   handlers.NewAzureCosmosAccountMongoHealthHandler(arm),
			ResourceHandler: handlers.NewAzureCosmosAccountHandler(arm),
		},
		{
			ResourceType: resourcemodel.ResourceType{
				Type:     resourcekinds.AzureCosmosDBSQL,
				Provider: providers.ProviderAzure,
			},
			HealthHandler:   handlers.NewAzureCosmosDBSQLHealthHandler(arm),
			ResourceHandler: handlers.NewAzureCosmosDBSQLHandler(arm),
		},
		{
<<<<<<< HEAD
			Kind:            resourcekinds.AzurePodIdentity,
=======
			ResourceType: resourcemodel.ResourceType{
				Type:     resourcekinds.AzureServiceBusQueue,
				Provider: providers.ProviderAzure,
			},
			HealthHandler:   handlers.NewAzureServiceBusQueueHealthHandler(arm),
			ResourceHandler: handlers.NewAzureServiceBusQueueHandler(arm),
			ShouldSupportHealthMonitorFunc: func(resourceType resourcemodel.ResourceType) bool {
				return true
			},
		},
		{
			ResourceType: resourcemodel.ResourceType{
				Type:     resourcekinds.DaprPubSubTopicAzureServiceBus,
				Provider: providers.ProviderAzure,
			},
			HealthHandler:   handlers.NewDaprPubSubServiceBusHealthHandler(arm, k8s),
			ResourceHandler: handlers.NewDaprPubSubServiceBusHandler(arm, k8s),
		},
		{
			ResourceType: resourcemodel.ResourceType{
				Type:     resourcekinds.AzureKeyVault,
				Provider: providers.ProviderAzure,
			},
			HealthHandler:   handlers.NewAzureKeyVaultHealthHandler(arm),
			ResourceHandler: handlers.NewAzureKeyVaultHandler(arm),
		},
		{
			ResourceType: resourcemodel.ResourceType{
				Type:     resourcekinds.AzurePodIdentity,
				Provider: providers.ProviderAzureKubernetesService,
			},
>>>>>>> 23759e8f
			HealthHandler:   handlers.NewAzurePodIdentityHealthHandler(arm),
			ResourceHandler: handlers.NewAzurePodIdentityHandler(arm),
		},
		{
			ResourceType: resourcemodel.ResourceType{
				Type:     resourcekinds.AzureSqlServer,
				Provider: providers.ProviderAzure,
			},
			HealthHandler:   handlers.NewARMHealthHandler(arm),
			ResourceHandler: handlers.NewARMHandler(arm),
		},
		{
			ResourceType: resourcemodel.ResourceType{
				Type:     resourcekinds.AzureSqlServerDatabase,
				Provider: providers.ProviderAzure,
			},
			HealthHandler:   handlers.NewARMHealthHandler(arm),
			ResourceHandler: handlers.NewARMHandler(arm),
		},
		{
			ResourceType: resourcemodel.ResourceType{
				Type:     resourcekinds.AzureUserAssignedManagedIdentity,
				Provider: providers.ProviderAzure,
			},
			HealthHandler:   handlers.NewAzureUserAssignedManagedIdentityHealthHandler(arm),
			ResourceHandler: handlers.NewAzureUserAssignedManagedIdentityHandler(arm),
		},
		{
			ResourceType: resourcemodel.ResourceType{
				Type:     resourcekinds.AzureRoleAssignment,
				Provider: providers.ProviderAzure,
			},
			HealthHandler:   handlers.NewAzureRoleAssignmentHealthHandler(arm),
			ResourceHandler: handlers.NewAzureRoleAssignmentHandler(arm),
		},
		{
<<<<<<< HEAD
			Kind:            resourcekinds.AzureRedis,
=======
			ResourceType: resourcemodel.ResourceType{
				Type:     resourcekinds.AzureKeyVaultSecret,
				Provider: providers.ProviderAzure,
			},
			HealthHandler:   handlers.NewAzureKeyVaultSecretHealthHandler(arm),
			ResourceHandler: handlers.NewAzureKeyVaultSecretHandler(arm),
		},
		{
			ResourceType: resourcemodel.ResourceType{
				Type:     resourcekinds.AzureRedis,
				Provider: providers.ProviderAzure,
			},
>>>>>>> 23759e8f
			HealthHandler:   handlers.NewAzureRedisHealthHandler(arm),
			ResourceHandler: handlers.NewAzureRedisHandler(arm),
		},
		{
			ResourceType: resourcemodel.ResourceType{
				Type:     resourcekinds.AzureFileShare,
				Provider: providers.ProviderAzure,
			},
			HealthHandler:   handlers.NewAzureFileShareHealthHandler(arm),
			ResourceHandler: handlers.NewAzureFileShareHandler(arm),
		},
		{
			ResourceType: resourcemodel.ResourceType{
				Type:     resourcekinds.AzureFileShareStorageAccount,
				Provider: providers.ProviderAzure,
			},
			HealthHandler:   handlers.NewAzureFileShareStorageAccountHealthHandler(arm),
			ResourceHandler: handlers.NewAzureFileShareStorageAccountHandler(arm),
		},
	}

	err := checkForDuplicateRegistrations(radiusResourceModel, outputResourceModel)
	if err != nil {
		return model.ApplicationModel{}, err
	}

	if arm != nil {
		outputResourceModel = append(outputResourceModel, azureOutputResourceModel...)
	}
	return model.NewModel(radiusResourceModel, outputResourceModel, supportedProviders), nil
}

// checkForDuplicateRegistrations checks for duplicate registrations with the same resource type
func checkForDuplicateRegistrations(radiusResources []model.RadiusResourceModel, outputResources []model.OutputResourceModel) error {
	rendererRegistration := make(map[string]int)
	for _, r := range radiusResources {
		rendererRegistration[r.ResourceType]++
		if rendererRegistration[r.ResourceType] > 1 {
			return fmt.Errorf("Multiple resource renderers registered for resource type: %s", r.ResourceType)
		}
	}

	outputResourceHandlerRegistration := make(map[resourcemodel.ResourceType]int)
	for _, o := range outputResources {
		outputResourceHandlerRegistration[o.ResourceType]++
		if outputResourceHandlerRegistration[o.ResourceType] > 1 {
			return fmt.Errorf("Multiple output resource handlers registered for resource type: %s", o.ResourceType)
		}
	}
	return nil
}<|MERGE_RESOLUTION|>--- conflicted
+++ resolved
@@ -275,20 +275,6 @@
 			ResourceHandler: handlers.NewAzureCosmosDBSQLHandler(arm),
 		},
 		{
-<<<<<<< HEAD
-			Kind:            resourcekinds.AzurePodIdentity,
-=======
-			ResourceType: resourcemodel.ResourceType{
-				Type:     resourcekinds.AzureServiceBusQueue,
-				Provider: providers.ProviderAzure,
-			},
-			HealthHandler:   handlers.NewAzureServiceBusQueueHealthHandler(arm),
-			ResourceHandler: handlers.NewAzureServiceBusQueueHandler(arm),
-			ShouldSupportHealthMonitorFunc: func(resourceType resourcemodel.ResourceType) bool {
-				return true
-			},
-		},
-		{
 			ResourceType: resourcemodel.ResourceType{
 				Type:     resourcekinds.DaprPubSubTopicAzureServiceBus,
 				Provider: providers.ProviderAzure,
@@ -298,18 +284,9 @@
 		},
 		{
 			ResourceType: resourcemodel.ResourceType{
-				Type:     resourcekinds.AzureKeyVault,
-				Provider: providers.ProviderAzure,
-			},
-			HealthHandler:   handlers.NewAzureKeyVaultHealthHandler(arm),
-			ResourceHandler: handlers.NewAzureKeyVaultHandler(arm),
-		},
-		{
-			ResourceType: resourcemodel.ResourceType{
 				Type:     resourcekinds.AzurePodIdentity,
 				Provider: providers.ProviderAzureKubernetesService,
 			},
->>>>>>> 23759e8f
 			HealthHandler:   handlers.NewAzurePodIdentityHealthHandler(arm),
 			ResourceHandler: handlers.NewAzurePodIdentityHandler(arm),
 		},
@@ -346,22 +323,10 @@
 			ResourceHandler: handlers.NewAzureRoleAssignmentHandler(arm),
 		},
 		{
-<<<<<<< HEAD
-			Kind:            resourcekinds.AzureRedis,
-=======
-			ResourceType: resourcemodel.ResourceType{
-				Type:     resourcekinds.AzureKeyVaultSecret,
-				Provider: providers.ProviderAzure,
-			},
-			HealthHandler:   handlers.NewAzureKeyVaultSecretHealthHandler(arm),
-			ResourceHandler: handlers.NewAzureKeyVaultSecretHandler(arm),
-		},
-		{
 			ResourceType: resourcemodel.ResourceType{
 				Type:     resourcekinds.AzureRedis,
 				Provider: providers.ProviderAzure,
 			},
->>>>>>> 23759e8f
 			HealthHandler:   handlers.NewAzureRedisHealthHandler(arm),
 			ResourceHandler: handlers.NewAzureRedisHandler(arm),
 		},
