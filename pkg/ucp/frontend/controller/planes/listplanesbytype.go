--- conflicted
+++ resolved
@@ -63,43 +63,28 @@
 	if err != nil {
 		return nil, err
 	}
-	var ok = armrpc_rest.NewOKResponse(&v1.PaginatedList{
-		Value: listOfPlanes,
-	})
+	var ok = armrpc_rest.NewOKResponse(listOfPlanes)
 	return ok, nil
 }
 
-func (p *ListPlanesByType) createResponse(ctx context.Context, req *http.Request, result *store.ObjectQueryResult) ([]any, error) {
+func (p *ListPlanesByType) createResponse(ctx context.Context, req *http.Request, result *store.ObjectQueryResult) (*v1.PaginatedList, error) {
 	serviceCtx := v1.ARMRequestContextFromContext(ctx)
-	listOfPlanes := []any{}
-<<<<<<< HEAD
+	items := v1.PaginatedList{}
+
 	for _, item := range result.Items {
 		var plane datamodel.Plane
 		err := item.As(&plane)
 		if err != nil {
 			return nil, err
 		}
-=======
-	if len(result.Items) > 0 {
-		for _, item := range result.Items {
-			var plane datamodel.Plane
-			err := item.As(&plane)
-			if err != nil {
-				return nil, err
-			}
 
-			versioned, err := converter.PlaneDataModelToVersioned(&plane, serviceCtx.APIVersion)
-			if err != nil {
-				return nil, err
-			}
->>>>>>> 24608f4f
-
-		versioned, err := converter.PlaneDataModelToVersioned(&plane, apiVersion)
+		versioned, err := converter.PlaneDataModelToVersioned(&plane, serviceCtx.APIVersion)
 		if err != nil {
 			return nil, err
 		}
 
-		listOfPlanes = append(listOfPlanes, versioned)
+		items.Value = append(items.Value, versioned)
 	}
-	return listOfPlanes, nil
+
+	return &items, nil
 }