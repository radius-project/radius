/*
Copyright 2023 The Radius Authors.

Licensed under the Apache License, Version 2.0 (the "License");
you may not use this file except in compliance with the License.
You may obtain a copy of the License at

    http://www.apache.org/licenses/LICENSE-2.0

Unless required by applicable law or agreed to in writing, software
distributed under the License is distributed on an "AS IS" BASIS,
WITHOUT WARRANTIES OR CONDITIONS OF ANY KIND, either express or implied.
See the License for the specific language governing permissions and
limitations under the License.
*/

package api

import (
	"context"
	"fmt"

	"github.com/gorilla/mux"
	v1 "github.com/project-radius/radius/pkg/armrpc/api/v1"
	"github.com/project-radius/radius/pkg/armrpc/frontend/controller"
	"github.com/project-radius/radius/pkg/armrpc/frontend/defaultoperation"
	"github.com/project-radius/radius/pkg/armrpc/frontend/server"
	"github.com/project-radius/radius/pkg/ucp/datamodel"
	"github.com/project-radius/radius/pkg/ucp/datamodel/converter"
	kubernetes_ctrl "github.com/project-radius/radius/pkg/ucp/frontend/controller/kubernetes"
	planes_ctrl "github.com/project-radius/radius/pkg/ucp/frontend/controller/planes"
	"github.com/project-radius/radius/pkg/ucp/frontend/modules"
	"github.com/project-radius/radius/pkg/ucp/ucplog"
	"github.com/project-radius/radius/pkg/validator"
)

const (
	planeCollectionPath       = "/planes"
	planeCollectionByTypePath = "/planes/{planeType}"
	planeResourcePath         = "/planes/{planeType}/{planeName}"
	planePrefixPathFmt        = "/planes/%s/{planeName}"

	// OperationTypeKubernetesOpenAPIV2Doc is the operation type for the required OpenAPI v2 discovery document.
	//
	// This is required by the Kubernetes API Server.
	OperationTypeKubernetesOpenAPIV2Doc = "KUBERNETESOPENAPIV2DOC"

	// OperationTypeKubernetesDiscoveryDoc is the operation type for the required Kubernetes API discovery document.
	OperationTypeKubernetesDiscoveryDoc = "KUBERNETESDISCOVERYDOC"

	// OperationTypePlanes is the operation type for the planes (all types) collection.
	OperationTypePlanes = "PLANES"

	// OperationTypePlanes is the operation type for the planes (specific type) endpoints
	OperationTypePlanesByType = "PLANESBYTYPE"
)

<<<<<<< HEAD
// Register registers the routes for UCP
//
// # Function Explanation
//
// This function registers handlers for various operations on Azure and AWS, such as Get, Put, Delete, and List,
// as well as a catch-all route for proxying.
func Register(ctx context.Context, router *mux.Router, ctrlOpts frontend_ctrl.Options, secretClient secret.Client, awsClients ucp_aws.Clients) error {
=======
// Register registers the routes for UCP including modules.
func Register(ctx context.Context, router *mux.Router, modules []modules.Initializer, options modules.Options) error {
>>>>>>> a44edcca
	logger := ucplog.FromContextOrDiscard(ctx)
	logger.Info(fmt.Sprintf("Registering routes with path base: %s", options.PathBase))

	router.NotFoundHandler = validator.APINotFoundHandler()
	router.MethodNotAllowedHandler = validator.APIMethodNotAllowedHandler()

	handlerOptions := []server.HandlerOptions{}

	// If we're in Kubernetes we have some required routes to implement.
	if options.PathBase != "" {
		// NOTE: the Kubernetes API Server does not include the gvr (base path) in
		// the URL for swagger routes.
		handlerOptions = append(handlerOptions, []server.HandlerOptions{
			{
				ParentRouter:      router.Path("/openapi/v2").Subrouter(),
				OperationType:     &v1.OperationType{Type: OperationTypeKubernetesOpenAPIV2Doc, Method: v1.OperationGet},
				Method:            v1.OperationGet,
				ControllerFactory: kubernetes_ctrl.NewOpenAPIv2Doc,
			},
			{
				ParentRouter:      router.Path(options.PathBase).Subrouter(),
				OperationType:     &v1.OperationType{Type: OperationTypeKubernetesDiscoveryDoc, Method: v1.OperationGet},
				Method:            v1.OperationGet,
				ControllerFactory: kubernetes_ctrl.NewDiscoveryDoc,
			},
		}...)
	}

	// This router applies validation and will be used for CRUDL operations on planes
	rootScopeRouter := router.PathPrefix(options.PathBase).Name("subrouter: <pathbase>").Subrouter()
	rootScopeRouter.Use(validator.APIValidatorUCP(options.SpecLoader))

	planeCollectionRouter := rootScopeRouter.Path(planeCollectionPath).Subrouter()
	planeCollectionByTypeRouter := rootScopeRouter.Path(planeCollectionByTypePath).Subrouter()
	planeResourceRouter := rootScopeRouter.Path(planeResourcePath).Subrouter()

	handlerOptions = append(handlerOptions, []server.HandlerOptions{
		// Planes resource handler registration.
		{
			// This is scope query unlike the default list handler.
			ParentRouter:      planeCollectionRouter,
			Method:            v1.OperationList,
			OperationType:     &v1.OperationType{Type: OperationTypePlanes, Method: v1.OperationList},
			ControllerFactory: planes_ctrl.NewListPlanes,
		},
		{
			// This is scope query unlike the default list handler.
			ParentRouter:      planeCollectionByTypeRouter,
			Method:            v1.OperationList,
			OperationType:     &v1.OperationType{Type: OperationTypePlanesByType, Method: v1.OperationList},
			ControllerFactory: planes_ctrl.NewListPlanesByType,
		},
		{
			ParentRouter:  planeResourceRouter,
			Method:        v1.OperationGet,
			OperationType: &v1.OperationType{Type: OperationTypePlanesByType, Method: v1.OperationGet},
			ControllerFactory: func(opt controller.Options) (controller.Controller, error) {
				return defaultoperation.NewGetResource(opt,
					controller.ResourceOptions[datamodel.Plane]{
						RequestConverter:  converter.PlaneDataModelFromVersioned,
						ResponseConverter: converter.PlaneDataModelToVersioned,
					},
				)
			},
		},
		{
			ParentRouter:  planeResourceRouter,
			Method:        v1.OperationPut,
			OperationType: &v1.OperationType{Type: OperationTypePlanesByType, Method: v1.OperationPut},
			ControllerFactory: func(opt controller.Options) (controller.Controller, error) {
				return defaultoperation.NewDefaultSyncPut(opt,
					controller.ResourceOptions[datamodel.Plane]{
						RequestConverter:  converter.PlaneDataModelFromVersioned,
						ResponseConverter: converter.PlaneDataModelToVersioned,
					},
				)
			},
		},
		{
			ParentRouter:  planeResourceRouter,
			Method:        v1.OperationDelete,
			OperationType: &v1.OperationType{Type: OperationTypePlanesByType, Method: v1.OperationDelete},
			ControllerFactory: func(opt controller.Options) (controller.Controller, error) {
				return defaultoperation.NewDefaultSyncDelete(opt,
					controller.ResourceOptions[datamodel.Plane]{
						RequestConverter:  converter.PlaneDataModelFromVersioned,
						ResponseConverter: converter.PlaneDataModelToVersioned,
					},
				)
			},
		},
	}...)

	ctrlOptions := controller.Options{
		Address:      options.Address,
		PathBase:     options.PathBase,
		DataProvider: options.DataProvider,
	}

	for _, h := range handlerOptions {
		if err := server.RegisterHandler(ctx, h, ctrlOptions); err != nil {
			return err
		}
	}

	for _, module := range modules {
		logger.Info(fmt.Sprintf("Registering module for planeType %s", module.PlaneType()), "planeType", module.PlaneType())
		handler, err := module.Initialize(ctx)
		if err != nil {
			return fmt.Errorf("failed to initialize module for plane type %s: %w", module.PlaneType(), err)
		}

		name := fmt.Sprintf("subrouter: <pathbase>/planes/%s", module.PlaneType())
		router.PathPrefix(options.PathBase + fmt.Sprintf(planePrefixPathFmt, module.PlaneType())).Name(name).Handler(handler)
		logger.Info(fmt.Sprintf("Registered module for planeType %s", module.PlaneType()), "planeType", module.PlaneType())
	}

	return nil
}<|MERGE_RESOLUTION|>--- conflicted
+++ resolved
@@ -55,18 +55,13 @@
 	OperationTypePlanesByType = "PLANESBYTYPE"
 )
 
-<<<<<<< HEAD
-// Register registers the routes for UCP
+// Register registers the routes for UCP including modules.
 //
 // # Function Explanation
 //
 // This function registers handlers for various operations on Azure and AWS, such as Get, Put, Delete, and List,
 // as well as a catch-all route for proxying.
-func Register(ctx context.Context, router *mux.Router, ctrlOpts frontend_ctrl.Options, secretClient secret.Client, awsClients ucp_aws.Clients) error {
-=======
-// Register registers the routes for UCP including modules.
 func Register(ctx context.Context, router *mux.Router, modules []modules.Initializer, options modules.Options) error {
->>>>>>> a44edcca
 	logger := ucplog.FromContextOrDiscard(ctx)
 	logger.Info(fmt.Sprintf("Registering routes with path base: %s", options.PathBase))
 
