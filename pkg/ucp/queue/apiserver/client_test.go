// ------------------------------------------------------------
// Copyright (c) Microsoft Corporation.
// Licensed under the MIT License.
// ------------------------------------------------------------

package apiserver

import (
	"context"
	"fmt"
	"path/filepath"
	"testing"
	"time"

	"github.com/project-radius/radius/pkg/ucp/queue/client"
	v1alpha1 "github.com/project-radius/radius/pkg/ucp/store/apiserverstore/api/ucp.dev/v1alpha1"
	"github.com/project-radius/radius/pkg/ucp/util/testcontext"
	"github.com/project-radius/radius/test/ucp/kubeenv"
	"github.com/stretchr/testify/require"
	metav1 "k8s.io/apimachinery/pkg/apis/meta/v1"
	"k8s.io/apimachinery/pkg/runtime"
	runtimeclient "sigs.k8s.io/controller-runtime/pkg/client"
<<<<<<< HEAD
	"sigs.k8s.io/controller-runtime/pkg/envtest"
=======
)

const pollingInterval = time.Duration(100) * time.Millisecond
>>>>>>> cbf7094c

	sharedtest "github.com/project-radius/radius/test/ucp/queuetest"
)

func drainMessages(c runtimeclient.Client, namespace string) {
	ctx := context.Background()
	ql := &v1alpha1.QueueMessageList{}
	err := c.List(ctx, ql, runtimeclient.InNamespace(namespace))
	if err != nil {
		return
	}
	for i := range ql.Items {
		_ = c.Delete(ctx, &ql.Items[i])
	}
}

func TestMustParseInt64(t *testing.T) {
	result := mustParseInt64("100")
	require.Equal(t, int64(100), result)

	result = mustParseInt64("abc")
	require.Equal(t, int64(0), result)
}

func TestInt64toa(t *testing.T) {
	result := int64toa(int64(12345))
	require.Equal(t, "12345", result)
}

func TestGetTimeFromString(t *testing.T) {
	now := time.Now().UnixNano()
	unixString := fmt.Sprintf("%d", now)
	result := getTimeFromString(unixString)
	require.Equal(t, now, result.UnixNano())
}

func TestCopyMessage(t *testing.T) {
	msg := &client.Message{
		Metadata: client.Metadata{ID: "testid"},
	}
	now := time.Now()
	queueM := &v1alpha1.QueueMessage{
		ObjectMeta: metav1.ObjectMeta{
			Name:      "applications.core.10101010",
			Namespace: "radius-test",
			Labels: map[string]string{
				LabelNextVisibleAt: int64toa(now.UnixNano()),
				LabelQueueName:     "applications.core",
			},
		},
		Spec: v1alpha1.QueueMessageSpec{
			DequeueCount: 2,
			EnqueueAt:    metav1.Time{Time: now.UTC()},
			ExpireAt:     metav1.Time{Time: now.Add(10 * time.Second).UTC()},
			ContentType:  client.JSONContentType, // RawExtension supports only JSON seralized data
			Data:         &runtime.RawExtension{Raw: []byte("hello world")},
		},
	}

	copyMessage(msg, queueM)

	require.Equal(t, queueM.ObjectMeta.Name, msg.ID)
	require.Equal(t, client.JSONContentType, msg.ContentType)
	require.Equal(t, queueM.Spec.DequeueCount, msg.DequeueCount)
	require.Equal(t, queueM.Spec.Data.Raw, msg.Data)
	require.Equal(t, queueM.Spec.ExpireAt.Time, msg.ExpireAt)
	require.Equal(t, queueM.Spec.EnqueueAt.Time, msg.EnqueueAt)
	require.Equal(t, getTimeFromString(queueM.ObjectMeta.Labels[LabelNextVisibleAt]), msg.NextVisibleAt)
}

func TestGenerateID(t *testing.T) {
	cli, err := New(nil, Options{Name: "applications.core", Namespace: "test"})
	require.NoError(t, err)

	id, _ := cli.generateID()
	require.Equal(t, 61, len(id))
}

func TestClient(t *testing.T) {
	rc, env, err := kubeenv.StartEnvironment([]string{filepath.Join("..", "..", "..", "..", "deploy", "Chart", "crds", "ucpd")})

	require.NoError(t, err, "If this step is failing for you, run `make test` inside the repository and try again. If you are still stuck then ask for help.")
	defer func() {
		_ = env.Stop()
	}()

	ctx, cancel := testcontext.New(t)
	defer cancel()

	ns := "radius-test"
	err = kubeenv.EnsureNamespace(ctx, rc, ns)
	require.NoError(t, err)

	testLockTime := time.Duration(1) * time.Second

	cli, err := New(rc, Options{Name: "applications.core", Namespace: ns, MessageLockDuration: testLockTime})
	require.NoError(t, err)

	clear := func(t *testing.T) {
		err := cli.client.DeleteAllOf(ctx, &v1alpha1.QueueMessage{}, runtimeclient.InNamespace(ns))
		require.NoError(t, err)
	}

<<<<<<< HEAD
	sharedtest.RunTest(t, cli, clear)
}

func startEnvironment() (runtimeclient.Client, *envtest.Environment, error) {
	assetDir, err := getKubeAssetsDir()
	if err != nil {
		return nil, nil, err
	}

	testEnv := &envtest.Environment{
		CRDDirectoryPaths:     []string{filepath.Join("..", "..", "..", "..", "deploy", "Chart", "crds", "ucpd")},
		ErrorIfCRDPathMissing: true,
		BinaryAssetsDirectory: assetDir,
	}

	scheme := runtime.NewScheme()

	utilruntime.Must(clientgoscheme.AddToScheme(scheme))
	utilruntime.Must(v1alpha1.AddToScheme(scheme))

	cfg, err := testEnv.Start()
	if err != nil {
		return nil, nil, fmt.Errorf("failed to initialize environment: %w", err)
	}

	client, err := runtimeclient.New(cfg, runtimeclient.Options{
		Scheme: scheme,
	})
	if err != nil {
		_ = testEnv.Stop()
		return nil, nil, fmt.Errorf("failed to create kubernetes client: %w", err)
	}

	return client, testEnv, nil
}

func getKubeAssetsDir() (string, error) {
	assetsDirectory := os.Getenv("KUBEBUILDER_ASSETS")
	if assetsDirectory != "" {
		return assetsDirectory, nil
	}

	// We require one or more versions of the test assets to be installed already. This
	// will use whatever's latest of the installed versions.
	cmd := exec.Command("setup-envtest", "use", "-i", "-p", "path", "--arch", "amd64")
	var out bytes.Buffer
	cmd.Stdout = &out
	err := cmd.Run()
	if err != nil {
		return "", fmt.Errorf("failed to call setup-envtest to find path: %w", err)
	} else {
		return out.String(), err
	}
}

func ensureNamespace(ctx context.Context, client runtimeclient.Client, namespace string) error {
	nsObject := v1.Namespace{
		ObjectMeta: metav1.ObjectMeta{
			Name: namespace,
		},
	}
	return client.Create(ctx, &nsObject, &runtimeclient.CreateOptions{})
=======
		msg1, err := cli.Dequeue(ctx)
		require.NoError(t, err)
		t.Logf("%s %v", msg1.ID, msg1.NextVisibleAt)

		msg2, err := cli.Dequeue(ctx)
		require.NoError(t, err)
		t.Logf("%s %v", msg2.ID, msg2.NextVisibleAt)

		// Ensure that queue doesn't have any valid messages
		_, err = cli.Dequeue(ctx)
		require.ErrorIs(t, err, client.ErrMessageNotFound)
		// Extend msg1 after sometime
		time.Sleep(testLockTime / 2)
		err = cli.ExtendMessage(ctx, msg1)
		t.Logf("%s %v", msg1.ID, msg1.NextVisibleAt)
		require.NoError(t, err)

		for {
			// msg2 is requeued. msg3 must be msg2
			msg3, err := cli.Dequeue(ctx)
			if err == nil {
				t.Logf("%s %v", msg3.ID, msg3.NextVisibleAt)
				require.Equal(t, msg2.ID, msg3.ID)
				break
			}
			time.Sleep(pollingInterval)
		}
	})

	t.Run("extend invalid message lock", func(t *testing.T) {
		drainMessages(rc, ns)

		err := queueTestMessage(cli, 2)
		require.NoError(t, err)

		msg1, err := cli.Dequeue(ctx)
		require.NoError(t, err)
		t.Logf("%s %v", msg1.ID, msg1.NextVisibleAt)

		time.Sleep(testLockTime / 2)

		msg2, err := cli.Dequeue(ctx)
		require.NoError(t, err)
		t.Logf("%s %v", msg2.ID, msg2.NextVisibleAt)

		for {
			msg3, err := cli.Dequeue(ctx)
			if err == nil {
				t.Logf("%s %v", msg3.ID, msg3.NextVisibleAt)
				break
			}
			time.Sleep(pollingInterval)
		}

		// Wait until message lock is released.
		time.Sleep(testLockTime)
		err = cli.ExtendMessage(ctx, msg2)
		require.ErrorIs(t, err, client.ErrInvalidMessage)
	})

	t.Run("StartDequeuer dequeues message via channel", func(t *testing.T) {
		drainMessages(rc, ns)
		msgCh, err := client.StartDequeuer(ctx, cli)
		require.NoError(t, err)

		recvCnt := 0
		done := make(chan struct{})

		msgCount := 10

		// Consumer
		go func(msgCh <-chan *client.Message) {
			for msg := range msgCh {
				require.Equal(t, 1, msg.DequeueCount)
				t.Logf("Dequeued Message ID: %s", msg.ID)
				recvCnt++

				if recvCnt == msgCount {
					done <- struct{}{}
				}
			}
		}(msgCh)

		// Producer
		for i := 0; i < msgCount; i++ {
			msg := &testQueueMessage{ID: fmt.Sprintf("%d", i), Message: fmt.Sprintf("hello world %d", i)}
			data, err := json.Marshal(msg)
			require.NoError(t, err)
			err = cli.Enqueue(ctx, &client.Message{Data: data})
			require.NoError(t, err)
		}

		<-done
		cancel()

		require.Equal(t, msgCount, recvCnt)
	})
>>>>>>> cbf7094c
}<|MERGE_RESOLUTION|>--- conflicted
+++ resolved
@@ -16,19 +16,11 @@
 	v1alpha1 "github.com/project-radius/radius/pkg/ucp/store/apiserverstore/api/ucp.dev/v1alpha1"
 	"github.com/project-radius/radius/pkg/ucp/util/testcontext"
 	"github.com/project-radius/radius/test/ucp/kubeenv"
+	sharedtest "github.com/project-radius/radius/test/ucp/queuetest"
 	"github.com/stretchr/testify/require"
 	metav1 "k8s.io/apimachinery/pkg/apis/meta/v1"
 	"k8s.io/apimachinery/pkg/runtime"
 	runtimeclient "sigs.k8s.io/controller-runtime/pkg/client"
-<<<<<<< HEAD
-	"sigs.k8s.io/controller-runtime/pkg/envtest"
-=======
-)
-
-const pollingInterval = time.Duration(100) * time.Millisecond
->>>>>>> cbf7094c
-
-	sharedtest "github.com/project-radius/radius/test/ucp/queuetest"
 )
 
 func drainMessages(c runtimeclient.Client, namespace string) {
@@ -130,166 +122,5 @@
 		require.NoError(t, err)
 	}
 
-<<<<<<< HEAD
 	sharedtest.RunTest(t, cli, clear)
-}
-
-func startEnvironment() (runtimeclient.Client, *envtest.Environment, error) {
-	assetDir, err := getKubeAssetsDir()
-	if err != nil {
-		return nil, nil, err
-	}
-
-	testEnv := &envtest.Environment{
-		CRDDirectoryPaths:     []string{filepath.Join("..", "..", "..", "..", "deploy", "Chart", "crds", "ucpd")},
-		ErrorIfCRDPathMissing: true,
-		BinaryAssetsDirectory: assetDir,
-	}
-
-	scheme := runtime.NewScheme()
-
-	utilruntime.Must(clientgoscheme.AddToScheme(scheme))
-	utilruntime.Must(v1alpha1.AddToScheme(scheme))
-
-	cfg, err := testEnv.Start()
-	if err != nil {
-		return nil, nil, fmt.Errorf("failed to initialize environment: %w", err)
-	}
-
-	client, err := runtimeclient.New(cfg, runtimeclient.Options{
-		Scheme: scheme,
-	})
-	if err != nil {
-		_ = testEnv.Stop()
-		return nil, nil, fmt.Errorf("failed to create kubernetes client: %w", err)
-	}
-
-	return client, testEnv, nil
-}
-
-func getKubeAssetsDir() (string, error) {
-	assetsDirectory := os.Getenv("KUBEBUILDER_ASSETS")
-	if assetsDirectory != "" {
-		return assetsDirectory, nil
-	}
-
-	// We require one or more versions of the test assets to be installed already. This
-	// will use whatever's latest of the installed versions.
-	cmd := exec.Command("setup-envtest", "use", "-i", "-p", "path", "--arch", "amd64")
-	var out bytes.Buffer
-	cmd.Stdout = &out
-	err := cmd.Run()
-	if err != nil {
-		return "", fmt.Errorf("failed to call setup-envtest to find path: %w", err)
-	} else {
-		return out.String(), err
-	}
-}
-
-func ensureNamespace(ctx context.Context, client runtimeclient.Client, namespace string) error {
-	nsObject := v1.Namespace{
-		ObjectMeta: metav1.ObjectMeta{
-			Name: namespace,
-		},
-	}
-	return client.Create(ctx, &nsObject, &runtimeclient.CreateOptions{})
-=======
-		msg1, err := cli.Dequeue(ctx)
-		require.NoError(t, err)
-		t.Logf("%s %v", msg1.ID, msg1.NextVisibleAt)
-
-		msg2, err := cli.Dequeue(ctx)
-		require.NoError(t, err)
-		t.Logf("%s %v", msg2.ID, msg2.NextVisibleAt)
-
-		// Ensure that queue doesn't have any valid messages
-		_, err = cli.Dequeue(ctx)
-		require.ErrorIs(t, err, client.ErrMessageNotFound)
-		// Extend msg1 after sometime
-		time.Sleep(testLockTime / 2)
-		err = cli.ExtendMessage(ctx, msg1)
-		t.Logf("%s %v", msg1.ID, msg1.NextVisibleAt)
-		require.NoError(t, err)
-
-		for {
-			// msg2 is requeued. msg3 must be msg2
-			msg3, err := cli.Dequeue(ctx)
-			if err == nil {
-				t.Logf("%s %v", msg3.ID, msg3.NextVisibleAt)
-				require.Equal(t, msg2.ID, msg3.ID)
-				break
-			}
-			time.Sleep(pollingInterval)
-		}
-	})
-
-	t.Run("extend invalid message lock", func(t *testing.T) {
-		drainMessages(rc, ns)
-
-		err := queueTestMessage(cli, 2)
-		require.NoError(t, err)
-
-		msg1, err := cli.Dequeue(ctx)
-		require.NoError(t, err)
-		t.Logf("%s %v", msg1.ID, msg1.NextVisibleAt)
-
-		time.Sleep(testLockTime / 2)
-
-		msg2, err := cli.Dequeue(ctx)
-		require.NoError(t, err)
-		t.Logf("%s %v", msg2.ID, msg2.NextVisibleAt)
-
-		for {
-			msg3, err := cli.Dequeue(ctx)
-			if err == nil {
-				t.Logf("%s %v", msg3.ID, msg3.NextVisibleAt)
-				break
-			}
-			time.Sleep(pollingInterval)
-		}
-
-		// Wait until message lock is released.
-		time.Sleep(testLockTime)
-		err = cli.ExtendMessage(ctx, msg2)
-		require.ErrorIs(t, err, client.ErrInvalidMessage)
-	})
-
-	t.Run("StartDequeuer dequeues message via channel", func(t *testing.T) {
-		drainMessages(rc, ns)
-		msgCh, err := client.StartDequeuer(ctx, cli)
-		require.NoError(t, err)
-
-		recvCnt := 0
-		done := make(chan struct{})
-
-		msgCount := 10
-
-		// Consumer
-		go func(msgCh <-chan *client.Message) {
-			for msg := range msgCh {
-				require.Equal(t, 1, msg.DequeueCount)
-				t.Logf("Dequeued Message ID: %s", msg.ID)
-				recvCnt++
-
-				if recvCnt == msgCount {
-					done <- struct{}{}
-				}
-			}
-		}(msgCh)
-
-		// Producer
-		for i := 0; i < msgCount; i++ {
-			msg := &testQueueMessage{ID: fmt.Sprintf("%d", i), Message: fmt.Sprintf("hello world %d", i)}
-			data, err := json.Marshal(msg)
-			require.NoError(t, err)
-			err = cli.Enqueue(ctx, &client.Message{Data: data})
-			require.NoError(t, err)
-		}
-
-		<-done
-		cancel()
-
-		require.Equal(t, msgCount, recvCnt)
-	})
->>>>>>> cbf7094c
 }