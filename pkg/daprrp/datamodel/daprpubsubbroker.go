--- conflicted
+++ resolved
@@ -36,13 +36,8 @@
 
 // # Function Explanation
 //
-<<<<<<< HEAD
-// ApplyDeploymentOutput updates the Properties of the DaprPubSubBroker instance with the
-// DeployedOutputResources of the DeploymentOutput instance.
-=======
 // ApplyDeploymentOutput applies the properties changes based on the deployment output. It updates the
 // OutputResources of the DaprPubSubBroker resource with the output resources from a DeploymentOutput object.
->>>>>>> e0e83feb
 func (r *DaprPubSubBroker) ApplyDeploymentOutput(do rpv1.DeploymentOutput) error {
 	r.Properties.Status.OutputResources = do.DeployedOutputResources
 	return nil
@@ -50,33 +45,21 @@
 
 // # Function Explanation
 //
-<<<<<<< HEAD
 // OutputResources returns the OutputResources from the Properties of the DaprPubSubBroker instance.
-=======
-// OutputResources returns the OutputResources of the Dapr PubSubBroker resource.
->>>>>>> e0e83feb
 func (r *DaprPubSubBroker) OutputResources() []rpv1.OutputResource {
 	return r.Properties.Status.OutputResources
 }
 
 // # Function Explanation
 //
-<<<<<<< HEAD
-// ResourceMetadata returns the BasicResourceProperties of the DaprPubSubBroker instance.
-=======
 // ResourceMetadata returns the BasicResourceProperties of the Dapr PubSubBroker resource i.e. application resources metadata.
->>>>>>> e0e83feb
 func (r *DaprPubSubBroker) ResourceMetadata() *rpv1.BasicResourceProperties {
 	return &r.Properties.BasicResourceProperties
 }
 
 // # Function Explanation
 //
-<<<<<<< HEAD
 // ResourceTypeName returns a string representing the resource type.
-=======
-// ResourceTypeName returns the resource type of the Dapr PubSubBroker resource.
->>>>>>> e0e83feb
 func (daprPubSub *DaprPubSubBroker) ResourceTypeName() string {
 	return linkrp.N_DaprPubSubBrokersResourceType
 }
