/*
Copyright 2023 The Radius Authors.

Licensed under the Apache License, Version 2.0 (the "License");
you may not use this file except in compliance with the License.
You may obtain a copy of the License at

    http://www.apache.org/licenses/LICENSE-2.0

Unless required by applicable law or agreed to in writing, software
distributed under the License is distributed on an "AS IS" BASIS,
WITHOUT WARRANTIES OR CONDITIONS OF ANY KIND, either express or implied.
See the License for the specific language governing permissions and
limitations under the License.
*/

package converter

import (
	"encoding/json"

	v1 "github.com/project-radius/radius/pkg/armrpc/api/v1"
	"github.com/project-radius/radius/pkg/daprrp/api/v20220315privatepreview"
	"github.com/project-radius/radius/pkg/daprrp/datamodel"
)

// # Function Explanation
//
<<<<<<< HEAD
// StateStoreDataModelToVersioned converts a version-agnostic datamodel.DaprStateStore to a versioned model interface based on the
// version string provided, or returns an error if the version is not supported.
=======
// StateStoreDataModelToVersioned converts a DaprStateStore data model to a versioned model interface
// and returns an error if the version is unsupported.
>>>>>>> e0e83feb
func StateStoreDataModelToVersioned(model *datamodel.DaprStateStore, version string) (v1.VersionedModelInterface, error) {
	switch version {
	case v20220315privatepreview.Version:
		versioned := &v20220315privatepreview.DaprStateStoreResource{}
		err := versioned.ConvertFrom(model)
		return versioned, err

	default:
		return nil, v1.ErrUnsupportedAPIVersion
	}
}

// # Function Explanation
//
<<<<<<< HEAD
// StateStoreDataModelFromVersioned unmarshals a JSON byte slice into a DaprStateStoreResource struct, then converts it to
// a version-agnostic DaprStateStore struct and returns it, or an error if the version is unsupported.
=======
// StateStoreDataModelFromVersioned unmarshals a JSON byte slice into a DaprStateStoreResource object and converts it
// to a DaprStateStore object, returning an error if either operation fails.
>>>>>>> e0e83feb
func StateStoreDataModelFromVersioned(content []byte, version string) (*datamodel.DaprStateStore, error) {
	switch version {
	case v20220315privatepreview.Version:
		am := &v20220315privatepreview.DaprStateStoreResource{}
		if err := json.Unmarshal(content, am); err != nil {
			return nil, err
		}
		dm, err := am.ConvertTo()
		if err != nil {
			return nil, err
		}

		return dm.(*datamodel.DaprStateStore), nil

	default:
		return nil, v1.ErrUnsupportedAPIVersion
	}
}<|MERGE_RESOLUTION|>--- conflicted
+++ resolved
@@ -26,13 +26,8 @@
 
 // # Function Explanation
 //
-<<<<<<< HEAD
 // StateStoreDataModelToVersioned converts a version-agnostic datamodel.DaprStateStore to a versioned model interface based on the
 // version string provided, or returns an error if the version is not supported.
-=======
-// StateStoreDataModelToVersioned converts a DaprStateStore data model to a versioned model interface
-// and returns an error if the version is unsupported.
->>>>>>> e0e83feb
 func StateStoreDataModelToVersioned(model *datamodel.DaprStateStore, version string) (v1.VersionedModelInterface, error) {
 	switch version {
 	case v20220315privatepreview.Version:
@@ -47,13 +42,8 @@
 
 // # Function Explanation
 //
-<<<<<<< HEAD
 // StateStoreDataModelFromVersioned unmarshals a JSON byte slice into a DaprStateStoreResource struct, then converts it to
 // a version-agnostic DaprStateStore struct and returns it, or an error if the version is unsupported.
-=======
-// StateStoreDataModelFromVersioned unmarshals a JSON byte slice into a DaprStateStoreResource object and converts it
-// to a DaprStateStore object, returning an error if either operation fails.
->>>>>>> e0e83feb
 func StateStoreDataModelFromVersioned(content []byte, version string) (*datamodel.DaprStateStore, error) {
 	switch version {
 	case v20220315privatepreview.Version:
