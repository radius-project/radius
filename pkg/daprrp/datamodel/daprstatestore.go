/*
Copyright 2023 The Radius Authors.

Licensed under the Apache License, Version 2.0 (the "License");
you may not use this file except in compliance with the License.
You may obtain a copy of the License at

    http://www.apache.org/licenses/LICENSE-2.0

Unless required by applicable law or agreed to in writing, software
distributed under the License is distributed on an "AS IS" BASIS,
WITHOUT WARRANTIES OR CONDITIONS OF ANY KIND, either express or implied.
See the License for the specific language governing permissions and
limitations under the License.
*/

package datamodel

import (
	v1 "github.com/project-radius/radius/pkg/armrpc/api/v1"
	"github.com/project-radius/radius/pkg/linkrp"
	linkrp_dm "github.com/project-radius/radius/pkg/linkrp/datamodel"
	"github.com/project-radius/radius/pkg/linkrp/renderers"
	rpv1 "github.com/project-radius/radius/pkg/rp/v1"
)

// DaprStateStore represents DaprStateStore portable resource.
type DaprStateStore struct {
	v1.BaseResource

	// Properties is the properties of the resource.
	Properties DaprStateStoreProperties `json:"properties"`

	// LinkMetadata represents internal DataModel properties common to all portable types.
	linkrp_dm.LinkMetadata
}

// # Function Explanation
//
<<<<<<< HEAD
// DaprStateStore.ApplyDeploymentOutput updates the status, computed values, secret values and component name of the
// DaprStateStore instance and returns no error.
=======
// ApplyDeploymentOutput updates the DaprStateStore resource with the DeploymentOutput values.
>>>>>>> e0e83feb
func (r *DaprStateStore) ApplyDeploymentOutput(do rpv1.DeploymentOutput) error {
	r.Properties.Status.OutputResources = do.DeployedOutputResources
	r.ComputedValues = do.ComputedValues
	r.SecretValues = do.SecretValues
	if cn, ok := do.ComputedValues[renderers.ComponentNameKey].(string); ok {
		r.Properties.ComponentName = cn
	}
	return nil
}

// # Function Explanation
//
<<<<<<< HEAD
// Method OutputResources returns the OutputResources from the Properties field of the DaprStateStore instance.
=======
// OutputResources returns the OutputResources from the Properties of the DaprStateStore resource.
>>>>>>> e0e83feb
func (r *DaprStateStore) OutputResources() []rpv1.OutputResource {
	return r.Properties.Status.OutputResources
}

// # Function Explanation
//
<<<<<<< HEAD
// ResourceMetadata returns the BasicResourceProperties of the DaprStateStore instance.
=======
// ResourceMetadata returns the BasicResourceProperties of the DaprStateStore resource i.e. application resources metadata.
>>>>>>> e0e83feb
func (r *DaprStateStore) ResourceMetadata() *rpv1.BasicResourceProperties {
	return &r.Properties.BasicResourceProperties
}

// # Function Explanation
//
<<<<<<< HEAD
// ResourceTypeName returns the resource type of the DaprStateStore instance.
=======
// ResourceTypeName returns the resource type of the DaprStateStore resource.
>>>>>>> e0e83feb
func (daprStateStore *DaprStateStore) ResourceTypeName() string {
	return linkrp.N_DaprStateStoresResourceType
}

// # Function Explanation
//
<<<<<<< HEAD
// Recipe returns a pointer to the LinkRecipe stored in the Properties of the DaprStateStore instance.
=======
// Recipe returns the recipe information of the resource. It returns nil if the ResourceProvisioning is set to manual.
>>>>>>> e0e83feb
func (r *DaprStateStore) Recipe() *linkrp.LinkRecipe {
	if r.Properties.ResourceProvisioning == linkrp.ResourceProvisioningManual {
		return nil
	}
	return &r.Properties.Recipe
}

// DaprStateStoreProperties represents the properties of DaprStateStore resource.
type DaprStateStoreProperties struct {
	rpv1.BasicResourceProperties
	rpv1.BasicDaprResourceProperties
	// Specifies how the underlying service/resource is provisioned and managed
	ResourceProvisioning linkrp.ResourceProvisioning `json:"resourceProvisioning,omitempty"`
	Metadata             map[string]any              `json:"metadata,omitempty"`
	Recipe               linkrp.LinkRecipe           `json:"recipe,omitempty"`
	Resources            []*linkrp.ResourceReference `json:"resources,omitempty"`
	Type                 string                      `json:"type,omitempty"`
	Version              string                      `json:"version,omitempty"`
}<|MERGE_RESOLUTION|>--- conflicted
+++ resolved
@@ -37,12 +37,7 @@
 
 // # Function Explanation
 //
-<<<<<<< HEAD
-// DaprStateStore.ApplyDeploymentOutput updates the status, computed values, secret values and component name of the
-// DaprStateStore instance and returns no error.
-=======
 // ApplyDeploymentOutput updates the DaprStateStore resource with the DeploymentOutput values.
->>>>>>> e0e83feb
 func (r *DaprStateStore) ApplyDeploymentOutput(do rpv1.DeploymentOutput) error {
 	r.Properties.Status.OutputResources = do.DeployedOutputResources
 	r.ComputedValues = do.ComputedValues
@@ -55,44 +50,28 @@
 
 // # Function Explanation
 //
-<<<<<<< HEAD
-// Method OutputResources returns the OutputResources from the Properties field of the DaprStateStore instance.
-=======
 // OutputResources returns the OutputResources from the Properties of the DaprStateStore resource.
->>>>>>> e0e83feb
 func (r *DaprStateStore) OutputResources() []rpv1.OutputResource {
 	return r.Properties.Status.OutputResources
 }
 
 // # Function Explanation
 //
-<<<<<<< HEAD
-// ResourceMetadata returns the BasicResourceProperties of the DaprStateStore instance.
-=======
 // ResourceMetadata returns the BasicResourceProperties of the DaprStateStore resource i.e. application resources metadata.
->>>>>>> e0e83feb
 func (r *DaprStateStore) ResourceMetadata() *rpv1.BasicResourceProperties {
 	return &r.Properties.BasicResourceProperties
 }
 
 // # Function Explanation
 //
-<<<<<<< HEAD
-// ResourceTypeName returns the resource type of the DaprStateStore instance.
-=======
 // ResourceTypeName returns the resource type of the DaprStateStore resource.
->>>>>>> e0e83feb
 func (daprStateStore *DaprStateStore) ResourceTypeName() string {
 	return linkrp.N_DaprStateStoresResourceType
 }
 
 // # Function Explanation
 //
-<<<<<<< HEAD
-// Recipe returns a pointer to the LinkRecipe stored in the Properties of the DaprStateStore instance.
-=======
 // Recipe returns the recipe information of the resource. It returns nil if the ResourceProvisioning is set to manual.
->>>>>>> e0e83feb
 func (r *DaprStateStore) Recipe() *linkrp.LinkRecipe {
 	if r.Properties.ResourceProvisioning == linkrp.ResourceProvisioningManual {
 		return nil
