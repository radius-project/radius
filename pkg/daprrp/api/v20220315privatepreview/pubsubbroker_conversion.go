/*
Copyright 2023 The Radius Authors.

Licensed under the Apache License, Version 2.0 (the "License");
you may not use this file except in compliance with the License.
You may obtain a copy of the License at

    http://www.apache.org/licenses/LICENSE-2.0

Unless required by applicable law or agreed to in writing, software
distributed under the License is distributed on an "AS IS" BASIS,
WITHOUT WARRANTIES OR CONDITIONS OF ANY KIND, either express or implied.
See the License for the specific language governing permissions and
limitations under the License.
*/

package v20220315privatepreview

import (
	"fmt"
	"reflect"
	"strings"

	v1 "github.com/project-radius/radius/pkg/armrpc/api/v1"
	"github.com/project-radius/radius/pkg/daprrp/datamodel"
	"github.com/project-radius/radius/pkg/linkrp"
	rpv1 "github.com/project-radius/radius/pkg/rp/v1"
	"github.com/project-radius/radius/pkg/to"
)

// # Function Explanation
//
<<<<<<< HEAD
// ConvertTo converts a versioned DaprPubSubBrokerResource to a version-agnostic DaprPubSubBroker. It returns an error
// if the mode is not specified or if the required properties for the mode are not specified.
=======
// ConvertTo converts from the versioned DaprPubSubBroker resource to version-agnostic datamodel, validating the input
// and returning an error if any of the validation checks fail.
>>>>>>> e0e83feb
func (src *DaprPubSubBrokerResource) ConvertTo() (v1.DataModelInterface, error) {
	daprPubSubproperties := datamodel.DaprPubSubBrokerProperties{
		BasicResourceProperties: rpv1.BasicResourceProperties{
			Environment: to.String(src.Properties.Environment),
			Application: to.String(src.Properties.Application),
		},
	}

	trackedResource := v1.TrackedResource{
		ID:       to.String(src.ID),
		Name:     to.String(src.Name),
		Type:     to.String(src.Type),
		Location: to.String(src.Location),
		Tags:     to.StringMap(src.Tags),
	}
	internalMetadata := v1.InternalMetadata{
		UpdatedAPIVersion:      Version,
		AsyncProvisioningState: toProvisioningStateDataModel(src.Properties.ProvisioningState),
	}
	converted := &datamodel.DaprPubSubBroker{}
	converted.TrackedResource = trackedResource
	converted.InternalMetadata = internalMetadata
	converted.Properties = daprPubSubproperties

	var err error
	converted.Properties.ResourceProvisioning, err = toResourceProvisiongDataModel(src.Properties.ResourceProvisioning)
	if err != nil {
		return nil, err
	}

	converted.Properties.Resources = toResourcesDataModel(src.Properties.Resources)

	// Note: The metadata, type, and version fields cannot be specified when using recipes since
	// the recipe is expected to create the Dapr Component manifest. However, they are required
	// when resourceProvisioning is set to manual.
	msgs := []string{}
	if converted.Properties.ResourceProvisioning == linkrp.ResourceProvisioningManual {
		if src.Properties.Recipe != nil && (!reflect.ValueOf(*src.Properties.Recipe).IsZero()) {
			msgs = append(msgs, "recipe details cannot be specified when resourceProvisioning is set to manual")
		}
		if src.Properties.Metadata == nil || len(src.Properties.Metadata) == 0 {
			msgs = append(msgs, "metadata must be specified when resourceProvisioning is set to manual")
		}
		if src.Properties.Type == nil || *src.Properties.Type == "" {
			msgs = append(msgs, "type must be specified when resourceProvisioning is set to manual")
		}
		if src.Properties.Version == nil || *src.Properties.Version == "" {
			msgs = append(msgs, "version must be specified when resourceProvisioning is set to manual")
		}

		converted.Properties.Metadata = src.Properties.Metadata
		converted.Properties.Type = to.String(src.Properties.Type)
		converted.Properties.Version = to.String(src.Properties.Version)
	} else {
		if src.Properties.Metadata != nil && (!reflect.ValueOf(src.Properties.Metadata).IsZero()) {
			msgs = append(msgs, "metadata cannot be specified when resourceProvisioning is set to recipe (default)")
		}
		if src.Properties.Type != nil && (!reflect.ValueOf(*src.Properties.Type).IsZero()) {
			msgs = append(msgs, "type cannot be specified when resourceProvisioning is set to recipe (default)")
		}
		if src.Properties.Version != nil && (!reflect.ValueOf(*src.Properties.Version).IsZero()) {
			msgs = append(msgs, "version cannot be specified when resourceProvisioning is set to recipe (default)")
		}

		converted.Properties.Recipe = toRecipeDataModel(src.Properties.Recipe)
	}
	if len(msgs) > 0 {
		return nil, &v1.ErrClientRP{
			Code:    v1.CodeInvalid,
			Message: fmt.Sprintf("error(s) found:\n\t%v", strings.Join(msgs, "\n\t")),
		}
	}

	return converted, nil
}

// # Function Explanation
//
<<<<<<< HEAD
// ConvertFrom converts a version-agnostic DataModelInterface to a versioned DaprPubSubBrokerResource,
// returning an error if the conversion fails.
=======
// ConvertFrom converts from version-agnostic datamodel to the versioned DaprPubSubBroker resource.
// If the DataModelInterface is not of the correct type, an error is returned.
>>>>>>> e0e83feb
func (dst *DaprPubSubBrokerResource) ConvertFrom(src v1.DataModelInterface) error {
	daprPubSub, ok := src.(*datamodel.DaprPubSubBroker)
	if !ok {
		return v1.ErrInvalidModelConversion
	}

	dst.ID = to.Ptr(daprPubSub.ID)
	dst.Name = to.Ptr(daprPubSub.Name)
	dst.Type = to.Ptr(daprPubSub.Type)
	dst.SystemData = fromSystemDataModel(daprPubSub.SystemData)
	dst.Location = to.Ptr(daprPubSub.Location)
	dst.Tags = *to.StringMapPtr(daprPubSub.Tags)

	dst.Properties = &DaprPubSubBrokerProperties{
		Environment:          to.Ptr(daprPubSub.Properties.Environment),
		Application:          to.Ptr(daprPubSub.Properties.Application),
		ResourceProvisioning: fromResourceProvisioningDataModel(daprPubSub.Properties.ResourceProvisioning),
		Resources:            fromResourcesDataModel(daprPubSub.Properties.Resources),
		ComponentName:        to.Ptr(daprPubSub.Properties.ComponentName),
		ProvisioningState:    fromProvisioningStateDataModel(daprPubSub.InternalMetadata.AsyncProvisioningState),
		Status: &ResourceStatus{
			OutputResources: rpv1.BuildExternalOutputResources(daprPubSub.Properties.Status.OutputResources),
		},
	}

	if daprPubSub.Properties.ResourceProvisioning == linkrp.ResourceProvisioningManual {
		dst.Properties.Metadata = daprPubSub.Properties.Metadata
		dst.Properties.Type = to.Ptr(daprPubSub.Properties.Type)
		dst.Properties.Version = to.Ptr(daprPubSub.Properties.Version)
	} else {
		dst.Properties.Recipe = fromRecipeDataModel(daprPubSub.Properties.Recipe)
	}

	return nil
}<|MERGE_RESOLUTION|>--- conflicted
+++ resolved
@@ -30,13 +30,8 @@
 
 // # Function Explanation
 //
-<<<<<<< HEAD
 // ConvertTo converts a versioned DaprPubSubBrokerResource to a version-agnostic DaprPubSubBroker. It returns an error
 // if the mode is not specified or if the required properties for the mode are not specified.
-=======
-// ConvertTo converts from the versioned DaprPubSubBroker resource to version-agnostic datamodel, validating the input
-// and returning an error if any of the validation checks fail.
->>>>>>> e0e83feb
 func (src *DaprPubSubBrokerResource) ConvertTo() (v1.DataModelInterface, error) {
 	daprPubSubproperties := datamodel.DaprPubSubBrokerProperties{
 		BasicResourceProperties: rpv1.BasicResourceProperties{
@@ -115,13 +110,8 @@
 
 // # Function Explanation
 //
-<<<<<<< HEAD
-// ConvertFrom converts a version-agnostic DataModelInterface to a versioned DaprPubSubBrokerResource,
-// returning an error if the conversion fails.
-=======
 // ConvertFrom converts from version-agnostic datamodel to the versioned DaprPubSubBroker resource.
 // If the DataModelInterface is not of the correct type, an error is returned.
->>>>>>> e0e83feb
 func (dst *DaprPubSubBrokerResource) ConvertFrom(src v1.DataModelInterface) error {
 	daprPubSub, ok := src.(*datamodel.DaprPubSubBroker)
 	if !ok {
