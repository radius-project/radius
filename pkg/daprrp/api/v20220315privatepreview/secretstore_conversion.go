/*
Copyright 2023 The Radius Authors.

Licensed under the Apache License, Version 2.0 (the "License");
you may not use this file except in compliance with the License.
You may obtain a copy of the License at

    http://www.apache.org/licenses/LICENSE-2.0

Unless required by applicable law or agreed to in writing, software
distributed under the License is distributed on an "AS IS" BASIS,
WITHOUT WARRANTIES OR CONDITIONS OF ANY KIND, either express or implied.
See the License for the specific language governing permissions and
limitations under the License.
*/

package v20220315privatepreview

import (
	"fmt"
	"reflect"
	"strings"

	v1 "github.com/project-radius/radius/pkg/armrpc/api/v1"
	"github.com/project-radius/radius/pkg/daprrp/datamodel"
	"github.com/project-radius/radius/pkg/linkrp"
	rpv1 "github.com/project-radius/radius/pkg/rp/v1"
	"github.com/project-radius/radius/pkg/to"
)

// # Function Explanation
//
<<<<<<< HEAD
// ConvertTo converts a versioned DaprSecretStoreResource to a version-agnostic datamodel.DaprSecretStore and
// returns an error if the mode is unsupported or required properties are missing.
=======
// ConvertTo converts from the versioned DaprSecretStore resource to version-agnostic datamodel and returns an error if the
// resourceProvisioning is set to manual and the required fields are not specified.
>>>>>>> e0e83feb
func (src *DaprSecretStoreResource) ConvertTo() (v1.DataModelInterface, error) {
	converted := &datamodel.DaprSecretStore{
		BaseResource: v1.BaseResource{
			TrackedResource: v1.TrackedResource{
				ID:       to.String(src.ID),
				Name:     to.String(src.Name),
				Type:     to.String(src.Type),
				Location: to.String(src.Location),
				Tags:     to.StringMap(src.Tags),
			},
			InternalMetadata: v1.InternalMetadata{
				UpdatedAPIVersion:      Version,
				AsyncProvisioningState: toProvisioningStateDataModel(src.Properties.ProvisioningState),
			},
		},
		Properties: datamodel.DaprSecretStoreProperties{
			BasicResourceProperties: rpv1.BasicResourceProperties{
				Environment: to.String(src.Properties.Environment),
				Application: to.String(src.Properties.Application),
			},
		},
	}
	var err error
	converted.Properties.ResourceProvisioning, err = toResourceProvisiongDataModel(src.Properties.ResourceProvisioning)
	if err != nil {
		return nil, err
	}

	msgs := []string{}
	if converted.Properties.ResourceProvisioning == linkrp.ResourceProvisioningManual {
		if src.Properties.Recipe != nil && (!reflect.ValueOf(*src.Properties.Recipe).IsZero()) {
			msgs = append(msgs, "recipe details cannot be specified when resourceProvisioning is set to manual")
		}
		if src.Properties.Metadata == nil || len(src.Properties.Metadata) == 0 {
			msgs = append(msgs, "metadata must be specified when resourceProvisioning is set to manual")
		}
		if src.Properties.Type == nil || *src.Properties.Type == "" {
			msgs = append(msgs, "type must be specified when resourceProvisioning is set to manual")
		}
		if src.Properties.Version == nil || *src.Properties.Version == "" {
			msgs = append(msgs, "version must be specified when resourceProvisioning is set to manual")
		}

		converted.Properties.Metadata = src.Properties.Metadata
		converted.Properties.Type = to.String(src.Properties.Type)
		converted.Properties.Version = to.String(src.Properties.Version)
	} else {
		if src.Properties.Metadata != nil && (!reflect.ValueOf(src.Properties.Metadata).IsZero()) {
			msgs = append(msgs, "metadata cannot be specified when resourceProvisioning is set to recipe (default)")
		}
		if src.Properties.Type != nil && (!reflect.ValueOf(*src.Properties.Type).IsZero()) {
			msgs = append(msgs, "type cannot be specified when resourceProvisioning is set to recipe (default)")
		}
		if src.Properties.Version != nil && (!reflect.ValueOf(*src.Properties.Version).IsZero()) {
			msgs = append(msgs, "version cannot be specified when resourceProvisioning is set to recipe (default)")
		}

		converted.Properties.Recipe = toRecipeDataModel(src.Properties.Recipe)
	}
	if len(msgs) > 0 {
		return nil, &v1.ErrClientRP{
			Code:    v1.CodeInvalid,
			Message: fmt.Sprintf("error(s) found:\n\t%v", strings.Join(msgs, "\n\t")),
		}
	}

	return converted, nil
}

// # Function Explanation
//
<<<<<<< HEAD
// ConvertFrom converts a version-agnostic DataModelInterface to a versionined DaprSecretStoreResource. It returns
// an error if the mode is unsupported or required properties are missing.
=======
// ConvertFrom converts from version-agnostic datamodel to the versioned DaprSecretStore resource.
>>>>>>> e0e83feb
func (dst *DaprSecretStoreResource) ConvertFrom(src v1.DataModelInterface) error {
	daprSecretStore, ok := src.(*datamodel.DaprSecretStore)
	if !ok {
		return v1.ErrInvalidModelConversion
	}

	dst.ID = to.Ptr(daprSecretStore.ID)
	dst.Name = to.Ptr(daprSecretStore.Name)
	dst.Type = to.Ptr(daprSecretStore.Type)
	dst.SystemData = fromSystemDataModel(daprSecretStore.SystemData)
	dst.Location = to.Ptr(daprSecretStore.Location)
	dst.Tags = *to.StringMapPtr(daprSecretStore.Tags)
	dst.Properties = &DaprSecretStoreProperties{
		ResourceProvisioning: fromResourceProvisioningDataModel(daprSecretStore.Properties.ResourceProvisioning),
		ProvisioningState:    fromProvisioningStateDataModel(daprSecretStore.InternalMetadata.AsyncProvisioningState),
		Environment:          to.Ptr(daprSecretStore.Properties.Environment),
		Application:          to.Ptr(daprSecretStore.Properties.Application),
		Type:                 to.Ptr(daprSecretStore.Properties.Type),
		Version:              to.Ptr(daprSecretStore.Properties.Version),
		Metadata:             daprSecretStore.Properties.Metadata,
		ComponentName:        to.Ptr(daprSecretStore.Properties.ComponentName),
		Status: &ResourceStatus{
			OutputResources: rpv1.BuildExternalOutputResources(daprSecretStore.Properties.Status.OutputResources),
		},
	}
	if daprSecretStore.Properties.ResourceProvisioning == linkrp.ResourceProvisioningManual {
		dst.Properties.Metadata = daprSecretStore.Properties.Metadata
		dst.Properties.Type = to.Ptr(daprSecretStore.Properties.Type)
		dst.Properties.Version = to.Ptr(daprSecretStore.Properties.Version)
	} else {
		dst.Properties.Recipe = fromRecipeDataModel(daprSecretStore.Properties.Recipe)
	}
	return nil
}<|MERGE_RESOLUTION|>--- conflicted
+++ resolved
@@ -30,13 +30,8 @@
 
 // # Function Explanation
 //
-<<<<<<< HEAD
-// ConvertTo converts a versioned DaprSecretStoreResource to a version-agnostic datamodel.DaprSecretStore and
-// returns an error if the mode is unsupported or required properties are missing.
-=======
 // ConvertTo converts from the versioned DaprSecretStore resource to version-agnostic datamodel and returns an error if the
 // resourceProvisioning is set to manual and the required fields are not specified.
->>>>>>> e0e83feb
 func (src *DaprSecretStoreResource) ConvertTo() (v1.DataModelInterface, error) {
 	converted := &datamodel.DaprSecretStore{
 		BaseResource: v1.BaseResource{
@@ -108,12 +103,8 @@
 
 // # Function Explanation
 //
-<<<<<<< HEAD
 // ConvertFrom converts a version-agnostic DataModelInterface to a versionined DaprSecretStoreResource. It returns
 // an error if the mode is unsupported or required properties are missing.
-=======
-// ConvertFrom converts from version-agnostic datamodel to the versioned DaprSecretStore resource.
->>>>>>> e0e83feb
 func (dst *DaprSecretStoreResource) ConvertFrom(src v1.DataModelInterface) error {
 	daprSecretStore, ok := src.(*datamodel.DaprSecretStore)
 	if !ok {
