package v20220315privatepreview

import (
	"fmt"
	"reflect"
	"strings"

	v1 "github.com/project-radius/radius/pkg/armrpc/api/v1"
	"github.com/project-radius/radius/pkg/daprrp/datamodel"
	"github.com/project-radius/radius/pkg/linkrp"
	rpv1 "github.com/project-radius/radius/pkg/rp/v1"
	"github.com/project-radius/radius/pkg/to"
)

// # Function Explanation
//
<<<<<<< HEAD
// ConvertTo converts a versioned DaprStateStoreResource to a version-agnostic data model and returns an error if the required
// properties are not present.
=======
// ConvertTo converts from the versioned DaprStateStore resource to version-agnostic datamodel and returns an error
// if the resourceProvisioning is set to manual and the required fields are not specified.
>>>>>>> e0e83feb
func (src *DaprStateStoreResource) ConvertTo() (v1.DataModelInterface, error) {
	daprStateStoreProperties := datamodel.DaprStateStoreProperties{
		BasicResourceProperties: rpv1.BasicResourceProperties{
			Environment: to.String(src.Properties.Environment),
			Application: to.String(src.Properties.Application),
		},
	}

	trackedResource := v1.TrackedResource{
		ID:       to.String(src.ID),
		Name:     to.String(src.Name),
		Type:     to.String(src.Type),
		Location: to.String(src.Location),
		Tags:     to.StringMap(src.Tags),
	}
	internalMetadata := v1.InternalMetadata{
		UpdatedAPIVersion:      Version,
		AsyncProvisioningState: toProvisioningStateDataModel(src.Properties.ProvisioningState),
	}
	converted := &datamodel.DaprStateStore{}
	converted.TrackedResource = trackedResource
	converted.InternalMetadata = internalMetadata
	converted.Properties = daprStateStoreProperties

	var err error
	converted.Properties.ResourceProvisioning, err = toResourceProvisiongDataModel(src.Properties.ResourceProvisioning)
	if err != nil {
		return nil, err
	}

	converted.Properties.Resources = toResourcesDataModel(src.Properties.Resources)

	// Note: The metadata, type, and version fields cannot be specified when using recipes since
	// the recipe is expected to create the Dapr Component manifest. However, they are required
	// when resourceProvisioning is set to manual.
	msgs := []string{}
	if converted.Properties.ResourceProvisioning == linkrp.ResourceProvisioningManual {
		if src.Properties.Recipe != nil && (!reflect.ValueOf(*src.Properties.Recipe).IsZero()) {
			msgs = append(msgs, "recipe details cannot be specified when resourceProvisioning is set to manual")
		}
		if src.Properties.Metadata == nil || len(src.Properties.Metadata) == 0 {
			msgs = append(msgs, "metadata must be specified when resourceProvisioning is set to manual")
		}
		if src.Properties.Type == nil || *src.Properties.Type == "" {
			msgs = append(msgs, "type must be specified when resourceProvisioning is set to manual")
		}
		if src.Properties.Version == nil || *src.Properties.Version == "" {
			msgs = append(msgs, "version must be specified when resourceProvisioning is set to manual")
		}

		converted.Properties.Metadata = src.Properties.Metadata
		converted.Properties.Type = to.String(src.Properties.Type)
		converted.Properties.Version = to.String(src.Properties.Version)
	} else {
		if src.Properties.Metadata != nil && (!reflect.ValueOf(src.Properties.Metadata).IsZero()) {
			msgs = append(msgs, "metadata cannot be specified when resourceProvisioning is set to recipe (default)")
		}
		if src.Properties.Type != nil && (!reflect.ValueOf(*src.Properties.Type).IsZero()) {
			msgs = append(msgs, "type cannot be specified when resourceProvisioning is set to recipe (default)")
		}
		if src.Properties.Version != nil && (!reflect.ValueOf(*src.Properties.Version).IsZero()) {
			msgs = append(msgs, "version cannot be specified when resourceProvisioning is set to recipe (default)")
		}

		converted.Properties.Recipe = toRecipeDataModel(src.Properties.Recipe)
	}
	if len(msgs) > 0 {
		return nil, &v1.ErrClientRP{
			Code:    v1.CodeInvalid,
			Message: fmt.Sprintf("error(s) found:\n\t%v", strings.Join(msgs, "\n\t")),
		}
	}

	return converted, nil
}

// # Function Explanation
//
<<<<<<< HEAD
// ConvertFrom converts a version-agnostic DataModelInterface to a versioned DaprStateStoreResource and returns an
// error if the conversion fails or the mode of the DaprStateStore is not specified.
=======
// ConvertFrom converts from version-agnostic datamodel to the versioned DaprStateStore resource and returns an error if the
// conversion fails.
>>>>>>> e0e83feb
func (dst *DaprStateStoreResource) ConvertFrom(src v1.DataModelInterface) error {
	daprStateStore, ok := src.(*datamodel.DaprStateStore)
	if !ok {
		return v1.ErrInvalidModelConversion
	}

	dst.ID = to.Ptr(daprStateStore.ID)
	dst.Name = to.Ptr(daprStateStore.Name)
	dst.Type = to.Ptr(daprStateStore.Type)
	dst.SystemData = fromSystemDataModel(daprStateStore.SystemData)
	dst.Location = to.Ptr(daprStateStore.Location)
	dst.Tags = *to.StringMapPtr(daprStateStore.Tags)
	dst.Properties = &DaprStateStoreProperties{
		Status: &ResourceStatus{
			OutputResources: rpv1.BuildExternalOutputResources(daprStateStore.Properties.Status.OutputResources),
		},
		ProvisioningState:    fromProvisioningStateDataModel(daprStateStore.InternalMetadata.AsyncProvisioningState),
		Environment:          to.Ptr(daprStateStore.Properties.Environment),
		Application:          to.Ptr(daprStateStore.Properties.Application),
		ComponentName:        to.Ptr(daprStateStore.Properties.ComponentName),
		ResourceProvisioning: fromResourceProvisioningDataModel(daprStateStore.Properties.ResourceProvisioning),
		Resources:            fromResourcesDataModel(daprStateStore.Properties.Resources),
	}

	if daprStateStore.Properties.ResourceProvisioning == linkrp.ResourceProvisioningManual {
		dst.Properties.Type = to.Ptr(daprStateStore.Properties.Type)
		dst.Properties.Version = to.Ptr(daprStateStore.Properties.Version)
		dst.Properties.Metadata = daprStateStore.Properties.Metadata
	} else {
		dst.Properties.Recipe = fromRecipeDataModel(daprStateStore.Properties.Recipe)
	}

	return nil
}<|MERGE_RESOLUTION|>--- conflicted
+++ resolved
@@ -14,13 +14,8 @@
 
 // # Function Explanation
 //
-<<<<<<< HEAD
-// ConvertTo converts a versioned DaprStateStoreResource to a version-agnostic data model and returns an error if the required
-// properties are not present.
-=======
 // ConvertTo converts from the versioned DaprStateStore resource to version-agnostic datamodel and returns an error
 // if the resourceProvisioning is set to manual and the required fields are not specified.
->>>>>>> e0e83feb
 func (src *DaprStateStoreResource) ConvertTo() (v1.DataModelInterface, error) {
 	daprStateStoreProperties := datamodel.DaprStateStoreProperties{
 		BasicResourceProperties: rpv1.BasicResourceProperties{
@@ -99,13 +94,8 @@
 
 // # Function Explanation
 //
-<<<<<<< HEAD
 // ConvertFrom converts a version-agnostic DataModelInterface to a versioned DaprStateStoreResource and returns an
 // error if the conversion fails or the mode of the DaprStateStore is not specified.
-=======
-// ConvertFrom converts from version-agnostic datamodel to the versioned DaprStateStore resource and returns an error if the
-// conversion fails.
->>>>>>> e0e83feb
 func (dst *DaprStateStoreResource) ConvertFrom(src v1.DataModelInterface) error {
 	daprStateStore, ok := src.(*datamodel.DaprStateStore)
 	if !ok {
