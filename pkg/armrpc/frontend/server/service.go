--- conflicted
+++ resolved
@@ -15,10 +15,6 @@
 	"github.com/project-radius/radius/pkg/armrpc/authentication"
 	"github.com/project-radius/radius/pkg/armrpc/hostoptions"
 	kubeclient "github.com/project-radius/radius/pkg/kubernetes/client"
-<<<<<<< HEAD
-=======
-	sv "github.com/project-radius/radius/pkg/rp/secretvalue"
->>>>>>> 866a4ba3
 	"github.com/project-radius/radius/pkg/ucp/dataprovider"
 	qprovider "github.com/project-radius/radius/pkg/ucp/queue/provider"
 	controller_runtime "sigs.k8s.io/controller-runtime/pkg/client"
@@ -38,11 +34,6 @@
 	ARMCertManager *authentication.ArmCertManager
 	// KubeClient is the Kubernetes controller runtime client.
 	KubeClient controller_runtime.Client
-<<<<<<< HEAD
-=======
-	// SecretClient is the client to fetch secrets.
-	SecretClient sv.SecretValueClient
->>>>>>> 866a4ba3
 }
 
 // Init initializes web service.
@@ -67,18 +58,9 @@
 		return err
 	}
 
-<<<<<<< HEAD
-=======
 	if s.Options.Arm != nil {
 		s.SecretClient = sv.NewSecretValueClient(*s.Options.Arm)
 	}
-
->>>>>>> 866a4ba3
-	// Initialize the manager for ARM client cert validation
-	if s.Options.Config.Server.EnableArmAuth {
-		s.ARMCertManager = authentication.NewArmCertManager(s.Options.Config.Server.ArmMetadataEndpoint, logger)
-		if err := s.ARMCertManager.Start(ctx); err != nil {
-			return err
 		}
 	}
 
