--- conflicted
+++ resolved
@@ -170,8 +170,7 @@
 
 // FromARMRequest extracts proxy request headers from http.Request.
 func FromARMRequest(r *http.Request, pathBase, location string) (*ARMRequestContext, error) {
-<<<<<<< HEAD
-	log := radlogger.GetLogger(r.Context())
+	log := logr.FromContextOrDiscard(r.Context())
 	refererUri := r.Header.Get(RefererHeader)
 	refererURL, err := url.Parse(refererUri)
 	if refererUri == "" || err != nil {
@@ -180,14 +179,7 @@
 	path := strings.TrimPrefix(refererURL.Path, pathBase)
 	rID, err := resources.ParseByMethod(path, r.Method)
 	if err != nil {
-		log.V(radlogger.Debug).Info(fmt.Sprintf("URL was not a valid resource id: %v", refererURL.Path))
-=======
-	log := logr.FromContextOrDiscard(r.Context())
-	path := strings.TrimPrefix(r.URL.Path, pathBase)
-	azID, err := resources.ParseByMethod(path, r.Method)
-	if err != nil {
-		log.V(ucplog.Debug).Info(fmt.Sprintf("URL was not a valid resource id: %v", r.URL.Path))
->>>>>>> 80be4ae2
+		log.V(ucplog.Debug).Info(fmt.Sprintf("URL was not a valid resource id: %v", refererURL.Path))
 		// do not stop extracting headers. handler needs to care invalid resource id.
 	}
 
