// ------------------------------------------------------------
// Copyright (c) Microsoft Corporation.
// Licensed under the MIT License.
// ------------------------------------------------------------

package worker

import (
	"context"
	"fmt"
	"testing"
	"time"

	"github.com/golang/mock/gomock"
	"github.com/google/uuid"
	v1 "github.com/project-radius/radius/pkg/armrpc/api/v1"
	ctrl "github.com/project-radius/radius/pkg/armrpc/asyncoperation/controller"
	manager "github.com/project-radius/radius/pkg/armrpc/asyncoperation/statusmanager"
	"github.com/project-radius/radius/pkg/queue"
	"github.com/project-radius/radius/pkg/queue/inmemory"
	"github.com/project-radius/radius/pkg/ucp/dataprovider"
	"github.com/project-radius/radius/pkg/ucp/store"
	"github.com/stretchr/testify/require"
	"go.uber.org/atomic"
)

var (
	testResourceType   = "Applications.Core/environments"
	testResourceObject = &store.Object{
		Data: map[string]interface{}{
			"name": "env0",
			"properties": map[string]interface{}{
				"provisioningState": "Accepted",
			},
		},
	}
	testOperationStatus = &manager.Status{
		AsyncOperationStatus: v1.AsyncOperationStatus{
			ID:        uuid.NewString(),
			Name:      "operation-status",
			Status:    v1.ProvisioningStateUpdating,
			StartTime: time.Now().UTC(),
		},
		LinkedResourceID: uuid.New().String(),
		Location:         "test-location",
		HomeTenantID:     "test-home-tenant-id",
		ClientObjectID:   "test-client-object-id",
	}
)

type testAsyncController struct {
	ctrl.BaseController
	fn func(ctx context.Context) (ctrl.Result, error)
}

func (c *testAsyncController) Run(ctx context.Context, request *ctrl.Request) (ctrl.Result, error) {
	if c.fn != nil {
		return c.fn(ctx)
	}
	return ctrl.Result{}, nil
}

type testContext struct {
	ctx    context.Context
	mockSC *store.MockStorageClient
	mockSM *manager.MockStatusManager
	mockSP *dataprovider.MockDataStorageProvider

	testQueue *inmemory.Client
	internalQ *inmemory.InmemQueue
}

func (c *testContext) drainQueueOrAssert(t *testing.T) {
	startAt := time.Now()
	for c.internalQ.Len() > 0 {
		if time.Until(startAt) > 20*time.Second {
			require.Fail(t, "failed to drain queue by worker")
		}
		time.Sleep(time.Millisecond)
	}
}

func (c *testContext) cancellable(timeout time.Duration) (context.Context, context.CancelFunc) {
	if timeout == time.Duration(0) {
		return context.WithCancel(c.ctx)
	} else {
		return context.WithTimeout(c.ctx, timeout)
	}
}

func newTestContext(t *testing.T) (*testContext, *gomock.Controller) {
	mctrl := gomock.NewController(t)
	inmemQ := inmemory.NewInMemQueue(5 * time.Minute)
	return &testContext{
		ctx:       context.Background(),
		mockSC:    store.NewMockStorageClient(mctrl),
		mockSM:    manager.NewMockStatusManager(mctrl),
		mockSP:    dataprovider.NewMockDataStorageProvider(mctrl),
		internalQ: inmemQ,
		testQueue: inmemory.New(inmemQ),
	}, mctrl
}

func genTestMessage(opID uuid.UUID, opTimeout time.Duration) (*queue.Message, *atomic.Int32, *atomic.Int32) {
	finished := atomic.NewInt32(0)
	extended := atomic.NewInt32(0)

	testMessage := &queue.Message{
		Metadata: queue.Metadata{
			DequeueCount:  0,
			NextVisibleAt: time.Now().Add(time.Duration(120) * time.Second),
		},
		Data: &ctrl.Request{
			OperationID:   opID,
			OperationType: "APPLICATIONS.CORE/ENVIRONMENTS|PUT",
			ResourceID: fmt.Sprintf("/subscriptions/00000000-0000-0000-0000-000000000000/resourceGroups/radius-test-rg/providers/Applications.Core/environments/%s",
				uuid.NewString()),
			CorrelationID:    uuid.NewString(),
			OperationTimeout: &opTimeout,
		},
	}
	testMessage.WithExtend(func() error {
		extended.Inc()
		return nil
	})
	testMessage.WithFinish(func(err error) error {
		finished.Inc()
		return err
	})

	return testMessage, finished, extended
}

func TestStart_UnknownOperation(t *testing.T) {
	tCtx, mctrl := newTestContext(t)
	defer mctrl.Finish()

	tCtx.mockSP.EXPECT().GetStorageClient(gomock.Any(), gomock.Any()).Return(nil, nil)

	registry := NewControllerRegistry(tCtx.mockSP)
	worker := New(Options{}, nil, tCtx.testQueue, registry)

	called := false
	testCtrl := &testAsyncController{
		BaseController: ctrl.NewBaseAsyncController(tCtx.mockSC),
		fn: func(ctx context.Context) (ctrl.Result, error) {
			called = true
			return ctrl.Result{}, nil
		},
	}

	ctx, cancel := tCtx.cancellable(time.Duration(0))
	err := registry.Register(
		ctx,
		testResourceType, "UNDEFINED",
		func(s store.StorageClient) (ctrl.Controller, error) {
			return testCtrl, nil
		})

	require.NoError(t, err)

	done := make(chan struct{}, 1)
	go func() {
		err = worker.Start(ctx)
		require.NoError(t, err)
		close(done)
	}()

	// Queue async operation.
	testMessage, _, _ := genTestMessage(uuid.New(), ctrl.DefaultAsyncOperationTimeout)
	err = tCtx.testQueue.Enqueue(ctx, testMessage)
	require.NoError(t, err)

	tCtx.drainQueueOrAssert(t)

	// Cancelling worker loop
	cancel()
	<-done

	require.Equal(t, 1, testMessage.DequeueCount)
	require.False(t, called)
}

func TestStart_MaxDequeueCount(t *testing.T) {
	tCtx, mctrl := newTestContext(t)
	defer mctrl.Finish()

	tCtx.mockSP.EXPECT().GetStorageClient(gomock.Any(), gomock.Any()).Return(nil, nil)

	registry := NewControllerRegistry(tCtx.mockSP)
	worker := New(Options{}, nil, tCtx.testQueue, registry)

	ctx, cancel := tCtx.cancellable(0)
	err := registry.Register(
		ctx,
		testResourceType, v1.OperationPut,
		func(s store.StorageClient) (ctrl.Controller, error) {
			return nil, nil
		})
	require.NoError(t, err)

	// Queue async operation.
	testMessage, _, _ := genTestMessage(uuid.New(), ctrl.DefaultAsyncOperationTimeout)
	err = tCtx.testQueue.Enqueue(ctx, testMessage)
	require.NoError(t, err)
	testMessage.DequeueCount = MaxDequeueCount

	done := make(chan struct{}, 1)
	go func() {
		err = worker.Start(ctx)
		require.NoError(t, err)
		close(done)
	}()

	tCtx.drainQueueOrAssert(t)

	// Cancelling worker loop
	cancel()
	<-done

	require.Equal(t, MaxDequeueCount+1, testMessage.DequeueCount)
}

func TestStart_MaxConcurrency(t *testing.T) {
	tCtx, mctrl := newTestContext(t)
	defer mctrl.Finish()

	// set up mocks
	tCtx.mockSC.EXPECT().Get(gomock.Any(), gomock.Any(), gomock.Any()).Return(testResourceObject, nil).AnyTimes()
	tCtx.mockSC.EXPECT().Save(gomock.Any(), gomock.Any(), gomock.Any()).Return(nil).AnyTimes()
	tCtx.mockSM.EXPECT().Get(gomock.Any(), gomock.Any(), gomock.Any()).Return(testOperationStatus, nil).AnyTimes()
	tCtx.mockSM.EXPECT().Update(gomock.Any(), gomock.Any(), gomock.Any(), gomock.Any(), gomock.Any(), gomock.Any()).Return(nil).AnyTimes()
	tCtx.mockSP.EXPECT().GetStorageClient(gomock.Any(), gomock.Any()).Return(store.StorageClient(tCtx.mockSC), nil).AnyTimes()

	registry := NewControllerRegistry(tCtx.mockSP)
	worker := New(Options{}, tCtx.mockSM, tCtx.testQueue, registry)

	// register test controller.
	cnt := atomic.NewInt32(0)
	maxConcurrency := atomic.NewInt32(0)
	testCtrl := &testAsyncController{
		BaseController: ctrl.NewBaseAsyncController(tCtx.mockSC),
		fn: func(ctx context.Context) (ctrl.Result, error) {
			cnt.Inc()
			if maxConcurrency.Load() < cnt.Load() {
				maxConcurrency.Store(cnt.Load())
			}
			time.Sleep(100 * time.Millisecond)
			cnt.Dec()
			return ctrl.Result{}, nil
		},
	}
	ctx, cancel := tCtx.cancellable(time.Duration(0))
	err := registry.Register(
		ctx,
<<<<<<< HEAD
		testResourceType, v1.OperationPut,
=======
		testResourceType,
		v1.OperationPut,
>>>>>>> 564a3942
		func(s store.StorageClient) (ctrl.Controller, error) {
			return testCtrl, nil
		})
	require.NoError(t, err)

	done := make(chan struct{}, 1)
	go func() {
		err = worker.Start(ctx)
		require.NoError(t, err)
		close(done)
	}()

	testMessageCnt := 10
	testMessages := []*queue.Message{}
	// queue asyncoperation messages.
	for i := 0; i < testMessageCnt; i++ {
		testMessage, _, _ := genTestMessage(uuid.New(), ctrl.DefaultAsyncOperationTimeout)
		testMessages = append(testMessages, testMessage)
		err = tCtx.testQueue.Enqueue(ctx, testMessage)
		require.NoError(t, err)
	}

	tCtx.drainQueueOrAssert(t)

	// Cancelling worker loop.
	cancel()
	<-done

	for i := 0; i < testMessageCnt; i++ {
		require.Equal(t, 1, testMessages[i].DequeueCount)
	}
	require.Equal(t, int32(MaxOperationConcurrency), maxConcurrency.Load())
}

func TestStart_RunOperation(t *testing.T) {
	tCtx, mctrl := newTestContext(t)
	defer mctrl.Finish()

	// set up mocks
	tCtx.mockSC.EXPECT().Get(gomock.Any(), gomock.Any(), gomock.Any()).Return(testResourceObject, nil).AnyTimes()
	tCtx.mockSC.EXPECT().Save(gomock.Any(), gomock.Any(), gomock.Any()).Return(nil).AnyTimes()
	tCtx.mockSM.EXPECT().Get(gomock.Any(), gomock.Any(), gomock.Any()).Return(testOperationStatus, nil).AnyTimes()
	tCtx.mockSM.EXPECT().Update(gomock.Any(), gomock.Any(), gomock.Any(), gomock.Any(), gomock.Any(), gomock.Any()).Return(nil).AnyTimes()
	tCtx.mockSP.EXPECT().GetStorageClient(gomock.Any(), gomock.Any()).Return(store.StorageClient(tCtx.mockSC), nil).AnyTimes()

	registry := NewControllerRegistry(tCtx.mockSP)
	worker := New(Options{}, tCtx.mockSM, tCtx.testQueue, registry)

	called := make(chan bool, 1)
	var opCtx context.Context
	testCtrl := &testAsyncController{
		BaseController: ctrl.NewBaseAsyncController(tCtx.mockSC),
		fn: func(ctx context.Context) (ctrl.Result, error) {
			// operation context will be cancelled after this function is called
			opCtx = ctx
			called <- true
			return ctrl.Result{}, nil
		},
	}

	ctx, cancel := tCtx.cancellable(time.Duration(0))
	err := registry.Register(
		ctx,
		testResourceType, v1.OperationPut,
		func(s store.StorageClient) (ctrl.Controller, error) {
			return testCtrl, nil
		})
	require.NoError(t, err)

	done := make(chan struct{}, 1)
	go func() {
		err = worker.Start(ctx)
		require.NoError(t, err)
		close(done)
	}()

	// Queue async operation.
	testMessage, _, _ := genTestMessage(uuid.New(), ctrl.DefaultAsyncOperationTimeout)
	err = tCtx.testQueue.Enqueue(ctx, testMessage)
	require.NoError(t, err)
	<-called

	// Wait until operation context is done.
	<-opCtx.Done()

	tCtx.drainQueueOrAssert(t)

	// Cancelling worker loop
	cancel()
	<-done

	require.Equal(t, 0, tCtx.internalQ.Len())
	require.Equal(t, 1, testMessage.DequeueCount)
}

func TestRunOperation_Successfully(t *testing.T) {
	tCtx, mctrl := newTestContext(t)
	defer mctrl.Finish()

	// set up mocks
	tCtx.mockSC.EXPECT().Get(gomock.Any(), gomock.Any(), gomock.Any()).Return(testResourceObject, nil).AnyTimes()
	tCtx.mockSC.EXPECT().Save(gomock.Any(), gomock.Any(), gomock.Any()).Return(nil).AnyTimes()
	tCtx.mockSM.EXPECT().Update(gomock.Any(), gomock.Any(), gomock.Any(), gomock.Any(), gomock.Any(), gomock.Any()).Return(nil).AnyTimes()

	worker := New(Options{}, tCtx.mockSM, tCtx.testQueue, nil)

	testCtrl := &testAsyncController{
		BaseController: ctrl.NewBaseAsyncController(tCtx.mockSC),
	}

	testMessage, finished, extended := genTestMessage(uuid.New(), ctrl.DefaultAsyncOperationTimeout)
	worker.runOperation(context.Background(), testMessage, testCtrl)

	require.Equal(t, int32(1), finished.Load())
	require.Equal(t, int32(0), extended.Load())
}

func TestRunOperation_ExtendMessageLock(t *testing.T) {
	tCtx, mctrl := newTestContext(t)
	defer mctrl.Finish()

	// set up mocks
	tCtx.mockSC.EXPECT().Get(gomock.Any(), gomock.Any(), gomock.Any()).Return(testResourceObject, nil).AnyTimes()
	tCtx.mockSC.EXPECT().Save(gomock.Any(), gomock.Any(), gomock.Any()).Return(nil).AnyTimes()
	tCtx.mockSM.EXPECT().Update(gomock.Any(), gomock.Any(), gomock.Any(), gomock.Any(), gomock.Any(), gomock.Any()).Return(nil).AnyTimes()

	worker := New(Options{}, tCtx.mockSM, tCtx.testQueue, nil)

	testCtrl := &testAsyncController{
		BaseController: ctrl.NewBaseAsyncController(tCtx.mockSC),
		fn: func(ctx context.Context) (ctrl.Result, error) {
			time.Sleep(minMessageLockDuration + time.Duration(1)*time.Second)
			return ctrl.Result{}, nil
		},
	}

	testMessage, finished, extended := genTestMessage(uuid.New(), ctrl.DefaultAsyncOperationTimeout)
	testMessage.NextVisibleAt = time.Now().Add(minMessageLockDuration)

	worker.runOperation(context.Background(), testMessage, testCtrl)

	require.Equal(t, int32(1), finished.Load())
	require.Equal(t, int32(1), extended.Load())
}

func TestRunOperation_CancelContext(t *testing.T) {
	tCtx, _ := newTestContext(t)
	worker := New(Options{}, nil, tCtx.testQueue, nil)

	done := make(chan struct{}, 1)
	testCtrl := &testAsyncController{
		BaseController: ctrl.NewBaseAsyncController(nil),
		fn: func(ctx context.Context) (ctrl.Result, error) {
			<-ctx.Done()
			close(done)
			return ctrl.Result{}, nil
		},
	}

	ctx, cancel := tCtx.cancellable(10 * time.Millisecond)
	testMessage, finished, extended := genTestMessage(uuid.New(), ctrl.DefaultAsyncOperationTimeout)
	worker.runOperation(ctx, testMessage, testCtrl)

	<-done
	cancel()

	require.Equal(t, int32(0), finished.Load())
	require.Equal(t, int32(0), extended.Load())
}

func TestRunOperation_Timeout(t *testing.T) {
	tCtx, mctrl := newTestContext(t)
	defer mctrl.Finish()

	// set up mocks
	tCtx.mockSC.EXPECT().Get(gomock.Any(), gomock.Any(), gomock.Any()).Return(testResourceObject, nil).AnyTimes()
	tCtx.mockSC.EXPECT().Save(gomock.Any(), gomock.Any(), gomock.Any()).Return(nil).AnyTimes()
	tCtx.mockSM.EXPECT().Update(gomock.Any(), gomock.Any(), gomock.Any(), gomock.Any(), gomock.Any(), gomock.Any()).Return(nil).AnyTimes()

	worker := New(Options{}, tCtx.mockSM, tCtx.testQueue, nil)

	done := make(chan struct{}, 1)
	testCtrl := &testAsyncController{
		BaseController: ctrl.NewBaseAsyncController(tCtx.mockSC),
		fn: func(ctx context.Context) (ctrl.Result, error) {
			<-ctx.Done()
			close(done)
			return ctrl.Result{}, nil
		},
	}

	testMessage, finished, extended := genTestMessage(uuid.New(), 10*time.Millisecond)
	worker.runOperation(context.Background(), testMessage, testCtrl)
	<-done

	require.Equal(t, int32(1), finished.Load())
	require.Equal(t, int32(0), extended.Load())
}

func TestRunOperation_PanicController(t *testing.T) {
	tCtx, _ := newTestContext(t)
	worker := New(Options{}, nil, tCtx.testQueue, nil)

	testCtrl := &testAsyncController{
		BaseController: ctrl.NewBaseAsyncController(nil),
		fn: func(ctx context.Context) (ctrl.Result, error) {
			panic("!!! don't panic !!!")
		},
	}

	testMessage, finished, extended := genTestMessage(uuid.New(), ctrl.DefaultAsyncOperationTimeout)
	require.NotPanics(t, func() {
		worker.runOperation(tCtx.ctx, testMessage, testCtrl)
	})

	require.Equal(t, int32(0), finished.Load())
	require.Equal(t, int32(0), extended.Load())
}<|MERGE_RESOLUTION|>--- conflicted
+++ resolved
@@ -253,12 +253,8 @@
 	ctx, cancel := tCtx.cancellable(time.Duration(0))
 	err := registry.Register(
 		ctx,
-<<<<<<< HEAD
-		testResourceType, v1.OperationPut,
-=======
 		testResourceType,
 		v1.OperationPut,
->>>>>>> 564a3942
 		func(s store.StorageClient) (ctrl.Controller, error) {
 			return testCtrl, nil
 		})
