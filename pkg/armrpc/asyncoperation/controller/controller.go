/*
Copyright 2023 The Radius Authors.

Licensed under the Apache License, Version 2.0 (the "License");
you may not use this file except in compliance with the License.
You may obtain a copy of the License at

    http://www.apache.org/licenses/LICENSE-2.0

Unless required by applicable law or agreed to in writing, software
distributed under the License is distributed on an "AS IS" BASIS,
WITHOUT WARRANTIES OR CONDITIONS OF ANY KIND, either express or implied.
See the License for the specific language governing permissions and
limitations under the License.
*/

package controller

import (
	"context"
	"errors"

	"github.com/radius-project/radius/pkg/components/database"
	"github.com/radius-project/radius/pkg/corerp/backend/deployment"
	"github.com/radius-project/radius/pkg/ucp/api/v20231001preview"

	runtimeclient "sigs.k8s.io/controller-runtime/pkg/client"
)

// Options represents controller options.
type Options struct {
	// DatabaseClient is the database client.
	DatabaseClient database.Client

	// KubeClient is the Kubernetes controller runtime client.
	KubeClient runtimeclient.Client

	// ResourceType is the string that represents the resource type.
	ResourceType string

	// GetDeploymentProcessor is the factory function to create core rp DeploymentProcessor instance.
	GetDeploymentProcessor func() deployment.DeploymentProcessor

	// UcpClient is the UCP client factory.
	UcpClient *v20231001preview.ClientFactory
}

// Validate validates that required fields are set on the options.
func (o Options) Validate() error {
	var err error
	if o.DatabaseClient == nil {
		err = errors.Join(err, errors.New(".DatabaseClient is required"))
	}
	if o.ResourceType == "" {
		err = errors.Join(err, errors.New(".ResourceType is required"))
	}

	// KubeClient and GetDeploymentProcessor are not used by the majority of the code, so they
	// are not validated here.

	return err
}

// Controller is an interface to implement async operation controller.
type Controller interface {
	// Run runs async request operation.
	Run(ctx context.Context, request *Request) (Result, error)

	// DatabaseClient gets the database client for resource type.
	DatabaseClient() database.Client
}

// BaseController is the base struct of async operation controller.
type BaseController struct {
	options Options
}

// NewBaseAsyncController creates a new BaseController instance with the given Options for Async Operation.
func NewBaseAsyncController(options Options) BaseController {
	return BaseController{options}
}

// DatabaseClient gets database client for this controller.
func (b *BaseController) DatabaseClient() database.Client {
	return b.options.DatabaseClient
}

<<<<<<< HEAD
=======
// UcpClient gets ucp client for this controller.
>>>>>>> 7373112b
func (b *BaseController) UcpClient() *v20231001preview.ClientFactory {
	return b.options.UcpClient
}

// KubeClient gets Kubernetes client for this controller.
func (b *BaseController) KubeClient() runtimeclient.Client {
	return b.options.KubeClient
}

// ResourceType gets the resource type for this controller.
func (b *BaseController) ResourceType() string {
	return b.options.ResourceType
}

// DeploymentProcessor gets the core rp deployment processor for this controller.
func (b *BaseController) DeploymentProcessor() deployment.DeploymentProcessor {
	return b.options.GetDeploymentProcessor()
}<|MERGE_RESOLUTION|>--- conflicted
+++ resolved
@@ -85,10 +85,7 @@
 	return b.options.DatabaseClient
 }
 
-<<<<<<< HEAD
-=======
 // UcpClient gets ucp client for this controller.
->>>>>>> 7373112b
 func (b *BaseController) UcpClient() *v20231001preview.ClientFactory {
 	return b.options.UcpClient
 }
