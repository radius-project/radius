/*
Copyright 2023 The Radius Authors.

Licensed under the Apache License, Version 2.0 (the "License");
you may not use this file except in compliance with the License.
You may obtain a copy of the License at

    http://www.apache.org/licenses/LICENSE-2.0

Unless required by applicable law or agreed to in writing, software
distributed under the License is distributed on an "AS IS" BASIS,
WITHOUT WARRANTIES OR CONDITIONS OF ANY KIND, either express or implied.
See the License for the specific language governing permissions and
limitations under the License.
*/

package terraform

import (
	"os"
	"path/filepath"
	"testing"

	"github.com/project-radius/radius/pkg/recipes"
	"github.com/project-radius/radius/test/testcontext"
	"github.com/stretchr/testify/require"
)

func TestCreateWorkingDir(t *testing.T) {
	// Create a temporary directory for testing.
	testDir := t.TempDir()

	expectedWorkingDir := filepath.Join(testDir, executionSubDir)
	workingDir, err := createWorkingDir(testcontext.New(t), testDir)
	require.NoError(t, err)
	require.Equal(t, expectedWorkingDir, workingDir)

	// Assert that the working directory was created.
	_, err = os.Stat(workingDir)
	require.NoError(t, err)
}

func TestCreateWorkingDir_Error(t *testing.T) {
	// Create a temporary directory for testing.
	testDir := t.TempDir()
	// Create a read-only directory within the temporary directory.
	readOnlyDir := filepath.Join(testDir, "read-only-dir")
	err := os.MkdirAll(readOnlyDir, 0555)
	require.NoError(t, err)

	// Call createWorkingDir with the read-only directory.
	_, err = createWorkingDir(testcontext.New(t), readOnlyDir)

	// Assert that createWorkingDir returns an error.
	require.Error(t, err)
	require.Contains(t, err.Error(), "failed to create working directory")
}

func TestInitAndApply_EmptyWorkingDirPath(t *testing.T) {
	// Create a temporary directory for testing.
	testDir := t.TempDir()
	execPath := filepath.Join(testDir, "terraform")

	err := initAndApply(testcontext.New(t), "", execPath)
	require.Error(t, err)
	require.Contains(t, err.Error(), "Terraform cannot be initialised with empty workdir")
}

func TestGenerateConfig_EmptyRecipeName(t *testing.T) {
	ctx := testcontext.New(t)
	// Create a temporary test directory.
	workingDir := t.TempDir()
	execPath := filepath.Join(workingDir, "terraform")

	options := Options{
		EnvRecipe: &recipes.EnvironmentDefinition{
			TemplatePath: "test/module/source",
		},
	}

<<<<<<< HEAD
	_, err := generateConfig(ctx, workingDir, execPath, options)
=======
	e := executor{}
	err := e.generateConfig(ctx, workingDir, execPath, options)
>>>>>>> 77b0475b
	require.Error(t, err)
	require.ErrorContains(t, err, "recipe name cannot be empty")
}

func TestGenerateConfig_MissingWorkingDirectory(t *testing.T) {
	ctx := testcontext.New(t)
	workingDir := "/invalid-dir"
	execPath := filepath.Join(workingDir, "terraform")
	envConfig := recipes.Configuration{
		Runtime: recipes.RuntimeConfiguration{
			Kubernetes: &recipes.KubernetesRuntime{
				Namespace: "app-namespace",
			},
		},
	}
	options := Options{
		EnvRecipe: &recipes.EnvironmentDefinition{
			Name:         "test-recipe",
			TemplatePath: "test/module/source",
		},
		EnvConfig: &envConfig,
		ResourceRecipe: &recipes.ResourceMetadata{
			ResourceID:    "/planes/radius/local/resourceGroups/test-group/providers/Applications.Datastores/redisCaches/redis",
			EnvironmentID: "/planes/radius/local/resourceGroups/test-group/providers/Applications.Environments/testEnv/env",
			ApplicationID: "/planes/radius/local/resourceGroups/test-group/providers/Applications.Applications/testApp/app",
		},
	}

<<<<<<< HEAD
	_, err := generateConfig(ctx, workingDir, execPath, options)
=======
	e := executor{}
	err := e.generateConfig(ctx, workingDir, execPath, options)
>>>>>>> 77b0475b
	require.Error(t, err)
	require.ErrorContains(t, err, "error creating file: open /invalid-dir/main.tf.json: no such file or directory")
}

func TestGenerateConfig_InvalidExecPath(t *testing.T) {
	ctx := testcontext.New(t)
	// Create a temporary test directory.
	workingDir := t.TempDir()
	execPath := filepath.Join(workingDir, "terraform")
	envConfig := recipes.Configuration{
		Runtime: recipes.RuntimeConfiguration{
			Kubernetes: &recipes.KubernetesRuntime{
				Namespace: "app-namespace",
			},
		},
	}
	options := Options{
		EnvRecipe: &recipes.EnvironmentDefinition{
			Name:         "test-recipe",
			TemplatePath: "test/module/source",
		},
		ResourceRecipe: &recipes.ResourceMetadata{
			ResourceID:    "/planes/radius/local/resourceGroups/test-group/providers/Applications.Datastores/redisCaches/redis",
			EnvironmentID: "/planes/radius/local/resourceGroups/test-group/providers/Applications.Environments/testEnv/env",
			ApplicationID: "/planes/radius/local/resourceGroups/test-group/providers/Applications.Applications/testApp/app",
		},
		EnvConfig: &envConfig,
	}

<<<<<<< HEAD
	_, err := generateConfig(ctx, workingDir, execPath, options)
=======
	e := executor{}
	err := e.generateConfig(ctx, workingDir, execPath, options)
>>>>>>> 77b0475b
	require.Error(t, err)
	require.ErrorContains(t, err, "/terraform: no such file or directory")
}<|MERGE_RESOLUTION|>--- conflicted
+++ resolved
@@ -78,12 +78,8 @@
 		},
 	}
 
-<<<<<<< HEAD
-	_, err := generateConfig(ctx, workingDir, execPath, options)
-=======
 	e := executor{}
-	err := e.generateConfig(ctx, workingDir, execPath, options)
->>>>>>> 77b0475b
+	_, err := e.generateConfig(ctx, workingDir, execPath, options)
 	require.Error(t, err)
 	require.ErrorContains(t, err, "recipe name cannot be empty")
 }
@@ -112,12 +108,8 @@
 		},
 	}
 
-<<<<<<< HEAD
-	_, err := generateConfig(ctx, workingDir, execPath, options)
-=======
 	e := executor{}
-	err := e.generateConfig(ctx, workingDir, execPath, options)
->>>>>>> 77b0475b
+	_, err := e.generateConfig(ctx, workingDir, execPath, options)
 	require.Error(t, err)
 	require.ErrorContains(t, err, "error creating file: open /invalid-dir/main.tf.json: no such file or directory")
 }
@@ -147,12 +139,8 @@
 		EnvConfig: &envConfig,
 	}
 
-<<<<<<< HEAD
-	_, err := generateConfig(ctx, workingDir, execPath, options)
-=======
 	e := executor{}
-	err := e.generateConfig(ctx, workingDir, execPath, options)
->>>>>>> 77b0475b
+	_, err := e.generateConfig(ctx, workingDir, execPath, options)
 	require.Error(t, err)
 	require.ErrorContains(t, err, "/terraform: no such file or directory")
 }