/*
Copyright 2023 The Radius Authors.

Licensed under the Apache License, Version 2.0 (the "License");
you may not use this file except in compliance with the License.
You may obtain a copy of the License at

    http://www.apache.org/licenses/LICENSE-2.0

Unless required by applicable law or agreed to in writing, software
distributed under the License is distributed on an "AS IS" BASIS,
WITHOUT WARRANTIES OR CONDITIONS OF ANY KIND, either express or implied.
See the License for the specific language governing permissions and
limitations under the License.
*/

package providers

import (
	"context"
	"errors"

	"github.com/project-radius/radius/pkg/recipes"
	"k8s.io/client-go/rest"
	"k8s.io/client-go/tools/clientcmd"
)

const (
	KubernetesProviderName = "kubernetes"
)

var _ Provider = (*kubernetesProvider)(nil)

<<<<<<< HEAD
type kubernetesProvider struct{}
=======
// # Function Explanation
//
// NewKubernetesProvider creates a new KubernetesProvider instance.
func NewKubernetesProvider() Provider {
	return &kubernetesProvider{}
}
>>>>>>> ed368397

// # Function Explanation
// BuildKubernetesProviderConfig generates the Terraform provider configuration for Kubernetes provider.
// It returns an error if the in cluster config cannot be retrieved, and uses default kubeconfig file if
// in-cluster config is not present.
// https://registry.terraform.io/providers/hashicorp/azurerm/latest/docs
func (p *kubernetesProvider) BuildConfig(ctx context.Context, envConfig *recipes.Configuration) (map[string]any, error) {
	_, err := rest.InClusterConfig()
	if err != nil {
		// If in cluster config is not present, then use default kubeconfig file.
		if errors.Is(err, rest.ErrNotInCluster) {
			return map[string]any{
				"config_path": clientcmd.RecommendedHomeFile,
			}, nil
		}

		return nil, err
	}

	// No additional config is needed if in cluster config is present.
	// https://registry.terraform.io/providers/hashicorp/kubernetes/latest/docs#in-cluster-config
	return nil, nil
}<|MERGE_RESOLUTION|>--- conflicted
+++ resolved
@@ -31,16 +31,7 @@
 
 var _ Provider = (*kubernetesProvider)(nil)
 
-<<<<<<< HEAD
 type kubernetesProvider struct{}
-=======
-// # Function Explanation
-//
-// NewKubernetesProvider creates a new KubernetesProvider instance.
-func NewKubernetesProvider() Provider {
-	return &kubernetesProvider{}
-}
->>>>>>> ed368397
 
 // # Function Explanation
 // BuildKubernetesProviderConfig generates the Terraform provider configuration for Kubernetes provider.
