--- conflicted
+++ resolved
@@ -103,8 +103,7 @@
 	}
 
 	// Run TF Init and Apply in the working directory
-<<<<<<< HEAD
-	err = initAndApply(ctx, workingDir, execPath)
+	state, err := initAndApply(ctx, workingDir, execPath)
 	if err != nil {
 		return nil, err
 	}
@@ -118,10 +117,7 @@
 		return nil, fmt.Errorf("error retrieving Kubernetes secret for Terraform state : %w", err)
 	}
 
-	return nil, nil
-=======
-	return initAndApply(ctx, workingDir, execPath)
->>>>>>> 36cb0aa8
+	return state, nil
 }
 
 func createWorkingDir(ctx context.Context, tfDir string) (string, error) {
@@ -213,8 +209,12 @@
 			return "", err
 		}
 	}
-
-<<<<<<< HEAD
+	if loadedModule.ResultOutputExists {
+		if err = tfConfig.AddOutputs(localModuleName); err != nil {
+			return "", err
+		}
+	}
+
 	// Add more configurations here.
 
 	// Ensure that we need to save the configuration after adding providers and recipecontext.
@@ -223,20 +223,6 @@
 	}
 
 	return secretSuffix, nil
-=======
-	// Add outputs to the generated Terraform config, if module has the expected outputs.
-	if loadedModule.ResultOutputExists {
-		if err = tfConfig.AddOutputs(localModuleName); err != nil {
-			return err
-		}
-	}
-
-	// Add any future configurations here.
-
-	// Persist the Terraform configuration on disk in the working directory after all required configurations are added.
-	// This is needed to run Terraform init and apply.
-	return tfConfig.Save(ctx, workingDir)
->>>>>>> 36cb0aa8
 }
 
 // initAndApply runs Terraform init and apply in the provided working directory.
@@ -254,19 +240,17 @@
 	if err := tf.Init(ctx); err != nil {
 		return nil, fmt.Errorf("terraform init failure: %w", err)
 	}
-<<<<<<< HEAD
-=======
 	metrics.DefaultRecipeEngineMetrics.RecordTerraformInitializationDuration(ctx, terraformInitStartTime, nil)
 
->>>>>>> 36cb0aa8
 	// Apply Terraform configuration
 	logger.Info("Running Terraform apply")
 	if err := tf.Apply(ctx); err != nil {
 		return nil, fmt.Errorf("terraform apply failure: %w", err)
 	}
 
-<<<<<<< HEAD
-	return nil
+	// Load Terraform state to retrieve the outputs
+	logger.Info("Fetching Terraform state")
+	return tf.Show(ctx)
 }
 
 // verifyKubernetesSecret is used to verify if the secret is created as part of terraform backend initialization.
@@ -278,9 +262,4 @@
 	}
 
 	return nil
-=======
-	// Load Terraform state to retrieve the outputs
-	logger.Info("Fetching Terraform state")
-	return tf.Show(ctx)
->>>>>>> 36cb0aa8
 }