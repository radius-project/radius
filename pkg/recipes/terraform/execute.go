--- conflicted
+++ resolved
@@ -35,15 +35,9 @@
 	"k8s.io/client-go/kubernetes"
 )
 
-<<<<<<< HEAD
-// NewExecutor creates a new Executor to execute a Terraform recipe.
-func NewExecutor(ucpConn *sdk.Connection, k8sClientSet kubernetes.Interface) *executor {
-	return &executor{ucpConn: ucpConn, k8sClientSet: k8sClientSet}
-=======
 // NewExecutor creates a new Executor with the given UCP connection and secret provider, to execute a Terraform recipe.
-func NewExecutor(ucpConn sdk.Connection, secretProvider *ucp_provider.SecretProvider) *executor {
-	return &executor{ucpConn: ucpConn, secretProvider: secretProvider}
->>>>>>> 77b0475b
+func NewExecutor(ucpConn sdk.Connection, secretProvider *ucp_provider.SecretProvider, k8sClientSet kubernetes.Interface) *executor {
+	return &executor{ucpConn: ucpConn, secretProvider: secretProvider, k8sClientSet: k8sClientSet}
 }
 
 const (
@@ -57,16 +51,13 @@
 
 type executor struct {
 	// ucpConn represents the configuration needed to connect to UCP, required to fetch cloud provider credentials.
-<<<<<<< HEAD
-	ucpConn *sdk.Connection
-	// k8sClientSet is the Kubernetes client.
-	k8sClientSet kubernetes.Interface
-=======
 	ucpConn sdk.Connection
 
 	// secretProvider is the secret store provider used for managing credentials in UCP.
 	secretProvider *ucp_provider.SecretProvider
->>>>>>> 77b0475b
+
+	// k8sClientSet is the Kubernetes client.
+	k8sClientSet kubernetes.Interface
 }
 
 // # Function Explanation
@@ -96,11 +87,7 @@
 		return nil, err
 	}
 
-<<<<<<< HEAD
-	secretSuffix, err := generateConfig(ctx, workingDir, execPath, options)
-=======
-	err = e.generateConfig(ctx, workingDir, execPath, options)
->>>>>>> 77b0475b
+	secretSuffix, err := e.generateConfig(ctx, workingDir, execPath, options)
 	if err != nil {
 		return nil, err
 	}
@@ -141,11 +128,7 @@
 }
 
 // generateConfig generates Terraform configuration with required inputs for the module to be initialized and applied.
-<<<<<<< HEAD
-func generateConfig(ctx context.Context, workingDir, execPath string, options Options) (string, error) {
-=======
-func (e *executor) generateConfig(ctx context.Context, workingDir, execPath string, options Options) error {
->>>>>>> 77b0475b
+func (e *executor) generateConfig(ctx context.Context, workingDir, execPath string, options Options) (string, error) {
 	// Generate Terraform json config in the working directory
 	// Use recipe name as a local reference to the module.
 	// Modules are downloaded in a subdirectory in the working directory. Name of the module specified in the
@@ -171,14 +154,9 @@
 	}
 
 	// Add the required providers to the terraform configuration
-<<<<<<< HEAD
-	if err := config.AddProviders(ctx, configFilePath, requiredProviders, providers.GetSupportedTerraformProviders(), options.EnvConfig); err != nil {
-		return "", err
-=======
 	if err := config.AddProviders(ctx, configFilePath, requiredProviders, providers.GetSupportedTerraformProviders(e.ucpConn, e.secretProvider),
 		options.EnvConfig); err != nil {
-		return err
->>>>>>> 77b0475b
+		return "", err
 	}
 
 	return secretSuffix, nil
