--- conflicted
+++ resolved
@@ -144,12 +144,8 @@
 	}
 
 	// Add the required providers to the terraform configuration
-<<<<<<< HEAD
-	if err := config.AddProviders(ctx, configFilePath, result.Providers, providers.GetSupportedTerraformProviders(), options.EnvConfig); err != nil {
-=======
-	if err := config.AddProviders(ctx, configFilePath, requiredProviders, providers.GetSupportedTerraformProviders(e.ucpConn, e.secretProvider),
+	if err := config.AddProviders(ctx, configFilePath, result.Providers, providers.GetSupportedTerraformProviders(e.ucpConn, e.secretProvider),
 		options.EnvConfig); err != nil {
->>>>>>> 8173e647
 		return err
 	}
 
