/*
Copyright 2023 The Radius Authors.

Licensed under the Apache License, Version 2.0 (the "License");
you may not use this file except in compliance with the License.
You may obtain a copy of the License at

    http://www.apache.org/licenses/LICENSE-2.0

Unless required by applicable law or agreed to in writing, software
distributed under the License is distributed on an "AS IS" BASIS,
WITHOUT WARRANTIES OR CONDITIONS OF ANY KIND, either express or implied.
See the License for the specific language governing permissions and
limitations under the License.
*/

package configloader

import (
	"testing"

	model "github.com/project-radius/radius/pkg/corerp/api/v20220315privatepreview"
	"github.com/project-radius/radius/pkg/corerp/datamodel"
	"github.com/project-radius/radius/pkg/recipes"
	"github.com/project-radius/radius/pkg/to"
	"github.com/stretchr/testify/require"
)

const (
	kind            = "kubernetes"
	envNamespace    = "default"
	appNamespace    = "app-default"
	envResourceId   = "/subscriptions/test-sub/resourceGroups/test-group/providers/Applications.Core/environments/env0"
	appResourceId   = "/subscriptions/test-sub/resourceGroups/test-group/providers/Applications.Core/applications/app0"
	azureScope      = "/subscriptions/test-sub/resourceGroups/testRG"
	awsScope        = "/planes/aws/aws/accounts/000/regions/cool-region"
	mongoResourceID = "/planes/radius/local/resourceGroups/test-rg/providers/Applications.Link/mongoDatabases/mongo-database-0"
	redisID         = "/planes/radius/local/resourceGroups/test-rg/providers/Applications.Link/redisCaches/redis-0"

	recipeName      = "cosmosDB"
	terraformRecipe = "terraform-cosmosDB"
)

func TestGetConfiguration(t *testing.T) {
	configTests := []struct {
		name           string
		envResource    *model.EnvironmentResource
		appResource    *model.ApplicationResource
		expectedConfig *recipes.Configuration
		errString      string
	}{
		{
			name: "azure provider with env resource",
			envResource: &model.EnvironmentResource{
				Properties: &model.EnvironmentProperties{
					Compute: &model.KubernetesCompute{
						Kind:       to.Ptr(kind),
						Namespace:  to.Ptr(envNamespace),
						ResourceID: to.Ptr(envResourceId),
					},
					Providers: &model.Providers{
						Azure: &model.ProvidersAzure{
							Scope: to.Ptr(azureScope),
						},
					},
				},
			},
			appResource: nil,
			expectedConfig: &recipes.Configuration{
				Runtime: recipes.RuntimeConfiguration{
					Kubernetes: &recipes.KubernetesRuntime{
						Namespace:            envNamespace,
						EnvironmentNamespace: envNamespace,
					},
				},
				Providers: createAzureProvider(),
			},
		},
		{
			name: "aws provider with env resource",
			envResource: &model.EnvironmentResource{
				Properties: &model.EnvironmentProperties{
					Compute: &model.KubernetesCompute{
						Kind:       to.Ptr(kind),
						Namespace:  to.Ptr(envNamespace),
						ResourceID: to.Ptr(envResourceId),
					},
					Providers: &model.Providers{
						Aws: &model.ProvidersAws{
							Scope: to.Ptr(awsScope),
						},
					},
				},
			},
			appResource: nil,
			expectedConfig: &recipes.Configuration{
				Runtime: recipes.RuntimeConfiguration{
					Kubernetes: &recipes.KubernetesRuntime{
						Namespace:            envNamespace,
						EnvironmentNamespace: envNamespace,
					},
				},
				Providers: createAWSProvider(),
			},
		},
		{
			name: "aws provider with env and app resource",
			envResource: &model.EnvironmentResource{
				Properties: &model.EnvironmentProperties{
					Compute: &model.KubernetesCompute{
						Kind:       to.Ptr(kind),
						Namespace:  to.Ptr(envNamespace),
						ResourceID: to.Ptr(envResourceId),
					},
					Providers: &model.Providers{
						Aws: &model.ProvidersAws{
							Scope: to.Ptr(awsScope),
						},
					},
				},
			},
			appResource: &model.ApplicationResource{
				Properties: &model.ApplicationProperties{
					Status: &model.ResourceStatus{
						Compute: &model.KubernetesCompute{
							Kind:       to.Ptr(kind),
							Namespace:  to.Ptr(appNamespace),
							ResourceID: to.Ptr(appResourceId),
						},
					},
				},
			},
			expectedConfig: &recipes.Configuration{
				Runtime: recipes.RuntimeConfiguration{
					Kubernetes: &recipes.KubernetesRuntime{
						Namespace:            "app-default",
						EnvironmentNamespace: envNamespace,
					},
				},
				Providers: createAWSProvider(),
			},
		},
		{
			name: "invalid app resource",
			envResource: &model.EnvironmentResource{
				Properties: &model.EnvironmentProperties{
					Compute: &model.KubernetesCompute{
						Kind:       to.Ptr(kind),
						Namespace:  to.Ptr(envNamespace),
						ResourceID: to.Ptr(envResourceId),
					},
				},
			},
			appResource: &model.ApplicationResource{
				Properties: &model.ApplicationProperties{
					Status: &model.ResourceStatus{
						Compute: &model.EnvironmentCompute{},
					},
				},
			},
			errString: "invalid model conversion",
		},
		{
			name: "invalid env resource",
			envResource: &model.EnvironmentResource{
				Properties: &model.EnvironmentProperties{
					Compute: &model.EnvironmentCompute{
						Kind:       to.Ptr(kind),
						ResourceID: to.Ptr(envResourceId),
					},
					Providers: &model.Providers{
						Azure: &model.ProvidersAzure{
							Scope: to.Ptr(azureScope),
						},
					},
				},
			},
			errString: ErrUnsupportedComputeKind.Error(),
		},
	}

	for _, tc := range configTests {
		t.Run(tc.name, func(t *testing.T) {
			result, err := getConfiguration(tc.envResource, tc.appResource)
			if tc.errString != "" {
				require.Error(t, err)
				require.Contains(t, err.Error(), tc.errString)
			} else {
				require.NoError(t, err)
				require.Equal(t, tc.expectedConfig, result)
			}
		})
	}
}

func createAzureProvider() datamodel.Providers {
	return datamodel.Providers{
		Azure: datamodel.ProvidersAzure{
			Scope: azureScope,
		}}
}

func createAWSProvider() datamodel.Providers {
	return datamodel.Providers{
		AWS: datamodel.ProvidersAWS{
			Scope: awsScope,
		}}
}

func TestGetRecipeDefinition(t *testing.T) {
	envResource := model.EnvironmentResource{
		Properties: &model.EnvironmentProperties{
			Compute: &model.KubernetesCompute{
				Kind:       to.Ptr(kind),
				Namespace:  to.Ptr(envNamespace),
				ResourceID: to.Ptr(envResourceId),
			},
			Providers: &model.Providers{
				Azure: &model.ProvidersAzure{
					Scope: to.Ptr(azureScope),
				},
			},
			Recipes: map[string]map[string]model.EnvironmentRecipePropertiesClassification{
				"Applications.Link/mongoDatabases": {
					recipeName: &model.BicepRecipeProperties{
						TemplateKind: to.Ptr(recipes.TemplateKindBicep),
						TemplatePath: to.Ptr("radiusdev.azurecr.io/recipes/mongodatabases/azure:1.0"),
						Parameters: map[string]any{
							"foo": "bar",
						},
					},
					terraformRecipe: &model.TerraformRecipeProperties{
						TemplateKind:    to.Ptr(recipes.TemplateKindTerraform),
						TemplatePath:    to.Ptr("Azure/cosmosdb/azurerm"),
						TemplateVersion: to.Ptr("1.1.0"),
					},
				},
			},
		},
	}
	recipeMetadata := recipes.ResourceMetadata{
		Name:          recipeName,
		EnvironmentID: envResourceId,
		ResourceID:    mongoResourceID,
	}

	t.Run("invalid resource id", func(t *testing.T) {
		metadata := recipeMetadata
		metadata.ResourceID = "invalid-id"
		_, err := getRecipeDefinition(&envResource, &metadata)
		require.Error(t, err)
		require.Contains(t, err.Error(), "failed to parse resourceID")
	})

	t.Run("recipe not found for the resource type", func(t *testing.T) {
		metadata := recipeMetadata
		metadata.ResourceID = redisID
		_, err := getRecipeDefinition(&envResource, &metadata)
		require.Error(t, err)
		require.Contains(t, err.Error(), "could not find recipe")
	})

	t.Run("success", func(t *testing.T) {
		expected := recipes.EnvironmentDefinition{
			Name:         recipeName,
			Driver:       recipes.TemplateKindBicep,
			ResourceType: "Applications.Link/mongoDatabases",
			TemplatePath: "radiusdev.azurecr.io/recipes/mongodatabases/azure:1.0",
			Parameters: map[string]any{
				"foo": "bar",
			},
		}
		recipeDef, err := getRecipeDefinition(&envResource, &recipeMetadata)
		require.NoError(t, err)
		require.Equal(t, recipeDef, &expected)
	})
<<<<<<< HEAD
	t.Run("success-terraform", func(t *testing.T) {
		recipeMetadata.Name = terraformRecipe
		expected := recipes.EnvironmentDefinition{
			Name:            terraformRecipe,
			Driver:          recipes.TemplateKindTerraform,
			ResourceType:    "Applications.Link/mongoDatabases",
			TemplatePath:    "Azure/cosmosdb/azurerm",
			TemplateVersion: "1.1.0",
		}
		recipeDef, err := getRecipeDefinition(&envResource, &recipeMetadata)
		require.NoError(t, err)
		require.Equal(t, recipeDef, &expected)
	})
=======

>>>>>>> b24c0df6
	t.Run("no recipes registered to the environment", func(t *testing.T) {
		envResourceNilRecipe := envResource
		envResourceNilRecipe.Properties.Recipes = nil
		_, err := getRecipeDefinition(&envResourceNilRecipe, &recipeMetadata)
		require.Error(t, err)
		require.Contains(t, err.Error(), "could not find recipe")
	})
}<|MERGE_RESOLUTION|>--- conflicted
+++ resolved
@@ -274,7 +274,6 @@
 		require.NoError(t, err)
 		require.Equal(t, recipeDef, &expected)
 	})
-<<<<<<< HEAD
 	t.Run("success-terraform", func(t *testing.T) {
 		recipeMetadata.Name = terraformRecipe
 		expected := recipes.EnvironmentDefinition{
@@ -288,9 +287,6 @@
 		require.NoError(t, err)
 		require.Equal(t, recipeDef, &expected)
 	})
-=======
-
->>>>>>> b24c0df6
 	t.Run("no recipes registered to the environment", func(t *testing.T) {
 		envResourceNilRecipe := envResource
 		envResourceNilRecipe.Properties.Recipes = nil
