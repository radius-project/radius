{
  "$schema": "http://json-schema.org/draft-04/schema#",
  "definitions": {
    "ContainerResource": {
      "description": "The radius.dev/Container resource provides an abstraction for a container workload that can be run on any Radius platform",
      "type": "object",
      "x-ms-azure-resource": true,
      "allOf": [
        {
          "$ref": "../common-types.json#/definitions/ProxyResource"
        }
      ],
      "required": [
        "properties"
      ],
      "properties": {
        "properties": {
          "$ref": "#/definitions/ContainerProperties"
        }
      }
    },
    "ContainerProperties": {
      "type": "object",
      "allOf": [
        {
          "$ref": "basic-resource.json#/definitions/BasicResourceProperties"
        }
      ],
      "properties": {
        "connections": {
          "type": "object",
          "additionalProperties": {
            "$ref": "compute-resource.json#/definitions/Connection"
          }
        },
        "container": {
          "$ref": "compute-resource.json#/definitions/Container"
        },
        "traits": {
          "type": "array",
          "description": "Traits spec of the resource",
          "items": {
            "$ref": "../traits.json#/definitions/ResourceTrait"
          }
        }
      },
      "additionalProperties": false
<<<<<<< HEAD
    },
    "ContainerPort": {
      "description": "Specifies a listening port for the container",
      "type": "object",
      "additionalProperties": false,
      "required": [
        "containerPort"
      ],
      "properties": {
        "containerPort": {
          "description": "The listening port number",
          "type": "integer"
        },
        "protocol": {
          "description": "Protocol in use by the port",
          "type": "string",
          "enum": [
            "TCP",
            "UDP"
          ]
        },
        "provides": {
          "description": "Specifies a route provided by this port",
          "type": "string"
        }
      }
    },
    "Volume": {
      "description": "Specifies a volume for a container",
      "type": "object",
      "oneOf": [
        {
          "$ref": "#/definitions/EphemeralVolume"
        },
        {
          "$ref": "#/definitions/PersistentVolume"
        }
      ]
    },
    "EphemeralVolume": {
      "description": "Specifies an ephemeral volume for a container",
      "type": "object",
      "additionalProperties": false,
      "required": [
        "mountPath",
        "kind",
        "managedStore"
      ],
      "properties": {
        "kind": {
          "description": "Volume kind",
          "type": "string",
          "enum": ["ephemeral"]
        },
        "mountPath": {
          "description": "The path where the volume is mounted",
          "type": "string"
        },
        "managedStore": {
          "description": "Backing store for the ephemeral volume",
          "type": "string",
          "enum": [
            "memory",
            "disk"
          ]
        }
      }
    },
    "PersistentVolume": {
      "description": "Specifies a persistent volume for a container",
      "type": "object",
      "additionalProperties": false,
      "required": [
        "mountPath",
        "kind",
        "source"
      ],
      "properties": {
        "kind": {
          "description": "Volume Kind",
          "type": "string",
          "enum": ["persistent"]
        },
        "mountPath": {
          "description": "The path where the volume is mounted",
          "type": "string"
        },
        "rbac": {
          "description": "Container read/write access to the volume",
          "type": "string",
          "enum": [
            "read",
            "write"
          ]
        },
        "source": {
          "description": "The source of the volume",
          "type": "string"
        }
      }
    },
    "ContainerConnection": {
      "description": "Specifies a connection from the container to another resource",
      "type": "object",
      "additionalProperties": false,
      "properties": {
        "kind": {
          "description": "The kind of connection",
          "type": "string",
          "enum": [
            "azure",
            "azure.com/KeyVault",
            "azure.com/ServiceBusQueue",
            "dapr.io/InvokeHttp",
            "dapr.io/PubSubTopic",
            "dapr.io/StateStore",
            "dapr.io/SecretStore",
            "Grpc",
            "Http",
            "microsoft.com/SQL",
            "mongo.com/MongoDB",
            "rabbitmq.com/MessageQueue",
            "redislabs.com/Redis"
          ]
        },
        "source": {
          "description": "The source of the connection",
          "type": "string"
        },
        "roles": {
          "description": "RBAC permissions to be assigned on the source resource",
          "type": "array",
          "items": {
            "type": "string"
          }
        }
      },
      "required": [
        "kind",
        "source"
      ]
    },
    "HealthProbeProperties": {
      "description": "Properties for readiness/liveness probe",
      "type": "object",
      "oneOf": [
        {
          "$ref": "#/definitions/HttpGetHealthProbeProperties"
        },
        {
          "$ref": "#/definitions/TcpHealthProbeProperties"
        },
        {
          "$ref": "#/definitions/ExecHealthProbeProperties"
        }
      ]
    },
    "HttpGetHealthProbeProperties": {
      "description": "Specifies the properties for readiness/liveness probe using HTTP Get",
      "type": "object",
      "additionalProperties": false,
      "properties": {
        "kind": {
          "description": "Health Probe Kind",
          "type": "string",
          "enum": ["httpGet"]
        },
        "containerPort": {
          "description": "The listening port number",
          "type": "integer"
        },
        "path": {
          "description": "The route to make the HTTP request on",
          "type": "string"
        },
        "headers": {
          "description": "Custom HTTP headers to add to the get request",
          "type": "object",
          "additionalProperties": {
            "type": "string"
          }
        },
        "initialDelaySeconds": {
          "description": "Initial delay in seconds before probing for readiness/liveness",
          "type": "number"
        },
        "failureThreshold": {
          "description": "Threshold number of times the probe fails after which a failure would be reported",
          "type": "number"
        },
        "periodSeconds": {
          "description": "Interval for the readiness/liveness probe in seconds",
          "type": "number"
        }
      },
      "required": [
        "kind",
        "containerPort",
        "path"
      ]
    },
    "TcpHealthProbeProperties": {
      "description": "Specifies the properties for readiness/liveness probe using TCP",
      "type": "object",
      "additionalProperties": false,
      "properties": {
        "kind": {
          "description": "Health Probe Kind",
          "type": "string",
          "enum": ["tcp"]
        },
        "containerPort": {
          "description": "The listening port number",
          "type": "integer"
        },
        "initialDelaySeconds": {
          "description": "Initial delay in seconds before probing for readiness/liveness",
          "type": "number"
        },
        "failureThreshold": {
          "description": "Threshold number of times the probe fails after which a failure would be reported",
          "type": "number"
        },
        "periodSeconds": {
          "description": "Interval for the readiness/liveness probe in seconds",
          "type": "number"
        }
      },
      "required": [
        "kind",
        "containerPort"
      ]
    },
    "ExecHealthProbeProperties": {
      "description": "Specifies the properties for readiness/liveness probe using an executable",
      "type": "object",
      "additionalProperties": false,
      "properties": {
        "kind": {
          "description": "Health Probe Kind",
          "type": "string",
          "enum": ["exec"]
        },
        "command": {
          "description": "Command to execute to probe readiness/liveness",
          "type": "string"
        },
        "initialDelaySeconds": {
          "description": "Initial delay in seconds before probing for readiness/liveness",
          "type": "number"
        },
        "failureThreshold": {
          "description": "Threshold number of times the probe fails after which a failure would be reported",
          "type": "number"
        },
        "periodSeconds": {
          "description": "Interval for the readiness/liveness probe in seconds",
          "type": "number"
        }
      },
      "required": [
        "kind",
        "command"
      ]
=======
>>>>>>> 23daef7e
    }
  }
}<|MERGE_RESOLUTION|>--- conflicted
+++ resolved
@@ -45,7 +45,7 @@
         }
       },
       "additionalProperties": false
-<<<<<<< HEAD
+
     },
     "ContainerPort": {
       "description": "Specifies a listening port for the container",
@@ -310,8 +310,7 @@
         "kind",
         "command"
       ]
-=======
->>>>>>> 23daef7e
+
     }
   }
 }