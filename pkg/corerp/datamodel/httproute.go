// ------------------------------------------------------------
// Copyright (c) Microsoft Corporation.
// Licensed under the MIT License.
// ------------------------------------------------------------

package datamodel

import (
	v1 "github.com/project-radius/radius/pkg/armrpc/api/v1"
	rpv1 "github.com/project-radius/radius/pkg/rp/v1"
)

// HTTPRoute represents HTTPRoute resource.
type HTTPRoute struct {
	v1.BaseResource

	// TODO: remove this from CoreRP
	LinkMetadata
	// Properties is the properties of the resource.
	Properties *HTTPRouteProperties `json:"properties"`
}

// ResourceTypeName returns the qualified name of the resource
func (h *HTTPRoute) ResourceTypeName() string {
	return "Applications.Core/httpRoutes"
}

// ApplyDeploymentOutput applies the properties changes based on the deployment output.
<<<<<<< HEAD
func (h *HTTPRoute) ApplyDeploymentOutput(do rp.DeploymentOutput) error {
=======
func (h *HTTPRoute) ApplyDeploymentOutput(do rpv1.DeploymentOutput) {
>>>>>>> 7e891a57
	if h.Properties != nil {
		h.Properties.Status.OutputResources = do.DeployedOutputResources
	}

	h.ComputedValues = do.ComputedValues
	h.SecretValues = do.SecretValues

	if port, ok := do.ComputedValues["port"].(int32); ok {
		h.Properties.Port = port
	}
	if hostname, ok := do.ComputedValues["hostname"].(string); ok {
		h.Properties.Hostname = hostname
	}
	if scheme, ok := do.ComputedValues["scheme"].(string); ok {
		h.Properties.Scheme = scheme
	}
	if url, ok := do.ComputedValues["url"].(string); ok {
		h.Properties.URL = url
	}
	return nil
}

// OutputResources returns the output resources array.
func (h *HTTPRoute) OutputResources() []rpv1.OutputResource {
	return h.Properties.Status.OutputResources
}

// ResourceMetadata returns the application resource metadata.
func (h *HTTPRoute) ResourceMetadata() *rpv1.BasicResourceProperties {
	return &h.Properties.BasicResourceProperties
}

// HTTPRouteProperties represents the properties of HTTPRoute.
type HTTPRouteProperties struct {
	rpv1.BasicResourceProperties
	Hostname string `json:"hostname,omitempty"`
	Port     int32  `json:"port,omitempty"`
	Scheme   string `json:"scheme,omitempty"`
	URL      string `json:"url,omitempty"`
}<|MERGE_RESOLUTION|>--- conflicted
+++ resolved
@@ -26,11 +26,7 @@
 }
 
 // ApplyDeploymentOutput applies the properties changes based on the deployment output.
-<<<<<<< HEAD
-func (h *HTTPRoute) ApplyDeploymentOutput(do rp.DeploymentOutput) error {
-=======
-func (h *HTTPRoute) ApplyDeploymentOutput(do rpv1.DeploymentOutput) {
->>>>>>> 7e891a57
+func (h *HTTPRoute) ApplyDeploymentOutput(do rpv1.DeploymentOutput) error {
 	if h.Properties != nil {
 		h.Properties.Status.OutputResources = do.DeployedOutputResources
 	}
