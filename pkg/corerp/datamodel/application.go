// ------------------------------------------------------------
// Copyright (c) Microsoft Corporation.
// Licensed under the MIT License.
// ------------------------------------------------------------

package datamodel

import (
	"github.com/project-radius/radius/pkg/armrpc/api/conv"
	v1 "github.com/project-radius/radius/pkg/armrpc/api/v1"
	"github.com/project-radius/radius/pkg/rp"
	"github.com/project-radius/radius/pkg/rp/outputresource"
)

var _ conv.DataModelInterface = (*Application)(nil)

<<<<<<< HEAD
// ApplicationInternalMetadata represents the internal metadata for application resource, which hold any metadata used internally.
type ApplicationInternalMetadata struct {
	// KubernetesNamespace represents the application level kubernetes namespace name.
	KubernetesNamespace string `json:"kubernetesNamespace,omitempty"`
}

=======
>>>>>>> bf211ce6
// Application represents Application resource.
type Application struct {
	v1.BaseResource

	// Properties is the properties of the resource.
	Properties ApplicationProperties `json:"properties"`
}

// ResourceTypeName returns the qualified name of the resource
func (e *Application) ResourceTypeName() string {
	return "Applications.Core/applications"
}

// ApplyDeploymentOutput applies the properties changes based on the deployment output.
func (c *Application) ApplyDeploymentOutput(do rp.DeploymentOutput) {
	c.Properties.Status.OutputResources = do.DeployedOutputResources
}

// OutputResources returns the output resources array.
func (c *Application) OutputResources() []outputresource.OutputResource {
	return c.Properties.Status.OutputResources
}

// ResourceMetadata returns the application resource metadata.
func (h *Application) ResourceMetadata() *rp.BasicResourceProperties {
	return &h.Properties.BasicResourceProperties
}

// ApplicationProperties represents the properties of Application.
type ApplicationProperties struct {
	rp.BasicResourceProperties

	Extensions []Extension `json:"extensions,omitempty"`
}<|MERGE_RESOLUTION|>--- conflicted
+++ resolved
@@ -14,15 +14,6 @@
 
 var _ conv.DataModelInterface = (*Application)(nil)
 
-<<<<<<< HEAD
-// ApplicationInternalMetadata represents the internal metadata for application resource, which hold any metadata used internally.
-type ApplicationInternalMetadata struct {
-	// KubernetesNamespace represents the application level kubernetes namespace name.
-	KubernetesNamespace string `json:"kubernetesNamespace,omitempty"`
-}
-
-=======
->>>>>>> bf211ce6
 // Application represents Application resource.
 type Application struct {
 	v1.BaseResource
