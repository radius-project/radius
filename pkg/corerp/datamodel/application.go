// ------------------------------------------------------------
// Copyright (c) Microsoft Corporation.
// Licensed under the MIT License.
// ------------------------------------------------------------

package datamodel

import (
	v1 "github.com/project-radius/radius/pkg/armrpc/api/v1"
	rpv1 "github.com/project-radius/radius/pkg/rp/v1"
)

var _ v1.DataModelInterface = (*Application)(nil)

// Application represents Application resource.
type Application struct {
	v1.BaseResource

	// Properties is the properties of the resource.
	Properties ApplicationProperties `json:"properties"`
}

// ResourceTypeName returns the qualified name of the resource
func (e *Application) ResourceTypeName() string {
	return "Applications.Core/applications"
}

// ApplyDeploymentOutput applies the properties changes based on the deployment output.
<<<<<<< HEAD
func (c *Application) ApplyDeploymentOutput(do rp.DeploymentOutput) error {
=======
func (c *Application) ApplyDeploymentOutput(do rpv1.DeploymentOutput) {
>>>>>>> 7e891a57
	c.Properties.Status.OutputResources = do.DeployedOutputResources
	return nil
}

// OutputResources returns the output resources array.
func (c *Application) OutputResources() []rpv1.OutputResource {
	return c.Properties.Status.OutputResources
}

// ResourceMetadata returns the application resource metadata.
func (h *Application) ResourceMetadata() *rpv1.BasicResourceProperties {
	return &h.Properties.BasicResourceProperties
}

// ApplicationProperties represents the properties of Application.
type ApplicationProperties struct {
	rpv1.BasicResourceProperties

	Extensions []Extension `json:"extensions,omitempty"`
}<|MERGE_RESOLUTION|>--- conflicted
+++ resolved
@@ -26,11 +26,7 @@
 }
 
 // ApplyDeploymentOutput applies the properties changes based on the deployment output.
-<<<<<<< HEAD
-func (c *Application) ApplyDeploymentOutput(do rp.DeploymentOutput) error {
-=======
-func (c *Application) ApplyDeploymentOutput(do rpv1.DeploymentOutput) {
->>>>>>> 7e891a57
+func (c *Application) ApplyDeploymentOutput(do rpv1.DeploymentOutput) error {
 	c.Properties.Status.OutputResources = do.DeployedOutputResources
 	return nil
 }
