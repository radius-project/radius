{
    "id": "/subscriptions/00000000-0000-0000-0000-000000000000/resourceGroups/radius-test-rg/providers/applications.core/environments/env0",
    "location": "West US",
    "name": "env0",
    "properties": {
        "compute": {
            "kind": "kubernetes",
            "resourceId": "fakeid",
            "namespace": "default"
        },
        "providers": {
            "azure": {
                "scope" : "/subscriptions/00000000-0000-0000-0000-000000000000/resourceGroups/radius-test-rg"
            }
        },
<<<<<<< HEAD
        "provisioningState": "Succeeded",
        "recipes": {
            "mongo-azure": {
                "connectorType": "Applications.Connector/mongoDatabases",
                "templatePath": "radiusdev.azurecr.io/recipes/mongodatabases/azure"
            }
        }
=======
        "useDevRecipes":false,
        "provisioningState": "Succeeded"
>>>>>>> 3698925a
    },
    "systemData": {
        "createdAt": "2022-03-22T18:54:52.6857175Z",
        "createdBy": "fake@hotmail.com",
        "createdByType": "User",
        "lastModifiedAt": "2022-03-22T18:57:52.6857175Z",
        "lastModifiedBy": "fake@hotmail.com",
        "lastModifiedByType": "User"
    },
    "tags": {},
    "type": "applications.core/environments"
}<|MERGE_RESOLUTION|>--- conflicted
+++ resolved
@@ -13,18 +13,8 @@
                 "scope" : "/subscriptions/00000000-0000-0000-0000-000000000000/resourceGroups/radius-test-rg"
             }
         },
-<<<<<<< HEAD
-        "provisioningState": "Succeeded",
-        "recipes": {
-            "mongo-azure": {
-                "connectorType": "Applications.Connector/mongoDatabases",
-                "templatePath": "radiusdev.azurecr.io/recipes/mongodatabases/azure"
-            }
-        }
-=======
         "useDevRecipes":false,
         "provisioningState": "Succeeded"
->>>>>>> 3698925a
     },
     "systemData": {
         "createdAt": "2022-03-22T18:54:52.6857175Z",
