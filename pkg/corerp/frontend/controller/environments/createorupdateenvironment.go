--- conflicted
+++ resolved
@@ -133,15 +133,9 @@
 					default:
 						continue
 					}
-<<<<<<< HEAD
-					recipes[name] = datamodel.EnvironmentRecipeProperties{
-						ConnectorType: connectorType,
-						TemplatePath:  DevRecipesACRPath + "/" + repo + ":1.0",
-=======
 					devRecipes[name] = datamodel.EnvironmentRecipeProperties{
 						LinkType:     linkType,
-						TemplatePath: DevRecipesACRPath + "/" + repo,
->>>>>>> 3d30913f
+						TemplatePath: DevRecipesACRPath + "/" + repo + ":1.0",
 					}
 				}
 			}
