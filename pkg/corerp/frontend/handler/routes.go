// ------------------------------------------------------------
// Copyright (c) Microsoft Corporation.
// Licensed under the MIT License.
// ------------------------------------------------------------

package handler

import (
	"context"

	"github.com/gorilla/mux"

	v1 "github.com/project-radius/radius/pkg/armrpc/api/v1"
	frontend_ctrl "github.com/project-radius/radius/pkg/armrpc/frontend/controller"
	"github.com/project-radius/radius/pkg/armrpc/frontend/defaultoperation"
	"github.com/project-radius/radius/pkg/armrpc/frontend/server"
	rp_frontend "github.com/project-radius/radius/pkg/rp/frontend"
	"github.com/project-radius/radius/pkg/validator"
	"github.com/project-radius/radius/swagger"

	"github.com/project-radius/radius/pkg/corerp/datamodel"
	converter "github.com/project-radius/radius/pkg/corerp/datamodel/converter"

	app_ctrl "github.com/project-radius/radius/pkg/corerp/frontend/controller/applications"
	ctr_ctrl "github.com/project-radius/radius/pkg/corerp/frontend/controller/containers"
	env_ctrl "github.com/project-radius/radius/pkg/corerp/frontend/controller/environments"
	gtwy_ctrl "github.com/project-radius/radius/pkg/corerp/frontend/controller/gateway"
	hrt_ctrl "github.com/project-radius/radius/pkg/corerp/frontend/controller/httproutes"
	vol_ctrl "github.com/project-radius/radius/pkg/corerp/frontend/controller/volumes"
)

const (
	ProviderNamespaceName = "Applications.Core"
)

func AddRoutes(ctx context.Context, router *mux.Router, pathBase string, isARM bool, ctrlOpts frontend_ctrl.Options) error {
	if isARM {
		pathBase += "/subscriptions/{subscriptionID}"
	} else {
		pathBase += "/planes/radius/{planeName}"
	}

	resourceGroupPath := "/resourcegroups/{resourceGroupName}"

	// Configure the default ARM handlers.
	err := server.ConfigureDefaultHandlers(ctx, router, pathBase, isARM, ProviderNamespaceName, NewGetOperations, ctrlOpts)
	if err != nil {
		return err
	}

	specLoader, err := validator.LoadSpec(ctx, ProviderNamespaceName, swagger.SpecFiles, pathBase+resourceGroupPath, "rootScope")
	if err != nil {
		return err
	}

	rootScopeRouter := router.PathPrefix(pathBase + resourceGroupPath).Subrouter()
	rootScopeRouter.Use(validator.APIValidator(specLoader))

	envRTSubrouter := rootScopeRouter.PathPrefix("/providers/applications.core/environments").Subrouter()
	envResourceRouter := envRTSubrouter.Path("/{environmentName}").Subrouter()

	hrtSubrouter := rootScopeRouter.PathPrefix("/providers/applications.core/httproutes").Subrouter()
	hrtResourceRouter := hrtSubrouter.Path("/{httpRouteName}").Subrouter()

	ctrRTSubrouter := rootScopeRouter.PathPrefix("/providers/applications.core/containers").Subrouter()
	ctrResourceRouter := ctrRTSubrouter.Path("/{containerName}").Subrouter()

	// Adds application resource type routes
	appRTSubrouter := rootScopeRouter.PathPrefix("/providers/applications.core/applications").Subrouter()
	appResourceRouter := appRTSubrouter.Path("/{applicationName}").Subrouter()

	// Adds gateway resource type routes
	gtwyRTSubrouter := rootScopeRouter.PathPrefix("/providers/applications.core/gateways").Subrouter()
	gtwyResourceRouter := gtwyRTSubrouter.Path("/{gatewayName}").Subrouter()

	// Adds volume resource type routes
	volRTSubrouter := rootScopeRouter.PathPrefix("/providers/applications.core/volumes").Subrouter()
	volResourceRouter := volRTSubrouter.Path("/{volumeName}").Subrouter()

	handlerOptions := []server.HandlerOptions{
		// Environments resource handler registration.
		{
			ParentRouter: envRTSubrouter,
			ResourceType: env_ctrl.ResourceTypeName,
			Method:       v1.OperationList,
			HandlerFactory: func(opt frontend_ctrl.Options) (frontend_ctrl.Controller, error) {
				return defaultoperation.NewListResources(opt,
					frontend_ctrl.ResourceOptions[datamodel.Environment]{
						ResponseConverter: converter.EnvironmentDataModelToVersioned,
					},
				)
			},
		},
		{
			ParentRouter: envResourceRouter,
			ResourceType: env_ctrl.ResourceTypeName,
			Method:       v1.OperationGet,
			HandlerFactory: func(opt frontend_ctrl.Options) (frontend_ctrl.Controller, error) {
				return defaultoperation.NewGetResource(opt,
					frontend_ctrl.ResourceOptions[datamodel.Environment]{
						ResponseConverter: converter.EnvironmentDataModelToVersioned,
					},
				)
			},
		},
		{
			ParentRouter:   envResourceRouter,
			ResourceType:   env_ctrl.ResourceTypeName,
			Method:         v1.OperationPut,
			HandlerFactory: env_ctrl.NewCreateOrUpdateEnvironment,
		},
		{
			ParentRouter:   envResourceRouter,
			ResourceType:   env_ctrl.ResourceTypeName,
			Method:         v1.OperationPatch,
			HandlerFactory: env_ctrl.NewCreateOrUpdateEnvironment,
		},
		{
			ParentRouter:   envResourceRouter,
			ResourceType:   env_ctrl.ResourceTypeName,
			Method:         v1.OperationDelete,
			HandlerFactory: env_ctrl.NewDeleteEnvironment,
		},
		{
			ParentRouter: hrtSubrouter,
			ResourceType: hrt_ctrl.ResourceTypeName,
			Method:       v1.OperationList,
			HandlerFactory: func(opt frontend_ctrl.Options) (frontend_ctrl.Controller, error) {
				return defaultoperation.NewListResources(opt,
					frontend_ctrl.ResourceOptions[datamodel.HTTPRoute]{
						ResponseConverter: converter.HTTPRouteDataModelToVersioned,
					},
				)
			},
		},
		{
			ParentRouter: hrtResourceRouter,
			ResourceType: hrt_ctrl.ResourceTypeName,
			Method:       v1.OperationGet,
			HandlerFactory: func(opt frontend_ctrl.Options) (frontend_ctrl.Controller, error) {
				return defaultoperation.NewGetResource(opt,
					frontend_ctrl.ResourceOptions[datamodel.HTTPRoute]{
						ResponseConverter: converter.HTTPRouteDataModelToVersioned,
					},
				)
			},
		},
		{
			ParentRouter:   hrtResourceRouter,
			ResourceType:   hrt_ctrl.ResourceTypeName,
			Method:         v1.OperationPut,
			HandlerFactory: hrt_ctrl.NewCreateOrUpdateHTTPRoute,
		},
		{
			ParentRouter:   hrtResourceRouter,
			ResourceType:   hrt_ctrl.ResourceTypeName,
			Method:         v1.OperationPatch,
			HandlerFactory: hrt_ctrl.NewCreateOrUpdateHTTPRoute,
		},
		{
			ParentRouter:   hrtResourceRouter,
			ResourceType:   hrt_ctrl.ResourceTypeName,
			Method:         v1.OperationDelete,
			HandlerFactory: hrt_ctrl.NewDeleteHTTPRoute,
		},
		// Container resource handlers
		{
			ParentRouter: ctrRTSubrouter,
			ResourceType: ctr_ctrl.ResourceTypeName,
			Method:       v1.OperationList,
			HandlerFactory: func(opt frontend_ctrl.Options) (frontend_ctrl.Controller, error) {
				return defaultoperation.NewListResources(opt,
					frontend_ctrl.ResourceOptions[datamodel.ContainerResource]{
						ResponseConverter: converter.ContainerDataModelToVersioned,
					},
				)
			},
		},
		{
			ParentRouter: ctrResourceRouter,
			ResourceType: ctr_ctrl.ResourceTypeName,
			Method:       v1.OperationGet,
			HandlerFactory: func(opt frontend_ctrl.Options) (frontend_ctrl.Controller, error) {
				return defaultoperation.NewGetResource(opt,
					frontend_ctrl.ResourceOptions[datamodel.ContainerResource]{
						ResponseConverter: converter.ContainerDataModelToVersioned,
					},
				)
			},
		},
		{
			ParentRouter:   ctrResourceRouter,
			ResourceType:   ctr_ctrl.ResourceTypeName,
			Method:         v1.OperationPut,
			HandlerFactory: ctr_ctrl.NewCreateOrUpdateContainer,
		},
		{
			ParentRouter:   ctrResourceRouter,
			ResourceType:   ctr_ctrl.ResourceTypeName,
			Method:         v1.OperationPatch,
			HandlerFactory: ctr_ctrl.NewCreateOrUpdateContainer,
		},
		{
			ParentRouter:   ctrResourceRouter,
			ResourceType:   ctr_ctrl.ResourceTypeName,
			Method:         v1.OperationDelete,
			HandlerFactory: ctr_ctrl.NewDeleteContainer,
		},
		// Applications resource handler registration.
		{
			ParentRouter: appRTSubrouter,
			ResourceType: app_ctrl.ResourceTypeName,
			Method:       v1.OperationList,
			HandlerFactory: func(opt frontend_ctrl.Options) (frontend_ctrl.Controller, error) {
				return defaultoperation.NewListResources(opt,
					frontend_ctrl.ResourceOptions[datamodel.Application]{
						ResponseConverter: converter.ApplicationDataModelToVersioned,
					},
				)
			},
		},
		{
			ParentRouter: appResourceRouter,
			ResourceType: app_ctrl.ResourceTypeName,
			Method:       v1.OperationGet,
			HandlerFactory: func(opt frontend_ctrl.Options) (frontend_ctrl.Controller, error) {
				return defaultoperation.NewGetResource(opt,
					frontend_ctrl.ResourceOptions[datamodel.Application]{
						ResponseConverter: converter.ApplicationDataModelToVersioned,
					},
				)
			},
		},
		{
			ParentRouter:   appResourceRouter,
			ResourceType:   app_ctrl.ResourceTypeName,
			Method:         v1.OperationPut,
			HandlerFactory: app_ctrl.NewCreateOrUpdateApplication,
		},
		{
			ParentRouter:   appResourceRouter,
			ResourceType:   app_ctrl.ResourceTypeName,
			Method:         v1.OperationPatch,
			HandlerFactory: app_ctrl.NewCreateOrUpdateApplication,
		},
		{
			ParentRouter:   appResourceRouter,
			ResourceType:   app_ctrl.ResourceTypeName,
			Method:         v1.OperationDelete,
			HandlerFactory: app_ctrl.NewDeleteApplication,
		},
		// Gateway resource handler registration.
		{
			ParentRouter: gtwyRTSubrouter,
			ResourceType: gtwy_ctrl.ResourceTypeName,
			Method:       v1.OperationList,
			HandlerFactory: func(opt frontend_ctrl.Options) (frontend_ctrl.Controller, error) {
				return defaultoperation.NewListResources(opt,
					frontend_ctrl.ResourceOptions[datamodel.Gateway]{
						ResponseConverter: converter.GatewayDataModelToVersioned,
					},
				)
			},
		},
		{
			ParentRouter: gtwyResourceRouter,
			ResourceType: gtwy_ctrl.ResourceTypeName,
			Method:       v1.OperationGet,
			HandlerFactory: func(opt frontend_ctrl.Options) (frontend_ctrl.Controller, error) {
				return defaultoperation.NewGetResource(opt,
					frontend_ctrl.ResourceOptions[datamodel.Gateway]{
						ResponseConverter: converter.GatewayDataModelToVersioned,
					},
				)
			},
		},
		{
			ParentRouter:   gtwyResourceRouter,
			ResourceType:   gtwy_ctrl.ResourceTypeName,
			Method:         v1.OperationPatch,
			HandlerFactory: gtwy_ctrl.NewCreateOrUpdateGateway,
		},
		{
			ParentRouter:   gtwyResourceRouter,
			ResourceType:   gtwy_ctrl.ResourceTypeName,
			Method:         v1.OperationPut,
			HandlerFactory: gtwy_ctrl.NewCreateOrUpdateGateway,
		},
		{
			ParentRouter:   gtwyResourceRouter,
			ResourceType:   gtwy_ctrl.ResourceTypeName,
			Method:         v1.OperationDelete,
			HandlerFactory: gtwy_ctrl.NewDeleteGateway,
		},
		// Volumes resource handler registration.
		{
			ParentRouter: volRTSubrouter,
			ResourceType: vol_ctrl.ResourceTypeName,
			Method:       v1.OperationList,
			HandlerFactory: func(opt frontend_ctrl.Options) (frontend_ctrl.Controller, error) {
<<<<<<< HEAD
				return defaultoperation.NewListResources(opt, converter.VolumeResourceModelToVersioned)
=======
				return defaultoperation.NewListResources(opt,
					frontend_ctrl.ResourceOptions[datamodel.VolumeResource]{
						RequestConverter:  converter.VolumeResourceModelFromVersioned,
						ResponseConverter: converter.VolumeResourceModelToVersioned,
					},
				)
>>>>>>> b4b7f180
			},
		},
		{
			ParentRouter: volResourceRouter,
			ResourceType: vol_ctrl.ResourceTypeName,
			Method:       v1.OperationGet,
			HandlerFactory: func(opt frontend_ctrl.Options) (frontend_ctrl.Controller, error) {
<<<<<<< HEAD
				return defaultoperation.NewGetResource(opt, converter.VolumeResourceModelToVersioned)
=======
				return defaultoperation.NewGetResource(opt,
					frontend_ctrl.ResourceOptions[datamodel.VolumeResource]{
						RequestConverter:  converter.VolumeResourceModelFromVersioned,
						ResponseConverter: converter.VolumeResourceModelToVersioned,
					},
				)
>>>>>>> b4b7f180
			},
		},
		{
			ParentRouter: volResourceRouter,
			ResourceType: vol_ctrl.ResourceTypeName,
			Method:       v1.OperationPatch,
			HandlerFactory: func(opt frontend_ctrl.Options) (frontend_ctrl.Controller, error) {
<<<<<<< HEAD
				return rp_frontend.NewDefaultAsyncPut(opt, converter.VolumeResourceModelFromVersioned, converter.VolumeResourceModelToVersioned)
=======
				return rp_frontend.NewDefaultAsyncPut(opt,
					frontend_ctrl.ResourceOptions[datamodel.VolumeResource]{
						RequestConverter:  converter.VolumeResourceModelFromVersioned,
						ResponseConverter: converter.VolumeResourceModelToVersioned,
						RequestValidator:  vol_ctrl.ValidateRequest,
					},
				)
>>>>>>> b4b7f180
			},
		},
		{
			ParentRouter: volResourceRouter,
			ResourceType: vol_ctrl.ResourceTypeName,
			Method:       v1.OperationPut,
			HandlerFactory: func(opt frontend_ctrl.Options) (frontend_ctrl.Controller, error) {
<<<<<<< HEAD
				return rp_frontend.NewDefaultAsyncPut(opt, converter.VolumeResourceModelFromVersioned, converter.VolumeResourceModelToVersioned)
=======
				return rp_frontend.NewDefaultAsyncPut(opt,
					frontend_ctrl.ResourceOptions[datamodel.VolumeResource]{
						RequestConverter:  converter.VolumeResourceModelFromVersioned,
						ResponseConverter: converter.VolumeResourceModelToVersioned,
						RequestValidator:  vol_ctrl.ValidateRequest,
					},
				)
>>>>>>> b4b7f180
			},
		},
		{
			ParentRouter: volResourceRouter,
			ResourceType: vol_ctrl.ResourceTypeName,
			Method:       v1.OperationDelete,
			HandlerFactory: func(opt frontend_ctrl.Options) (frontend_ctrl.Controller, error) {
<<<<<<< HEAD
				return rp_frontend.NewDefaultAsyncDelete(opt, converter.VolumeResourceModelFromVersioned, converter.VolumeResourceModelToVersioned)
=======
				return rp_frontend.NewDefaultAsyncDelete(opt,
					frontend_ctrl.ResourceOptions[datamodel.VolumeResource]{
						RequestConverter:  converter.VolumeResourceModelFromVersioned,
						ResponseConverter: converter.VolumeResourceModelToVersioned,
					},
				)
>>>>>>> b4b7f180
			},
		},
	}
	for _, h := range handlerOptions {
		if err := server.RegisterHandler(ctx, h, ctrlOpts); err != nil {
			return err
		}
	}

	return nil
}<|MERGE_RESOLUTION|>--- conflicted
+++ resolved
@@ -298,16 +298,12 @@
 			ResourceType: vol_ctrl.ResourceTypeName,
 			Method:       v1.OperationList,
 			HandlerFactory: func(opt frontend_ctrl.Options) (frontend_ctrl.Controller, error) {
-<<<<<<< HEAD
-				return defaultoperation.NewListResources(opt, converter.VolumeResourceModelToVersioned)
-=======
-				return defaultoperation.NewListResources(opt,
-					frontend_ctrl.ResourceOptions[datamodel.VolumeResource]{
-						RequestConverter:  converter.VolumeResourceModelFromVersioned,
-						ResponseConverter: converter.VolumeResourceModelToVersioned,
-					},
-				)
->>>>>>> b4b7f180
+				return defaultoperation.NewListResources(opt,
+					frontend_ctrl.ResourceOptions[datamodel.VolumeResource]{
+						RequestConverter:  converter.VolumeResourceModelFromVersioned,
+						ResponseConverter: converter.VolumeResourceModelToVersioned,
+					},
+				)
 			},
 		},
 		{
@@ -315,16 +311,12 @@
 			ResourceType: vol_ctrl.ResourceTypeName,
 			Method:       v1.OperationGet,
 			HandlerFactory: func(opt frontend_ctrl.Options) (frontend_ctrl.Controller, error) {
-<<<<<<< HEAD
-				return defaultoperation.NewGetResource(opt, converter.VolumeResourceModelToVersioned)
-=======
-				return defaultoperation.NewGetResource(opt,
-					frontend_ctrl.ResourceOptions[datamodel.VolumeResource]{
-						RequestConverter:  converter.VolumeResourceModelFromVersioned,
-						ResponseConverter: converter.VolumeResourceModelToVersioned,
-					},
-				)
->>>>>>> b4b7f180
+				return defaultoperation.NewGetResource(opt,
+					frontend_ctrl.ResourceOptions[datamodel.VolumeResource]{
+						RequestConverter:  converter.VolumeResourceModelFromVersioned,
+						ResponseConverter: converter.VolumeResourceModelToVersioned,
+					},
+				)
 			},
 		},
 		{
@@ -332,9 +324,6 @@
 			ResourceType: vol_ctrl.ResourceTypeName,
 			Method:       v1.OperationPatch,
 			HandlerFactory: func(opt frontend_ctrl.Options) (frontend_ctrl.Controller, error) {
-<<<<<<< HEAD
-				return rp_frontend.NewDefaultAsyncPut(opt, converter.VolumeResourceModelFromVersioned, converter.VolumeResourceModelToVersioned)
-=======
 				return rp_frontend.NewDefaultAsyncPut(opt,
 					frontend_ctrl.ResourceOptions[datamodel.VolumeResource]{
 						RequestConverter:  converter.VolumeResourceModelFromVersioned,
@@ -342,7 +331,6 @@
 						RequestValidator:  vol_ctrl.ValidateRequest,
 					},
 				)
->>>>>>> b4b7f180
 			},
 		},
 		{
@@ -350,9 +338,6 @@
 			ResourceType: vol_ctrl.ResourceTypeName,
 			Method:       v1.OperationPut,
 			HandlerFactory: func(opt frontend_ctrl.Options) (frontend_ctrl.Controller, error) {
-<<<<<<< HEAD
-				return rp_frontend.NewDefaultAsyncPut(opt, converter.VolumeResourceModelFromVersioned, converter.VolumeResourceModelToVersioned)
-=======
 				return rp_frontend.NewDefaultAsyncPut(opt,
 					frontend_ctrl.ResourceOptions[datamodel.VolumeResource]{
 						RequestConverter:  converter.VolumeResourceModelFromVersioned,
@@ -360,7 +345,6 @@
 						RequestValidator:  vol_ctrl.ValidateRequest,
 					},
 				)
->>>>>>> b4b7f180
 			},
 		},
 		{
@@ -368,16 +352,12 @@
 			ResourceType: vol_ctrl.ResourceTypeName,
 			Method:       v1.OperationDelete,
 			HandlerFactory: func(opt frontend_ctrl.Options) (frontend_ctrl.Controller, error) {
-<<<<<<< HEAD
-				return rp_frontend.NewDefaultAsyncDelete(opt, converter.VolumeResourceModelFromVersioned, converter.VolumeResourceModelToVersioned)
-=======
 				return rp_frontend.NewDefaultAsyncDelete(opt,
 					frontend_ctrl.ResourceOptions[datamodel.VolumeResource]{
 						RequestConverter:  converter.VolumeResourceModelFromVersioned,
 						ResponseConverter: converter.VolumeResourceModelToVersioned,
 					},
 				)
->>>>>>> b4b7f180
 			},
 		},
 	}
