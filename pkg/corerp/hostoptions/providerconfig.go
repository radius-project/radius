// ------------------------------------------------------------
// Copyright (c) Microsoft Corporation.
// Licensed under the MIT License.
// ------------------------------------------------------------

package hostoptions

import (
	"github.com/project-radius/radius/pkg/corerp/dataprovider"
	"github.com/project-radius/radius/pkg/telemetry/metrics"
)

// ProviderConfig includes the resource provider configuration.
type ProviderConfig struct {
	CloudEnv        CloudEnvironmentOptions             `yaml:"cloudEnvironment"`
	Identity        IdentityOptions                     `yaml:"identity"`
	StorageProvider dataprovider.StorageProviderOptions `yaml:"storageProvider"`
<<<<<<< HEAD
	Server          *ServerOptions                      `yaml:"server,omitempty"`
	WorkerServer    *WorkerServerOptions                `yaml:"workerServer,omitempty"`
=======
	Server          ServerOptions                       `yaml:"server"`
>>>>>>> 70f107c3
	MetricsProvider metrics.MetricsOptions              `yaml:"metricsProvider"`

	// FeatureFlags includes the list of feature flags.
	FeatureFlags []string `yaml:"featureFlags"`
}

// ServerOptions includes http server bootstrap options.
type ServerOptions struct {
	Host     string               `yaml:"host"`
	Port     int                  `yaml:"port"`
	PathBase string               `yaml:"pathBase,omitempty"`
	AuthType AuthentificationType `yaml:"authType,omitempty"`
	// ArmMetadataEndpoints provides the client certification to authenticate between ARM and RP.
	// https://armwiki.azurewebsites.net/authorization/AuthenticateBetweenARMandRP.html
	ArmMetadataEndpoint string `yaml:"armMetadataEndpoint,omitempty"`
<<<<<<< HEAD
}

// WorkerServerOptions includes the worker server options.
type WorkerServerOptions struct {
	// SystemHTTPServerPort is the localhost port which provides the system-level info, such as healthprobe and metric port
	SystemHTTPServerPort *int32 `yaml:"systemHttpServerPort,omitempty"`
=======
	// EnableAuth when set the arm client authetication will be performed
	EnableArmAuth bool `yaml:"enableArmAuth,omitempty"`
>>>>>>> 70f107c3
}<|MERGE_RESOLUTION|>--- conflicted
+++ resolved
@@ -15,12 +15,8 @@
 	CloudEnv        CloudEnvironmentOptions             `yaml:"cloudEnvironment"`
 	Identity        IdentityOptions                     `yaml:"identity"`
 	StorageProvider dataprovider.StorageProviderOptions `yaml:"storageProvider"`
-<<<<<<< HEAD
 	Server          *ServerOptions                      `yaml:"server,omitempty"`
 	WorkerServer    *WorkerServerOptions                `yaml:"workerServer,omitempty"`
-=======
-	Server          ServerOptions                       `yaml:"server"`
->>>>>>> 70f107c3
 	MetricsProvider metrics.MetricsOptions              `yaml:"metricsProvider"`
 
 	// FeatureFlags includes the list of feature flags.
@@ -36,15 +32,12 @@
 	// ArmMetadataEndpoints provides the client certification to authenticate between ARM and RP.
 	// https://armwiki.azurewebsites.net/authorization/AuthenticateBetweenARMandRP.html
 	ArmMetadataEndpoint string `yaml:"armMetadataEndpoint,omitempty"`
-<<<<<<< HEAD
+	// EnableAuth when set the arm client authetication will be performed
+	EnableArmAuth bool `yaml:"enableArmAuth,omitempty"`
 }
 
 // WorkerServerOptions includes the worker server options.
 type WorkerServerOptions struct {
 	// SystemHTTPServerPort is the localhost port which provides the system-level info, such as healthprobe and metric port
 	SystemHTTPServerPort *int32 `yaml:"systemHttpServerPort,omitempty"`
-=======
-	// EnableAuth when set the arm client authetication will be performed
-	EnableArmAuth bool `yaml:"enableArmAuth,omitempty"`
->>>>>>> 70f107c3
 }