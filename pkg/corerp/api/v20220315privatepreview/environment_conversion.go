--- conflicted
+++ resolved
@@ -225,11 +225,7 @@
 func fromEnvExtensionClassificationDataModel(e datamodel.Extension) EnvironmentExtensionClassification {
 	switch e.Kind {
 	case datamodel.KubernetesMetadata:
-<<<<<<< HEAD
 		var ann, lbl = fromExtensionClassificationFields(e)
-=======
-		var ann, lbl = getFromExtensionClassificationFields(e)
->>>>>>> bf211ce6
 		return &EnvironmentKubernetesMetadataExtension{
 			Kind:        to.StringPtr(string(e.Kind)),
 			Annotations: *to.StringMapPtr(ann),
