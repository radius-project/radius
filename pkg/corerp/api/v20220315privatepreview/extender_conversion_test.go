/*
Copyright 2023 The Radius Authors.

Licensed under the Apache License, Version 2.0 (the "License");
you may not use this file except in compliance with the License.
You may obtain a copy of the License at

    http://www.apache.org/licenses/LICENSE-2.0

Unless required by applicable law or agreed to in writing, software
distributed under the License is distributed on an "AS IS" BASIS,
WITHOUT WARRANTIES OR CONDITIONS OF ANY KIND, either express or implied.
See the License for the specific language governing permissions and
limitations under the License.
*/

package v20220315privatepreview

import (
	"encoding/json"
	"testing"

	v1 "github.com/project-radius/radius/pkg/armrpc/api/v1"
	"github.com/project-radius/radius/pkg/corerp/datamodel"
	"github.com/project-radius/radius/pkg/linkrp"
	rpv1 "github.com/project-radius/radius/pkg/rp/v1"
	"github.com/project-radius/radius/pkg/to"
	"github.com/project-radius/radius/test/testutil"
	"github.com/project-radius/radius/test/testutil/resourcetypeutil"
	"github.com/stretchr/testify/require"
)

func TestExtender_ConvertVersionedToDataModel(t *testing.T) {
	testset := []struct {
		desc     string
		file     string
		expected *datamodel.Extender
	}{
		{
			desc: "extender resource provisioning manual",
			file: "extender_manual.json",
			expected: &datamodel.Extender{
				BaseResource: v1.BaseResource{
					TrackedResource: v1.TrackedResource{
						ID:   "/subscriptions/00000000-0000-0000-0000-000000000000/resourceGroups/radius-test-rg/providers/Applications.Core/extenders/extender0",
						Name: "extender0",
						Type: datamodel.ExtenderResourceType,
						Tags: map[string]string{},
					},
					InternalMetadata: v1.InternalMetadata{
						CreatedAPIVersion:      "",
						UpdatedAPIVersion:      "2022-03-15-privatepreview",
						AsyncProvisioningState: v1.ProvisioningStateAccepted,
					},
					SystemData: v1.SystemData{},
				},
				Properties: datamodel.ExtenderProperties{
					BasicResourceProperties: rpv1.BasicResourceProperties{
						Application: "/subscriptions/00000000-0000-0000-0000-000000000000/resourceGroups/radius-test-rg/providers/Applications.Core/applications/testApplication",
						Environment: "/subscriptions/00000000-0000-0000-0000-000000000000/resourceGroups/radius-test-rg/providers/Applications.Core/environments/env0",
					},
					AdditionalProperties: map[string]any{"fromNumber": "222-222-2222"},
					ResourceProvisioning: linkrp.ResourceProvisioningManual,
					Secrets:              map[string]any{"accountSid": "sid", "authToken": "token"},
					ResourceRecipe:       linkrp.LinkRecipe{Name: "default"},
				},
			},
		},
		{
			desc: "extender resource provisioning manual (no secrets)",
			file: "extender_manual_nosecrets.json",
			expected: &datamodel.Extender{
				BaseResource: v1.BaseResource{
					TrackedResource: v1.TrackedResource{
						ID:   "/subscriptions/00000000-0000-0000-0000-000000000000/resourceGroups/radius-test-rg/providers/Applications.Core/extenders/extender0",
						Name: "extender0",
						Type: datamodel.ExtenderResourceType,
						Tags: map[string]string{},
					},
					InternalMetadata: v1.InternalMetadata{
						CreatedAPIVersion:      "",
						UpdatedAPIVersion:      "2022-03-15-privatepreview",
						AsyncProvisioningState: v1.ProvisioningStateAccepted,
					},
					SystemData: v1.SystemData{},
				},
				Properties: datamodel.ExtenderProperties{
					BasicResourceProperties: rpv1.BasicResourceProperties{
						Application: "/subscriptions/00000000-0000-0000-0000-000000000000/resourceGroups/radius-test-rg/providers/Applications.Core/applications/testApplication",
						Environment: "/subscriptions/00000000-0000-0000-0000-000000000000/resourceGroups/radius-test-rg/providers/Applications.Core/environments/env0",
					},
					AdditionalProperties: map[string]any{"fromNumber": "222-222-2222"},
					ResourceProvisioning: linkrp.ResourceProvisioningManual,
					ResourceRecipe:       linkrp.LinkRecipe{Name: "default"},
				},
			},
		},
		{
			desc: "extender resource recipe",
			file: "extender_recipe.json",
			expected: &datamodel.Extender{
				BaseResource: v1.BaseResource{
					TrackedResource: v1.TrackedResource{
						ID:   "/subscriptions/00000000-0000-0000-0000-000000000000/resourceGroups/radius-test-rg/providers/Applications.Core/extenders/extender0",
						Name: "extender0",
						Type: datamodel.ExtenderResourceType,
						Tags: map[string]string{},
					},
					InternalMetadata: v1.InternalMetadata{
						CreatedAPIVersion:      "",
						UpdatedAPIVersion:      "2022-03-15-privatepreview",
						AsyncProvisioningState: v1.ProvisioningStateAccepted,
					},
					SystemData: v1.SystemData{},
				},
				Properties: datamodel.ExtenderProperties{
					BasicResourceProperties: rpv1.BasicResourceProperties{
						Application: "/subscriptions/00000000-0000-0000-0000-000000000000/resourceGroups/radius-test-rg/providers/Applications.Core/applications/testApplication",
						Environment: "/subscriptions/00000000-0000-0000-0000-000000000000/resourceGroups/radius-test-rg/providers/Applications.Core/environments/env0",
					},
					ResourceProvisioning: linkrp.ResourceProvisioningRecipe,
					ResourceRecipe:       linkrp.LinkRecipe{Name: "test-recipe"},
				},
			},
		},
	}

	for _, payload := range testset {
		// arrange
		rawPayload := testutil.ReadFixture(payload.file)
		versionedResource := &ExtenderResource{}
		err := json.Unmarshal(rawPayload, versionedResource)
		require.NoError(t, err)

		// act
		dm, err := versionedResource.ConvertTo()

		// assert
		require.NoError(t, err)
		convertedResource := dm.(*datamodel.Extender)

		require.Equal(t, payload.expected, convertedResource)
	}
}

func TestExtender_ConvertDataModelToVersioned(t *testing.T) {
	testset := []struct {
		desc     string
		file     string
		expected *ExtenderResource
	}{
		{
			desc: "extender resource provisioning manual datamodel",
			file: "extenderdatamodel_manual.json",
			expected: &ExtenderResource{
				Location: to.Ptr(""),
				Properties: &ExtenderProperties{
					Environment:          to.Ptr("/subscriptions/00000000-0000-0000-0000-000000000000/resourceGroups/radius-test-rg/providers/Applications.Core/environments/env0"),
					Application:          to.Ptr("/subscriptions/00000000-0000-0000-0000-000000000000/resourceGroups/radius-test-rg/providers/Applications.Core/applications/testApplication"),
					ResourceProvisioning: to.Ptr(ResourceProvisioningManual),
					ProvisioningState:    to.Ptr(ProvisioningStateAccepted),
					Recipe:               &Recipe{Name: to.Ptr(""), Parameters: nil},
					AdditionalProperties: map[string]any{"fromNumber": "222-222-2222"},
					Status:               resourcetypeutil.MustPopulateResourceStatus(&ResourceStatus{}),
				},
				Tags: map[string]*string{
					"env": to.Ptr("dev"),
				},
				ID:   to.Ptr("/subscriptions/00000000-0000-0000-0000-000000000000/resourceGroups/radius-test-rg/providers/Applications.Core/extenders/extender0"),
				Name: to.Ptr("extender0"),
				Type: to.Ptr(datamodel.ExtenderResourceType),
			},
		},
		{
			desc: "extender resource provisioning manual datamodel (no secrets)",
			file: "extenderdatamodel_manual_nosecrets.json",
			expected: &ExtenderResource{
				Location: to.Ptr(""),
				Properties: &ExtenderProperties{
					Environment:          to.Ptr("/subscriptions/00000000-0000-0000-0000-000000000000/resourceGroups/radius-test-rg/providers/Applications.Core/environments/env0"),
					Application:          to.Ptr("/subscriptions/00000000-0000-0000-0000-000000000000/resourceGroups/radius-test-rg/providers/Applications.Core/applications/testApplication"),
					ResourceProvisioning: to.Ptr(ResourceProvisioningManual),
					ProvisioningState:    to.Ptr(ProvisioningStateAccepted),
					Recipe:               &Recipe{Name: to.Ptr(""), Parameters: nil},
					AdditionalProperties: map[string]any{"fromNumber": "222-222-2222"},
					Status:               &ResourceStatus{},
				},
				Tags: map[string]*string{
					"env": to.Ptr("dev"),
				},
				ID:   to.Ptr("/subscriptions/00000000-0000-0000-0000-000000000000/resourceGroups/radius-test-rg/providers/Applications.Core/extenders/extender0"),
				Name: to.Ptr("extender0"),
				Type: to.Ptr(datamodel.ExtenderResourceType),
			},
		},
		{
			desc: "extender resource recipe datamodel",
			file: "extenderdatamodel_recipe.json",
			expected: &ExtenderResource{
				Location: to.Ptr(""),
				Properties: &ExtenderProperties{
					Environment:          to.Ptr("/subscriptions/00000000-0000-0000-0000-000000000000/resourceGroups/radius-test-rg/providers/Applications.Core/environments/env0"),
					Application:          to.Ptr("/subscriptions/00000000-0000-0000-0000-000000000000/resourceGroups/radius-test-rg/providers/Applications.Core/applications/testApplication"),
					ResourceProvisioning: to.Ptr(ResourceProvisioningRecipe),
					ProvisioningState:    to.Ptr(ProvisioningStateAccepted),
<<<<<<< HEAD
					Recipe:               &Recipe{Name: to.Ptr("test-recipe"), Parameters: nil},
					Status: &ResourceStatus{
						OutputResources: []map[string]any{
							{
								"Identity": nil,
								"LocalID":  "Deployment",
								"Provider": "ExtenderProvider",
							},
						},
					},
=======
					Recipe:               &ResourceRecipe{Name: to.Ptr("test-recipe"), Parameters: nil},
					Status:               resourcetypeutil.MustPopulateResourceStatus(&ResourceStatus{}),
>>>>>>> 7323ed4b
				},
				Tags: map[string]*string{
					"env": to.Ptr("dev"),
				},
				ID:   to.Ptr("/subscriptions/00000000-0000-0000-0000-000000000000/resourceGroups/radius-test-rg/providers/Applications.Core/extenders/extender0"),
				Name: to.Ptr("extender0"),
				Type: to.Ptr(datamodel.ExtenderResourceType),
			},
		},
	}

	for _, tc := range testset {
		t.Run(tc.desc, func(t *testing.T) {
			rawPayload := testutil.ReadFixture(tc.file)
			resource := &datamodel.Extender{}
			err := json.Unmarshal(rawPayload, resource)
			require.NoError(t, err)

			versionedResource := &ExtenderResource{}
			err = versionedResource.ConvertFrom(resource)
			require.NoError(t, err)

			// Skip system data comparison
			versionedResource.SystemData = nil

			require.Equal(t, tc.expected, versionedResource)
		})
	}
}

func TestExtender_ConvertFromValidation(t *testing.T) {
	validationTests := []struct {
		src v1.DataModelInterface
		err error
	}{
		{&resourcetypeutil.FakeResource{}, v1.ErrInvalidModelConversion},
		{nil, v1.ErrInvalidModelConversion},
	}

	for _, tc := range validationTests {
		versioned := &ExtenderResource{}
		err := versioned.ConvertFrom(tc.src)
		require.ErrorAs(t, tc.err, &err)
	}
}<|MERGE_RESOLUTION|>--- conflicted
+++ resolved
@@ -203,21 +203,8 @@
 					Application:          to.Ptr("/subscriptions/00000000-0000-0000-0000-000000000000/resourceGroups/radius-test-rg/providers/Applications.Core/applications/testApplication"),
 					ResourceProvisioning: to.Ptr(ResourceProvisioningRecipe),
 					ProvisioningState:    to.Ptr(ProvisioningStateAccepted),
-<<<<<<< HEAD
 					Recipe:               &Recipe{Name: to.Ptr("test-recipe"), Parameters: nil},
-					Status: &ResourceStatus{
-						OutputResources: []map[string]any{
-							{
-								"Identity": nil,
-								"LocalID":  "Deployment",
-								"Provider": "ExtenderProvider",
-							},
-						},
-					},
-=======
-					Recipe:               &ResourceRecipe{Name: to.Ptr("test-recipe"), Parameters: nil},
 					Status:               resourcetypeutil.MustPopulateResourceStatus(&ResourceStatus{}),
->>>>>>> 7323ed4b
 				},
 				Tags: map[string]*string{
 					"env": to.Ptr("dev"),
