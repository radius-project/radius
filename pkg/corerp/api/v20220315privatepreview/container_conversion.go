// ------------------------------------------------------------
// Copyright (c) Microsoft Corporation.
// Licensed under the MIT License.
// ------------------------------------------------------------

package v20220315privatepreview

import (
	azto "github.com/Azure/azure-sdk-for-go/sdk/azcore/to"
	"github.com/Azure/go-autorest/autorest/to"
	"github.com/project-radius/radius/pkg/armrpc/api/conv"
	v1 "github.com/project-radius/radius/pkg/armrpc/api/v1"
	"github.com/project-radius/radius/pkg/corerp/datamodel"
	"github.com/project-radius/radius/pkg/rp"
)

// ConvertTo converts from the versioned Container resource to version-agnostic datamodel.
func (src *ContainerResource) ConvertTo() (conv.DataModelInterface, error) {
	// Note: SystemData conversion isn't required since this property comes ARM and datastore.

	connections := make(map[string]datamodel.ConnectionProperties)
	for key, val := range src.Properties.Connections {
		if val != nil {
			roles := []string{}
			var kind datamodel.IAMKind

			if val.Iam != nil {
				for _, r := range val.Iam.Roles {
					roles = append(roles, to.String(r))
				}
				kind = toKindDataModel(val.Iam.Kind)
			}

			var disableDefaultEnvVars bool
			if val.DisableDefaultEnvVars != nil {
				disableDefaultEnvVars = to.Bool(val.DisableDefaultEnvVars)
			}

			connections[key] = datamodel.ConnectionProperties{
				Source:                to.String(val.Source),
				DisableDefaultEnvVars: &disableDefaultEnvVars,
				IAM: datamodel.IAMProperties{
					Kind:  kind,
					Roles: roles,
				},
			}
		}
	}

	var livenessProbe datamodel.HealthProbeProperties
	if src.Properties.Container.LivenessProbe != nil {
		livenessProbe = toHealthProbePropertiesDataModel(src.Properties.Container.LivenessProbe)
	}

	var readinessProbe datamodel.HealthProbeProperties
	if src.Properties.Container.ReadinessProbe != nil {
		readinessProbe = toHealthProbePropertiesDataModel(src.Properties.Container.ReadinessProbe)
	}

	ports := make(map[string]datamodel.ContainerPort)
	for key, val := range src.Properties.Container.Ports {
		ports[key] = datamodel.ContainerPort{
			ContainerPort: to.Int32(val.ContainerPort),
			Protocol:      toProtocolDataModel(val.Protocol),
			Provides:      to.String(val.Provides),
		}
	}

	var volumes map[string]datamodel.VolumeProperties
	if src.Properties.Container.Volumes != nil {
		volumes = make(map[string]datamodel.VolumeProperties)
		for key, val := range src.Properties.Container.Volumes {
			volumes[key] = toVolumePropertiesDataModel(val)
		}
	}

	var extensions []datamodel.Extension
	if src.Properties.Extensions != nil {
		for _, e := range src.Properties.Extensions {
			extensions = append(extensions, toExtensionDataModel(e))
		}
	}

	converted := &datamodel.ContainerResource{
		BaseResource: v1.BaseResource{
			TrackedResource: v1.TrackedResource{
				ID:       to.String(src.ID),
				Name:     to.String(src.Name),
				Type:     to.String(src.Type),
				Location: to.String(src.Location),
				Tags:     to.StringMap(src.Tags),
			},
			InternalMetadata: v1.InternalMetadata{
				UpdatedAPIVersion:      Version,
				AsyncProvisioningState: toProvisioningStateDataModel(src.Properties.ProvisioningState),
			},
		},
		Properties: datamodel.ContainerProperties{
			BasicResourceProperties: rp.BasicResourceProperties{
				Application: to.String(src.Properties.Application),
			},
			Connections: connections,
			Container: datamodel.Container{
				Image:          to.String(src.Properties.Container.Image),
				Env:            to.StringMap(src.Properties.Container.Env),
				LivenessProbe:  livenessProbe,
				Ports:          ports,
				ReadinessProbe: readinessProbe,
				Volumes:        volumes,
				Command:        stringSlice(src.Properties.Container.Command),
				Args:           stringSlice(src.Properties.Container.Args),
				WorkingDir:     to.String(src.Properties.Container.WorkingDir),
			},
			Extensions: extensions,
		},
	}

	if src.Properties.Identity != nil {
		converted.Properties.Identity = &rp.IdentitySettings{
			Kind:       toIdentityKind(src.Properties.Identity.Kind),
			OIDCIssuer: to.String(src.Properties.Identity.OidcIssuer),
			Resource:   to.String(src.Properties.Identity.Resource),
		}
	}

	return converted, nil
}

// ConvertFrom converts from version-agnostic datamodel to the versioned Container resource.
func (dst *ContainerResource) ConvertFrom(src conv.DataModelInterface) error {
	c, ok := src.(*datamodel.ContainerResource)
	if !ok {
		return conv.ErrInvalidModelConversion
	}

	connections := make(map[string]*ConnectionProperties)
	for key, val := range c.Properties.Connections {
		roles := []*string{}
		var kind *Kind

		for _, r := range val.IAM.Roles {
			roles = append(roles, to.StringPtr(r))
		}

		kind = fromKindDataModel(val.IAM.Kind)

		var disableDefaultEnvVars bool
		if val.DisableDefaultEnvVars != nil {
			disableDefaultEnvVars = to.Bool(val.DisableDefaultEnvVars)
		}

		connections[key] = &ConnectionProperties{
			Source:                to.StringPtr(val.Source),
			DisableDefaultEnvVars: &disableDefaultEnvVars,
			Iam: &IamProperties{
				Kind:  kind,
				Roles: roles,
			},
		}
	}

	var livenessProbe HealthProbePropertiesClassification
	if !c.Properties.Container.LivenessProbe.IsEmpty() {
		livenessProbe = fromHealthProbePropertiesDataModel(c.Properties.Container.LivenessProbe)
	}

	var readinessProbe HealthProbePropertiesClassification
	if !c.Properties.Container.ReadinessProbe.IsEmpty() {
		readinessProbe = fromHealthProbePropertiesDataModel(c.Properties.Container.ReadinessProbe)
	}

	ports := make(map[string]*ContainerPort)
	for key, val := range c.Properties.Container.Ports {
		ports[key] = &ContainerPort{
			ContainerPort: to.Int32Ptr(val.ContainerPort),
			Protocol:      fromProtocolDataModel(val.Protocol),
			Provides:      to.StringPtr(val.Provides),
		}
	}

	var volumes map[string]VolumeClassification
	if c.Properties.Container.Volumes != nil {
		volumes = make(map[string]VolumeClassification)
		for key, val := range c.Properties.Container.Volumes {
			volumes[key] = fromVolumePropertiesDataModel(val)
		}
	}

	var extensions []ContainerExtensionClassification
	if c.Properties.Extensions != nil {
		for _, e := range c.Properties.Extensions {
			extensions = append(extensions, fromExtensionClassificationDataModel(e))
		}
	}

	var identity *IdentitySettings
	if c.Properties.Identity != nil {
		identity = &IdentitySettings{
			Kind:       fromIdentityKind(c.Properties.Identity.Kind),
			Resource:   azto.Ptr(c.Properties.Identity.Resource),
			OidcIssuer: azto.Ptr(c.Properties.Identity.OIDCIssuer),
		}
	}

	dst.ID = to.StringPtr(c.ID)
	dst.Name = to.StringPtr(c.Name)
	dst.Type = to.StringPtr(c.Type)
	dst.SystemData = fromSystemDataModel(c.SystemData)
	dst.Location = to.StringPtr(c.Location)
	dst.Tags = *to.StringMapPtr(c.Tags)
	dst.Properties = &ContainerProperties{
		Status: &ResourceStatus{
			OutputResources: rp.BuildExternalOutputResources(c.Properties.Status.OutputResources),
		},
		ProvisioningState: fromProvisioningStateDataModel(c.InternalMetadata.AsyncProvisioningState),
		Application:       to.StringPtr(c.Properties.Application),
		Connections:       connections,
		Container: &Container{
			Image:          to.StringPtr(c.Properties.Container.Image),
			Env:            *to.StringMapPtr(c.Properties.Container.Env),
			LivenessProbe:  livenessProbe,
			Ports:          ports,
			ReadinessProbe: readinessProbe,
			Volumes:        volumes,
			Command:        azto.SliceOfPtrs(c.Properties.Container.Command...),
			Args:           azto.SliceOfPtrs(c.Properties.Container.Args...),
			WorkingDir:     to.StringPtr(c.Properties.Container.WorkingDir),
		},
		Extensions: extensions,
		Identity:   identity,
	}

	return nil
}

func toHealthProbePropertiesDataModel(h HealthProbePropertiesClassification) datamodel.HealthProbeProperties {
	switch c := h.(type) {
	case *ExecHealthProbeProperties:
		return datamodel.HealthProbeProperties{
			Kind: datamodel.ExecHealthProbe,
			Exec: &datamodel.ExecHealthProbeProperties{
				HealthProbeBase: toHealthProbeBase(*c.GetHealthProbeProperties()),
				Command:         to.String(c.Command),
			},
		}
	case *HTTPGetHealthProbeProperties:
		return datamodel.HealthProbeProperties{
			Kind: datamodel.HTTPGetHealthProbe,
			HTTPGet: &datamodel.HTTPGetHealthProbeProperties{
				HealthProbeBase: toHealthProbeBase(*c.GetHealthProbeProperties()),
				ContainerPort:   to.Int32(c.ContainerPort),
				Path:            to.String(c.Path),
				Headers:         to.StringMap(c.Headers),
			},
		}
	case *TCPHealthProbeProperties:
		return datamodel.HealthProbeProperties{
			Kind: datamodel.TCPHealthProbe,
			TCP: &datamodel.TCPHealthProbeProperties{
				HealthProbeBase: toHealthProbeBase(*c.GetHealthProbeProperties()),
				ContainerPort:   to.Int32(c.ContainerPort),
			},
		}
	}

	return datamodel.HealthProbeProperties{}
}

func fromHealthProbePropertiesDataModel(h datamodel.HealthProbeProperties) HealthProbePropertiesClassification {
	switch h.Kind {
	case datamodel.ExecHealthProbe:
		return &ExecHealthProbeProperties{
			Kind:                (*string)(&h.Kind),
			FailureThreshold:    h.Exec.FailureThreshold,
			InitialDelaySeconds: h.Exec.InitialDelaySeconds,
			PeriodSeconds:       h.Exec.PeriodSeconds,
			TimeoutSeconds:      h.Exec.TimeoutSeconds,
			Command:             to.StringPtr(h.Exec.Command),
		}
	case datamodel.HTTPGetHealthProbe:
		return &HTTPGetHealthProbeProperties{
			Kind:                (*string)(&h.Kind),
			FailureThreshold:    h.HTTPGet.FailureThreshold,
			InitialDelaySeconds: h.HTTPGet.InitialDelaySeconds,
			PeriodSeconds:       h.HTTPGet.PeriodSeconds,
			TimeoutSeconds:      h.HTTPGet.TimeoutSeconds,
			ContainerPort:       to.Int32Ptr(h.HTTPGet.ContainerPort),
			Path:                to.StringPtr(h.HTTPGet.Path),
			Headers:             *to.StringMapPtr(h.HTTPGet.Headers),
		}
	case datamodel.TCPHealthProbe:
		return &TCPHealthProbeProperties{
			Kind:                (*string)(&h.Kind),
			FailureThreshold:    h.TCP.FailureThreshold,
			InitialDelaySeconds: h.TCP.InitialDelaySeconds,
			PeriodSeconds:       h.TCP.PeriodSeconds,
			TimeoutSeconds:      h.TCP.TimeoutSeconds,
			ContainerPort:       to.Int32Ptr(h.TCP.ContainerPort),
		}
	}

	return nil
}

func toKindDataModel(kind *Kind) datamodel.IAMKind {
	// TODO: This always returns datamodel.KindAzure. Why?
	switch *kind {
	case KindAzure:
		return datamodel.KindAzure
	default:
		return datamodel.KindAzure
	}
}

func fromKindDataModel(kind datamodel.IAMKind) *Kind {
	var k Kind
	switch kind {
	case datamodel.KindAzure:
		k = KindAzure
	default:
		k = KindAzure
	}
	return &k
}

func toProtocolDataModel(protocol *Protocol) datamodel.Protocol {
	if protocol == nil {
		return datamodel.ProtocolHTTP
	}
	switch *protocol {
	case ProtocolHTTP:
		return datamodel.ProtocolHTTP
	case ProtocolGrpc:
		return datamodel.ProtocolGrpc
	case ProtocolTCP:
		return datamodel.ProtocolTCP
	case ProtocolUDP:
		return datamodel.ProtocolUDP
	default:
		return datamodel.ProtocolHTTP
	}
}

func fromProtocolDataModel(protocol datamodel.Protocol) *Protocol {
	var p Protocol
	switch protocol {
	case datamodel.ProtocolHTTP:
		p = ProtocolHTTP
	case datamodel.ProtocolGrpc:
		p = ProtocolGrpc
	case datamodel.ProtocolTCP:
		p = ProtocolTCP
	case datamodel.ProtocolUDP:
		p = ProtocolUDP
	default:
		p = ProtocolHTTP
	}
	return &p
}

func toVolumePropertiesDataModel(h VolumeClassification) datamodel.VolumeProperties {
	switch c := h.(type) {
	case *EphemeralVolume:
		return datamodel.VolumeProperties{
			Kind: datamodel.Ephemeral,
			Ephemeral: &datamodel.EphemeralVolume{
				VolumeBase:   toVolumeBaseDataModel(*c.GetVolume()),
				ManagedStore: toManagedStoreDataModel(c.ManagedStore),
			},
		}
	case *PersistentVolume:
		return datamodel.VolumeProperties{
			Kind: datamodel.Persistent,
			Persistent: &datamodel.PersistentVolume{
				VolumeBase: toVolumeBaseDataModel(*c.GetVolume()),
				Source:     to.String(c.Source),
				Permission: toPermissionDataModel(c.Permission),
			},
		}
	}

	return datamodel.VolumeProperties{}
}

func fromVolumePropertiesDataModel(v datamodel.VolumeProperties) VolumeClassification {
	switch v.Kind {
	case datamodel.Ephemeral:
		return &EphemeralVolume{
			Kind:         (*string)(&v.Kind),
			MountPath:    &v.Ephemeral.MountPath,
			ManagedStore: fromManagedStoreDataModel(v.Ephemeral.ManagedStore),
		}
	case datamodel.Persistent:
		return &PersistentVolume{
			Kind:       (*string)(&v.Kind),
			MountPath:  &v.Persistent.MountPath,
			Source:     &v.Persistent.Source,
			Permission: fromPermissionDataModel(v.Persistent.Permission),
		}
	}

	return nil
}

func toManagedStoreDataModel(ms *ManagedStore) datamodel.ManagedStore {
	switch *ms {
	case ManagedStoreDisk:
		return datamodel.ManagedStoreDisk
	case ManagedStoreMemory:
		return datamodel.ManagedStoreMemory
	default:
		return datamodel.ManagedStoreDisk
	}
}

func fromManagedStoreDataModel(managedStore datamodel.ManagedStore) *ManagedStore {
	var m ManagedStore
	switch managedStore {
	case datamodel.ManagedStoreDisk:
		m = ManagedStoreDisk
	case datamodel.ManagedStoreMemory:
		m = ManagedStoreMemory
	default:
		m = ManagedStoreDisk
	}
	return &m
}

func toPermissionDataModel(rbac *VolumePermission) datamodel.VolumePermission {
	if rbac == nil {
		return datamodel.VolumePermissionRead
	}

	switch *rbac {
	case VolumePermissionRead:
		return datamodel.VolumePermissionRead
	case VolumePermissionWrite:
		return datamodel.VolumePermissionWrite
	default:
		return datamodel.VolumePermissionRead
	}
}

func fromPermissionDataModel(rbac datamodel.VolumePermission) *VolumePermission {
	var r VolumePermission
	switch rbac {
	case datamodel.VolumePermissionRead:
		r = VolumePermissionRead
	case datamodel.VolumePermissionWrite:
		r = VolumePermissionWrite
	default:
		r = VolumePermissionRead
	}
	return &r
}

// toExtensionDataModel: Converts from versioned datamodel to base datamodel
func toExtensionDataModel(e ContainerExtensionClassification) datamodel.Extension {
	switch c := e.(type) {
	case *ManualScalingExtension:
		return datamodel.Extension{
			Kind: datamodel.ManualScaling,
			ManualScaling: &datamodel.ManualScalingExtension{
				Replicas: c.Replicas,
			},
		}
	case *DaprSidecarExtension:
		return datamodel.Extension{
			Kind: datamodel.DaprSidecar,
			DaprSidecar: &datamodel.DaprSidecarExtension{
				AppID:    to.String(c.AppID),
				AppPort:  to.Int32(c.AppPort),
				Config:   to.String(c.Config),
				Protocol: toProtocolDataModel(c.Protocol),
				Provides: to.String(c.Provides),
			},
		}
	case *ContainerKubernetesMetadataExtension:
		return datamodel.Extension{
			Kind: datamodel.KubernetesMetadata,
			KubernetesMetadata: &datamodel.KubeMetadataExtension{
				Annotations: to.StringMap(c.Annotations),
				Labels:      to.StringMap(c.Labels),
			},
		}
	}

	return datamodel.Extension{}
}

// fromExtensionClassificationDataModel: Converts from base datamodel to versioned datamodel
func fromExtensionClassificationDataModel(e datamodel.Extension) ContainerExtensionClassification {
	switch e.Kind {
	case datamodel.ManualScaling:
		return &ManualScalingExtension{
			Kind:     to.StringPtr(string(e.Kind)),
			Replicas: e.ManualScaling.Replicas,
		}
	case datamodel.DaprSidecar:
		return &DaprSidecarExtension{
			Kind:     to.StringPtr(string(e.Kind)),
			AppID:    to.StringPtr(e.DaprSidecar.AppID),
			AppPort:  to.Int32Ptr(e.DaprSidecar.AppPort),
			Config:   to.StringPtr(e.DaprSidecar.Config),
			Protocol: fromProtocolDataModel(e.DaprSidecar.Protocol),
			Provides: to.StringPtr(e.DaprSidecar.Provides),
		}
	case datamodel.KubernetesMetadata:
<<<<<<< HEAD
		var ann, lbl = fromExtensionClassificationFields(e)
=======
		var ann, lbl = getFromExtensionClassificationFields(e)
>>>>>>> bf211ce6
		return &ContainerKubernetesMetadataExtension{
			Kind:        to.StringPtr(string(e.Kind)),
			Annotations: *to.StringMapPtr(ann),
			Labels:      *to.StringMapPtr(lbl),
		}
	}

	return nil
}

func toHealthProbeBase(h HealthProbeProperties) datamodel.HealthProbeBase {
	return datamodel.HealthProbeBase{
		FailureThreshold:    h.FailureThreshold,
		InitialDelaySeconds: h.InitialDelaySeconds,
		PeriodSeconds:       h.PeriodSeconds,
		TimeoutSeconds:      h.TimeoutSeconds,
	}
}

func toVolumeBaseDataModel(v Volume) datamodel.VolumeBase {
	return datamodel.VolumeBase{
		MountPath: *v.MountPath,
	}
}

func fromExtensionClassificationFields(e datamodel.Extension) (map[string]string, map[string]string) {
	var ann map[string]string
	var lbl map[string]string

	if e.KubernetesMetadata != nil {
		if e.KubernetesMetadata.Annotations != nil {
			ann = e.KubernetesMetadata.Annotations
		}
		if e.KubernetesMetadata.Labels != nil {
			lbl = e.KubernetesMetadata.Labels
		}
	}

	return ann, lbl
}<|MERGE_RESOLUTION|>--- conflicted
+++ resolved
@@ -506,11 +506,7 @@
 			Provides: to.StringPtr(e.DaprSidecar.Provides),
 		}
 	case datamodel.KubernetesMetadata:
-<<<<<<< HEAD
 		var ann, lbl = fromExtensionClassificationFields(e)
-=======
-		var ann, lbl = getFromExtensionClassificationFields(e)
->>>>>>> bf211ce6
 		return &ContainerKubernetesMetadataExtension{
 			Kind:        to.StringPtr(string(e.Kind)),
 			Annotations: *to.StringMapPtr(ann),
