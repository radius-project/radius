--- conflicted
+++ resolved
@@ -68,15 +68,10 @@
 		return err
 	}
 
-<<<<<<< HEAD
-	client := processors.NewResourceClient(s.Options.Arm, s.Options.UCPConnection, s.KubeClient, s.KubeDiscoveryClient)
-	clientOptions := sdk.NewClientOptions(s.Options.UCPConnection, nil)
-=======
 	k8s, err := kubeutil.NewClients(s.Options.K8sConfig)
 	if err != nil {
 		return fmt.Errorf("failed to initialize kubernetes client: %w", err)
 	}
->>>>>>> 6864ebee
 
 	recipeControllerConfig, err := controllerconfig.New(s.Options)
 	if err != nil {
