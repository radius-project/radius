/*
Copyright 2023 The Radius Authors.

Licensed under the Apache License, Version 2.0 (the "License");
you may not use this file except in compliance with the License.
You may obtain a copy of the License at

    http://www.apache.org/licenses/LICENSE-2.0

Unless required by applicable law or agreed to in writing, software
distributed under the License is distributed on an "AS IS" BASIS,
WITHOUT WARRANTIES OR CONDITIONS OF ANY KIND, either express or implied.
See the License for the specific language governing permissions and
limitations under the License.
*/

package controller

import (
	"context"
	"errors"
	"fmt"

	ctrl "github.com/radius-project/radius/pkg/armrpc/asyncoperation/controller"
	"github.com/radius-project/radius/pkg/components/database"
	"github.com/radius-project/radius/pkg/portableresources/datamodel"
	"github.com/radius-project/radius/pkg/portableresources/processors"
	"github.com/radius-project/radius/pkg/recipes"
	"github.com/radius-project/radius/pkg/recipes/configloader"
	"github.com/radius-project/radius/pkg/recipes/engine"
	"github.com/radius-project/radius/pkg/recipes/util"
	rpv1 "github.com/radius-project/radius/pkg/rp/v1"
	"github.com/radius-project/radius/pkg/ucp/ucplog"
)

// CreateOrUpdateResource is the async operation controller to create or update portable resources.
type CreateOrUpdateResource[P interface {
	*T
	rpv1.RadiusResourceModel
}, T any] struct {
	ctrl.BaseController
	processor           processors.ResourceProcessor[P, T]
	engine              engine.Engine
	configurationLoader configloader.ConfigurationLoader
}

// NewCreateOrUpdateResource creates a new controller for creating or updating a resource with the given processor, engine,
// client, configurationLoader and options. The processor function will be called to process updates to the resource.
func NewCreateOrUpdateResource[P interface {
	*T
	rpv1.RadiusResourceModel
}, T any](opts ctrl.Options, processor processors.ResourceProcessor[P, T], eng engine.Engine, configurationLoader configloader.ConfigurationLoader) (ctrl.Controller, error) {
	return &CreateOrUpdateResource[P, T]{
		ctrl.NewBaseAsyncController(opts),
		processor,
		eng,
		configurationLoader,
	}, nil
}

// Run retrieves an existing resource, executes a recipe if needed, loads runtime configuration,
// processes the resource, cleans up any obsolete output resources, and saves the updated resource.
func (c *CreateOrUpdateResource[P, T]) Run(ctx context.Context, req *ctrl.Request) (ctrl.Result, error) {
	logger := ucplog.FromContextOrDiscard(ctx)
	storedResource, err := c.DatabaseClient().Get(ctx, req.ResourceID)
	if errors.Is(&database.ErrNotFound{ID: req.ResourceID}, err) {
		return ctrl.Result{}, err
	} else if err != nil {
		return ctrl.Result{}, err
	}

	resource := P(new(T))
	if err = storedResource.As(resource); err != nil {
		return ctrl.Result{}, err
	}

	// Clone existing output resources so we can diff them later.
	previousOutputResources := c.copyOutputResources(resource)

	// Load configuration
	metadata := recipes.ResourceMetadata{EnvironmentID: resource.ResourceMetadata().EnvironmentID(), ApplicationID: resource.ResourceMetadata().ApplicationID(), ResourceID: resource.GetBaseResource().ID}
	config, err := c.configurationLoader.LoadConfiguration(ctx, metadata)
	if err != nil {
		return ctrl.Result{}, err
	}

	// Now we're ready to process recipes (if needed).

	recipeOutput, err := c.executeRecipeIfNeeded(ctx, resource, previousOutputResources, config.Simulated)
	if err != nil {
		if recipeError, ok := err.(*recipes.RecipeError); ok {
			logger.Error(err, fmt.Sprintf("failed to execute recipe. Encountered error while processing %s ", recipeError.ErrorDetails.Target))
			// Set the deployment status to the recipe error code.
			recipeDataModel := any(resource).(datamodel.RecipeDataModel)
			recipeDataModel.GetRecipe().DeploymentStatus = util.RecipeDeploymentStatus(recipeError.DeploymentStatus)
			update := &database.Object{
				Metadata: database.Metadata{
					ID: req.ResourceID,
				},
				Data: recipeDataModel.(rpv1.RadiusResourceModel),
			}
			// Save portable resource with updated deployment status to track errors during deletion.
			err = c.DatabaseClient().Save(ctx, update, database.WithETag(storedResource.ETag))
			if err != nil {
				return ctrl.Result{}, err
			}
			return ctrl.NewFailedResult(recipeError.ErrorDetails), nil
		}
		return ctrl.Result{}, err
	}

	if config.Simulated {
		logger.Info("The recipe was executed in simulation mode. No resources were deployed.")
	} else {
		// Now we're ready to process the resource. This will handle the updates to any user-visible state.
<<<<<<< HEAD
		err = c.processor.Process(ctx, data, processors.Options{RecipeOutput: recipeOutput, RuntimeConfiguration: config.Runtime, UcpClient: c.BaseController.UcpClient()})
=======
		err = c.processor.Process(ctx, resource, processors.Options{RecipeOutput: recipeOutput, RuntimeConfiguration: config.Runtime})
>>>>>>> 9b62ad8a
		if err != nil {
			return ctrl.Result{}, err
		}
	}

	recipeDataModel, supportsRecipes := any(resource).(datamodel.RecipeDataModel)
	if supportsRecipes {
		recipeData := recipeDataModel.GetRecipe()
		if recipeData != nil {
			recipeData.DeploymentStatus = util.Success
			recipeDataModel.SetRecipe(recipeData)
		}
		if recipeOutput != nil && recipeOutput.Status != nil {
			setRecipeStatus(resource, *recipeOutput.Status)
		}
	}

	update := &database.Object{
		Metadata: database.Metadata{
			ID: req.ResourceID,
		},
		Data: recipeDataModel.(rpv1.RadiusResourceModel),
	}
	err = c.DatabaseClient().Save(ctx, update, database.WithETag(storedResource.ETag))
	if err != nil {
		return ctrl.Result{}, err
	}

	return ctrl.Result{}, err
}

func (c *CreateOrUpdateResource[P, T]) copyOutputResources(resource P) []string {
	previousOutputResources := []string{}
	for _, outputResource := range resource.OutputResources() {
		previousOutputResources = append(previousOutputResources, outputResource.ID.String())
	}
	return previousOutputResources
}

func (c *CreateOrUpdateResource[P, T]) executeRecipeIfNeeded(ctx context.Context, resource P, prevState []string, simulated bool) (*recipes.RecipeOutput, error) {
	// 'any' is required here to convert to an interface type, only then can we use a type assertion.
	recipeDataModel, supportsRecipes := any(resource).(datamodel.RecipeDataModel)
	if !supportsRecipes {
		return nil, nil
	}

	recipe := recipeDataModel.GetRecipe()
	if recipe == nil {
		return nil, nil
	}

	resourceProperties, err := GetPropertiesFromResource(resource)
	if err != nil {
		return nil, err
	}

	metadata := recipes.ResourceMetadata{
		Name:          recipe.Name,
		Parameters:    recipe.Parameters,
		EnvironmentID: resource.ResourceMetadata().EnvironmentID(),
		ApplicationID: resource.ResourceMetadata().ApplicationID(),
		ResourceID:    resource.GetBaseResource().ID,
		Properties:    resourceProperties,
	}

	return c.engine.Execute(ctx, engine.ExecuteOptions{
		BaseOptions: engine.BaseOptions{
			Recipe: metadata,
		},
		PreviousState: prevState,
		Simulated:     simulated,
	})
}

// setRecipeStatus sets the recipe status for the given resource model.
// It retrieves the resource metadata from the provided model, deep copies the current resource status,
// updates the Recipe field with the supplied recipeStatus, and then applies the updated status back to the resource.
func setRecipeStatus[P rpv1.RadiusResourceModel](data P, recipeStatus rpv1.RecipeStatus) {
	rm := data.ResourceMetadata()
	status := rm.GetResourceStatus().DeepCopyRecipeStatus()
	status.Recipe = &recipeStatus
	rm.SetResourceStatus(status)
}<|MERGE_RESOLUTION|>--- conflicted
+++ resolved
@@ -113,11 +113,7 @@
 		logger.Info("The recipe was executed in simulation mode. No resources were deployed.")
 	} else {
 		// Now we're ready to process the resource. This will handle the updates to any user-visible state.
-<<<<<<< HEAD
-		err = c.processor.Process(ctx, data, processors.Options{RecipeOutput: recipeOutput, RuntimeConfiguration: config.Runtime, UcpClient: c.BaseController.UcpClient()})
-=======
-		err = c.processor.Process(ctx, resource, processors.Options{RecipeOutput: recipeOutput, RuntimeConfiguration: config.Runtime})
->>>>>>> 9b62ad8a
+		err = c.processor.Process(ctx, resource, processors.Options{RecipeOutput: recipeOutput, RuntimeConfiguration: config.Runtime, UcpClient: c.BaseController.UcpClient()})
 		if err != nil {
 			return ctrl.Result{}, err
 		}
