--- conflicted
+++ resolved
@@ -83,16 +83,12 @@
 			ResourceID:    id.String(),
 		}
 
-<<<<<<< HEAD
 		err = c.engine.Delete(ctx, engine.DeleteOptions{
 			BaseOptions: engine.BaseOptions{
 				Recipe: recipeData,
 			},
-			OutputResources: resourceDataModel.OutputResources(),
+			OutputResources: data.OutputResources(),
 		})
-=======
-		err = c.engine.Delete(ctx, recipeData, data.OutputResources())
->>>>>>> 6864ebee
 		if err != nil {
 			if recipeError, ok := err.(*recipes.RecipeError); ok {
 				return ctrl.NewFailedResult(recipeError.ErrorDetails), nil
