/*
Copyright 2023 The Radius Authors.
Licensed under the Apache License, Version 2.0 (the "License");
you may not use this file except in compliance with the License.
You may obtain a copy of the License at
    http://www.apache.org/licenses/LICENSE-2.0
Unless required by applicable law or agreed to in writing, software
distributed under the License is distributed on an "AS IS" BASIS,
WITHOUT WARRANTIES OR CONDITIONS OF ANY KIND, either express or implied.
See the License for the specific language governing permissions and
limitations under the License.
*/

package model

import (
	"fmt"

	"github.com/project-radius/radius/pkg/azure/armauth"
	"github.com/project-radius/radius/pkg/linkrp"
	"github.com/project-radius/radius/pkg/linkrp/handlers"
	"github.com/project-radius/radius/pkg/linkrp/renderers/daprinvokehttproutes"
	"github.com/project-radius/radius/pkg/linkrp/renderers/daprpubsubbrokers"
	"github.com/project-radius/radius/pkg/linkrp/renderers/daprsecretstores"
	"github.com/project-radius/radius/pkg/linkrp/renderers/daprstatestores"
	"github.com/project-radius/radius/pkg/linkrp/renderers/extenders"
	"github.com/project-radius/radius/pkg/linkrp/renderers/mongodatabases"
	"github.com/project-radius/radius/pkg/linkrp/renderers/rabbitmqmessagequeues"
<<<<<<< HEAD
=======
	"github.com/project-radius/radius/pkg/linkrp/renderers/sqldatabases"
>>>>>>> 7569cb41
	"github.com/project-radius/radius/pkg/resourcemodel"
	"github.com/project-radius/radius/pkg/sdk"

	"github.com/project-radius/radius/pkg/resourcekinds"
	"sigs.k8s.io/controller-runtime/pkg/client"
)

func NewApplicationModel(arm *armauth.ArmConfig, k8s client.Client, connection sdk.Connection) (ApplicationModel, error) {
	// Configure the providers supported by the appmodel
	supportedProviders := map[string]bool{
		resourcemodel.ProviderKubernetes: true,
		resourcemodel.ProviderAWS:        true,
	}
	if arm != nil {
		supportedProviders[resourcemodel.ProviderAzure] = true
	}

	radiusResourceModel := []RadiusResourceModel{
		{
			ResourceType: linkrp.MongoDatabasesResourceType,
			Renderer:     &mongodatabases.Renderer{},
		},
		{
<<<<<<< HEAD
=======
			ResourceType: linkrp.SqlDatabasesResourceType,
			Renderer:     &sqldatabases.Renderer{},
		},
		{
>>>>>>> 7569cb41
			ResourceType: linkrp.RabbitMQMessageQueuesResourceType,
			Renderer:     &rabbitmqmessagequeues.Renderer{},
		},
		{
			ResourceType: linkrp.DaprInvokeHttpRoutesResourceType,
			Renderer:     &daprinvokehttproutes.Renderer{},
		},
		{
			ResourceType: linkrp.DaprPubSubBrokersResourceType,
			Renderer: &daprpubsubbrokers.Renderer{
				PubSubs: daprpubsubbrokers.SupportedPubSubModes,
			},
		},
		{
			ResourceType: linkrp.DaprSecretStoresResourceType,
			Renderer: &daprsecretstores.Renderer{
				SecretStores: daprsecretstores.SupportedSecretStoreModes,
			},
		},
		{
			ResourceType: linkrp.DaprStateStoresResourceType,
			Renderer: &daprstatestores.Renderer{
				StateStores: daprstatestores.SupportedStateStoreModes,
			},
		},
		{
			ResourceType: linkrp.ExtendersResourceType,
			Renderer:     &extenders.Renderer{},
		},
	}

	outputResourceModel := []OutputResourceModel{
		{
			ResourceType: resourcemodel.ResourceType{
				Type:     resourcekinds.DaprStateStoreAzureStorage,
				Provider: resourcemodel.ProviderKubernetes,
			},
			ResourceHandler: handlers.NewDaprStateStoreAzureStorageHandler(arm, k8s),
		},
		{
			ResourceType: resourcemodel.ResourceType{
				Type:     resourcekinds.DaprComponent,
				Provider: resourcemodel.ProviderKubernetes,
			},
			ResourceHandler: handlers.NewDaprComponentHandler(k8s),
		},

		{
			// Handles any Kubernetes resource type
			ResourceType: resourcemodel.ResourceType{
				Type:     resourcekinds.AnyResourceType,
				Provider: resourcemodel.ProviderKubernetes,
			},
			ResourceHandler: handlers.NewKubernetesHandler(k8s),
		},

		{
			// Handles any AWS resource type
			ResourceType: resourcemodel.ResourceType{
				Type:     resourcekinds.AnyResourceType,
				Provider: resourcemodel.ProviderAWS,
			},
			ResourceHandler: handlers.NewAWSHandler(connection),
		},
	}

	azureOutputResourceModel := []OutputResourceModel{
		{
			ResourceType: resourcemodel.ResourceType{
				Type:     resourcekinds.AzureCosmosDBMongo,
				Provider: resourcemodel.ProviderAzure,
			},
			ResourceHandler:        handlers.NewARMHandler(arm),
			SecretValueTransformer: &mongodatabases.AzureTransformer{},
		},
		{
			ResourceType: resourcemodel.ResourceType{
				Type:     resourcekinds.AzureCosmosAccount,
				Provider: resourcemodel.ProviderAzure,
			},
			ResourceHandler: handlers.NewARMHandler(arm),
		},
		{
			ResourceType: resourcemodel.ResourceType{
				Type:     resourcekinds.DaprStateStoreAzureStorage,
				Provider: resourcemodel.ProviderAzure,
			},
			ResourceHandler: handlers.NewDaprStateStoreAzureStorageHandler(arm, k8s),
		},
		{
			ResourceType: resourcemodel.ResourceType{
				Type:     resourcekinds.DaprStateStoreAzureTableService,
				Provider: resourcemodel.ProviderAzure,
			},
			ResourceHandler: handlers.NewARMHandler(arm),
		},
		{
			ResourceType: resourcemodel.ResourceType{
				Type:     resourcekinds.DaprStateStoreAzureTable,
				Provider: resourcemodel.ProviderAzure,
			},
			ResourceHandler: handlers.NewARMHandler(arm),
		},
		{
			ResourceType: resourcemodel.ResourceType{
				Type:     resourcekinds.DaprPubSubTopicAzureServiceBus,
				Provider: resourcemodel.ProviderAzure,
			},
			ResourceHandler: handlers.NewDaprPubSubServiceBusHandler(arm, k8s),
		},
	}

	recipeModel := RecipeModel{
		RecipeHandler: handlers.NewRecipeHandler(connection),
	}

	err := checkForDuplicateRegistrations(radiusResourceModel, outputResourceModel)
	if err != nil {
		return ApplicationModel{}, err
	}
	if arm != nil {
		outputResourceModel = append(outputResourceModel, azureOutputResourceModel...)
	}
	return NewModel(recipeModel, radiusResourceModel, outputResourceModel, supportedProviders), nil
}

// checkForDuplicateRegistrations checks for duplicate registrations with the same resource type
func checkForDuplicateRegistrations(radiusResources []RadiusResourceModel, outputResources []OutputResourceModel) error {
	rendererRegistration := make(map[string]int)
	for _, r := range radiusResources {
		rendererRegistration[r.ResourceType]++
		if rendererRegistration[r.ResourceType] > 1 {
			return fmt.Errorf("multiple resource renderers registered for resource type: %s", r.ResourceType)
		}
	}

	outputResourceHandlerRegistration := make(map[resourcemodel.ResourceType]int)
	for _, o := range outputResources {
		outputResourceHandlerRegistration[o.ResourceType]++
		if outputResourceHandlerRegistration[o.ResourceType] > 1 {
			return fmt.Errorf("multiple output resource handlers registered for resource type: %s", o.ResourceType)
		}
	}
	return nil
}<|MERGE_RESOLUTION|>--- conflicted
+++ resolved
@@ -26,10 +26,6 @@
 	"github.com/project-radius/radius/pkg/linkrp/renderers/extenders"
 	"github.com/project-radius/radius/pkg/linkrp/renderers/mongodatabases"
 	"github.com/project-radius/radius/pkg/linkrp/renderers/rabbitmqmessagequeues"
-<<<<<<< HEAD
-=======
-	"github.com/project-radius/radius/pkg/linkrp/renderers/sqldatabases"
->>>>>>> 7569cb41
 	"github.com/project-radius/radius/pkg/resourcemodel"
 	"github.com/project-radius/radius/pkg/sdk"
 
@@ -53,13 +49,6 @@
 			Renderer:     &mongodatabases.Renderer{},
 		},
 		{
-<<<<<<< HEAD
-=======
-			ResourceType: linkrp.SqlDatabasesResourceType,
-			Renderer:     &sqldatabases.Renderer{},
-		},
-		{
->>>>>>> 7569cb41
 			ResourceType: linkrp.RabbitMQMessageQueuesResourceType,
 			Renderer:     &rabbitmqmessagequeues.Renderer{},
 		},
