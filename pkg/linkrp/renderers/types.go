// ------------------------------------------------------------
// Copyright (c) Microsoft Corporation.
// Licensed under the MIT License.
// ------------------------------------------------------------

package renderers

import (
	"context"
	"errors"

	v1 "github.com/project-radius/radius/pkg/armrpc/api/v1"
	coreDatamodel "github.com/project-radius/radius/pkg/corerp/datamodel"
<<<<<<< HEAD
	"github.com/project-radius/radius/pkg/linkrp"
	"github.com/project-radius/radius/pkg/rp"
	"github.com/project-radius/radius/pkg/rp/outputresource"
=======
	"github.com/project-radius/radius/pkg/linkrp/datamodel"
	rpv1 "github.com/project-radius/radius/pkg/rp/v1"
>>>>>>> 7e891a57
)

const (
	ConnectionStringValue = "connectionString"
	DatabaseNameValue     = "database"
	ServerNameValue       = "server"
	UsernameStringValue   = "username"
	PasswordStringHolder  = "password"
	Host                  = "host"
	Port                  = "port"
	ComponentNameKey      = "componentName"
)

var ErrorResourceOrServerNameMissingFromResource = errors.New("either the 'resource' or 'server'/'database' is required")

var ErrResourceMissingForResource = errors.New("the 'resource' field is required")

//go:generate mockgen -destination=./mock_renderer.go -package=renderers github.com/project-radius/radius/pkg/linkrp/renderers Renderer
type Renderer interface {
	Render(ctx context.Context, resource v1.ResourceDataModel, options RenderOptions) (RendererOutput, error)
}
type RenderOptions struct {
	Namespace            string
	RecipeProperties     linkrp.RecipeProperties
	EnvironmentProviders coreDatamodel.Providers
}

type RendererOutput struct {
	Resources            []rpv1.OutputResource
	ComputedValues       map[string]ComputedValueReference
<<<<<<< HEAD
	SecretValues         map[string]rp.SecretValueReference
	RecipeData           linkrp.RecipeData
=======
	SecretValues         map[string]rpv1.SecretValueReference
	RecipeData           datamodel.RecipeData
>>>>>>> 7e891a57
	EnvironmentProviders coreDatamodel.Providers // represents providers mapped to the linked environment needed to deploy the recipe
}

// ComputedValueReference represents a non-secret value that can accessed once the output resources
// have been deployed.
type ComputedValueReference struct {
	// ComputedValueReference might hold a static value in `.Value` or might be a reference
	// that needs to be looked up.
	//
	// If `.Value` is set then treat this as a static value.
	//
	// If `.Value == nil` then use the `.PropertyReference` or to look up a property in the property
	// bag returned from deploying the resource via `handler.Put`.
	//
	// If `.Value == nil` && `.PropertyReference` is unset, then use JSONPointer to evaluate a JSON path
	// into the 'resource'.

	// LocalID specifies the output resource to be used for lookup. Does not apply with `.Value`
	LocalID string

	// Value specifies a static value to copy to computed values.
	Value any

	// PropertyReference specifies a property key to look up in the resource's *persisted properties*.
	PropertyReference string

	// JSONPointer specifies a JSON Pointer that can be used to look up the value in the resource's body.
	JSONPointer string
}<|MERGE_RESOLUTION|>--- conflicted
+++ resolved
@@ -11,14 +11,8 @@
 
 	v1 "github.com/project-radius/radius/pkg/armrpc/api/v1"
 	coreDatamodel "github.com/project-radius/radius/pkg/corerp/datamodel"
-<<<<<<< HEAD
 	"github.com/project-radius/radius/pkg/linkrp"
-	"github.com/project-radius/radius/pkg/rp"
-	"github.com/project-radius/radius/pkg/rp/outputresource"
-=======
-	"github.com/project-radius/radius/pkg/linkrp/datamodel"
 	rpv1 "github.com/project-radius/radius/pkg/rp/v1"
->>>>>>> 7e891a57
 )
 
 const (
@@ -49,13 +43,8 @@
 type RendererOutput struct {
 	Resources            []rpv1.OutputResource
 	ComputedValues       map[string]ComputedValueReference
-<<<<<<< HEAD
-	SecretValues         map[string]rp.SecretValueReference
+	SecretValues         map[string]rpv1.SecretValueReference
 	RecipeData           linkrp.RecipeData
-=======
-	SecretValues         map[string]rpv1.SecretValueReference
-	RecipeData           datamodel.RecipeData
->>>>>>> 7e891a57
 	EnvironmentProviders coreDatamodel.Providers // represents providers mapped to the linked environment needed to deploy the recipe
 }
 
