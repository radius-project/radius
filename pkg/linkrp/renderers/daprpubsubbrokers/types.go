// ------------------------------------------------------------
// Copyright (c) Microsoft Corporation.
// Licensed under the MIT License.
// ------------------------------------------------------------

package daprpubsubbrokers

import (
	"github.com/project-radius/radius/pkg/azure/azresources"
	"github.com/project-radius/radius/pkg/ucp/resources"
)

<<<<<<< HEAD
const ResourceType = "Applications.Link/daprPubSubBrokers"
=======
const (
	TopicNameKey     = "topic"
	NamespaceNameKey = "namespace"
	PubSubNameKey    = "pubSubName"
)
>>>>>>> 48c0fe5d

var NamespaceResourceType = resources.KnownType{
	Types: []resources.TypeSegment{
		{
			Type: azresources.ServiceBusNamespaces,
			Name: "*",
		},
	},
}<|MERGE_RESOLUTION|>--- conflicted
+++ resolved
@@ -10,15 +10,11 @@
 	"github.com/project-radius/radius/pkg/ucp/resources"
 )
 
-<<<<<<< HEAD
-const ResourceType = "Applications.Link/daprPubSubBrokers"
-=======
 const (
 	TopicNameKey     = "topic"
 	NamespaceNameKey = "namespace"
 	PubSubNameKey    = "pubSubName"
 )
->>>>>>> 48c0fe5d
 
 var NamespaceResourceType = resources.KnownType{
 	Types: []resources.TypeSegment{
