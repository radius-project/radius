--- conflicted
+++ resolved
@@ -20,28 +20,16 @@
 func GetDaprStateStoreAzureStorage(resource datamodel.DaprStateStore, applicationName string, options renderers.RenderOptions) (rendererOutput renderers.RendererOutput, err error) {
 	properties := resource.Properties
 	if properties.Resource == "" {
-<<<<<<< HEAD
-		return renderers.RendererOutput{}, conv.NewClientErrInvalidRequest(renderers.ErrResourceMissingForResource.Error())
-=======
-		return nil, v1.NewClientErrInvalidRequest(renderers.ErrResourceMissingForResource.Error())
->>>>>>> f01c0f62
+		return renderers.RendererOutput{}, v1.NewClientErrInvalidRequest(renderers.ErrResourceMissingForResource.Error())
 	}
 	var azuretableStorageID resources.ID
 	azuretableStorageID, err = resources.ParseResource(properties.Resource)
 	if err != nil {
-<<<<<<< HEAD
-		return renderers.RendererOutput{}, conv.NewClientErrInvalidRequest("the 'resource' field must be a valid resource id")
+		return renderers.RendererOutput{}, v1.NewClientErrInvalidRequest("the 'resource' field must be a valid resource id")
 	}
 	err = azuretableStorageID.ValidateResourceType(StorageAccountResourceType)
 	if err != nil {
-		return renderers.RendererOutput{}, conv.NewClientErrInvalidRequest("the 'resource' field must refer to a Storage Table")
-=======
-		return []outputresource.OutputResource{}, v1.NewClientErrInvalidRequest("the 'resource' field must be a valid resource id")
-	}
-	err = azuretableStorageID.ValidateResourceType(StorageAccountResourceType)
-	if err != nil {
-		return []outputresource.OutputResource{}, v1.NewClientErrInvalidRequest("the 'resource' field must refer to a Storage Table")
->>>>>>> f01c0f62
+		return renderers.RendererOutput{}, v1.NewClientErrInvalidRequest("the 'resource' field must refer to a Storage Table")
 	}
 	// generate data we can use to connect to a Storage Account
 	outputResources := []outputresource.OutputResource{
