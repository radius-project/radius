// ------------------------------------------------------------
// Copyright (c) Microsoft Corporation.
// Licensed under the MIT License.
// ------------------------------------------------------------

package mongodatabases

import (
	"context"
	"fmt"

	v1 "github.com/project-radius/radius/pkg/armrpc/api/v1"
	"github.com/project-radius/radius/pkg/azure/azresources"
	"github.com/project-radius/radius/pkg/azure/clientv2"
	"github.com/project-radius/radius/pkg/linkrp"
	"github.com/project-radius/radius/pkg/linkrp/datamodel"
	"github.com/project-radius/radius/pkg/linkrp/renderers"
	"github.com/project-radius/radius/pkg/resourcekinds"
	"github.com/project-radius/radius/pkg/resourcemodel"
	rpv1 "github.com/project-radius/radius/pkg/rp/v1"
	"github.com/project-radius/radius/pkg/to"
	"github.com/project-radius/radius/pkg/ucp/resources"
)

var _ renderers.Renderer = (*Renderer)(nil)

type Renderer struct {
}

func (r Renderer) Render(ctx context.Context, dm v1.ResourceDataModel, options renderers.RenderOptions) (renderers.RendererOutput, error) {
	resource, ok := dm.(*datamodel.MongoDatabase)
	if !ok {
		return renderers.RendererOutput{}, v1.ErrInvalidModelConversion
	}

	_, err := renderers.ValidateApplicationID(resource.Properties.Application)
	if err != nil {
		return renderers.RendererOutput{}, err
	}

	switch resource.Properties.Mode {
	case datamodel.LinkModeRecipe:
		rendererOutput, err := RenderAzureRecipe(resource, options)
		if err != nil {
			return renderers.RendererOutput{}, err
		}
		return rendererOutput, nil
	case datamodel.LinkModeResource:
		// Source resource identifier is provided
		// Currently only Azure resources are supported with non empty resource id
		rendererOutput, err := RenderAzureResource(resource.Properties)
		if err != nil {
			return renderers.RendererOutput{}, err
		}
		return rendererOutput, nil
	case datamodel.LinkModeValues:
		return renderers.RendererOutput{
			Resources: []rpv1.OutputResource{},
			ComputedValues: map[string]renderers.ComputedValueReference{
				linkrp.DatabaseNameValue: {
					Value: resource.Name,
				},
			},
			SecretValues: getProvidedSecretValues(resource.Properties),
		}, nil
	default:
		return renderers.RendererOutput{}, v1.NewClientErrInvalidRequest(fmt.Sprintf("unsupported mode %s", resource.Properties.Mode))
	}
}

func RenderAzureRecipe(resource *datamodel.MongoDatabase, options renderers.RenderOptions) (renderers.RendererOutput, error) {
	err := renderers.ValidateLinkType(resource, options)
	if err != nil {
		return renderers.RendererOutput{}, err
	}

	recipeData := linkrp.RecipeData{
		RecipeProperties: options.RecipeProperties,
		APIVersion:       clientv2.DocumentDBManagementClientAPIVersion,
	}

	secretValues := buildSecretValueReferenceForAzure(resource.Properties)

	computedValues := map[string]renderers.ComputedValueReference{
<<<<<<< HEAD
		linkrp.DatabaseNameValue: {
			LocalID:     outputresource.LocalIDAzureCosmosDBMongo,
=======
		renderers.DatabaseNameValue: {
			LocalID:     rpv1.LocalIDAzureCosmosDBMongo,
>>>>>>> 3dd34e81
			JSONPointer: "/properties/resource/id", // response of "az resource show" for cosmos mongodb resource contains database name in this property
		},
	}

	// Build expected output resources
	expectedCosmosAccount := rpv1.OutputResource{
		LocalID: rpv1.LocalIDAzureCosmosAccount,
		ResourceType: resourcemodel.ResourceType{
			Type:     resourcekinds.AzureCosmosAccount,
			Provider: resourcemodel.ProviderAzure,
		},
		ProviderResourceType: azresources.DocumentDBDatabaseAccounts,
		RadiusManaged:        to.Ptr(true),
	}

	expectedMongoDBResource := rpv1.OutputResource{
		LocalID: rpv1.LocalIDAzureCosmosDBMongo,
		ResourceType: resourcemodel.ResourceType{
			Type:     resourcekinds.AzureCosmosDBMongo,
			Provider: resourcemodel.ProviderAzure,
		},
		ProviderResourceType: azresources.DocumentDBDatabaseAccounts + "/" + azresources.DocumentDBDatabaseAccountsMongoDBDatabases,
		RadiusManaged:        to.Ptr(true),
		Dependencies:         []rpv1.Dependency{{LocalID: rpv1.LocalIDAzureCosmosAccount}},
	}

	return renderers.RendererOutput{
		ComputedValues:       computedValues,
		SecretValues:         secretValues,
		Resources:            []rpv1.OutputResource{expectedCosmosAccount, expectedMongoDBResource},
		RecipeData:           recipeData,
		EnvironmentProviders: options.EnvironmentProviders,
	}, nil
}

func RenderAzureResource(properties datamodel.MongoDatabaseProperties) (renderers.RendererOutput, error) {
	// Validate fully qualified resource identifier of the source resource is supplied for this link
	cosmosMongoDBID, err := resources.ParseResource(properties.Resource)
	if err != nil {
		return renderers.RendererOutput{}, v1.NewClientErrInvalidRequest("the 'resource' field must be a valid resource id")
	}
	// Validate resource type matches the expected Azure Mongo DB resource type
	err = cosmosMongoDBID.ValidateResourceType(AzureCosmosMongoResourceType)
	if err != nil {
		return renderers.RendererOutput{}, v1.NewClientErrInvalidRequest("the 'resource' field must refer to an Azure CosmosDB Mongo Database resource")
	}

	computedValues := map[string]renderers.ComputedValueReference{
		linkrp.DatabaseNameValue: {
			Value: cosmosMongoDBID.Name(),
		},
	}

	secretValues := buildSecretValueReferenceForAzure(properties)

	// Build output resources
	// Truncate the database part of the ID to get ID for the account
	cosmosMongoAccountID := cosmosMongoDBID.Truncate()
	cosmosAccountResource := rpv1.OutputResource{
		LocalID: rpv1.LocalIDAzureCosmosAccount,
		ResourceType: resourcemodel.ResourceType{
			Type:     resourcekinds.AzureCosmosAccount,
			Provider: resourcemodel.ProviderAzure,
		},
		RadiusManaged: to.Ptr(false),
	}
	cosmosAccountResource.Identity = resourcemodel.NewARMIdentity(&cosmosAccountResource.ResourceType, cosmosMongoAccountID.String(), clientv2.DocumentDBManagementClientAPIVersion)

	databaseResource := rpv1.OutputResource{
		LocalID: rpv1.LocalIDAzureCosmosDBMongo,
		ResourceType: resourcemodel.ResourceType{
			Type:     resourcekinds.AzureCosmosDBMongo,
			Provider: resourcemodel.ProviderAzure,
		},
		RadiusManaged: to.Ptr(false),
		Dependencies: []rpv1.Dependency{
			{
				LocalID: rpv1.LocalIDAzureCosmosAccount,
			},
		},
	}
	databaseResource.Identity = resourcemodel.NewARMIdentity(&databaseResource.ResourceType, cosmosMongoDBID.String(), clientv2.DocumentDBManagementClientAPIVersion)

	return renderers.RendererOutput{
		Resources:      []rpv1.OutputResource{cosmosAccountResource, databaseResource},
		ComputedValues: computedValues,
		SecretValues:   secretValues,
	}, nil
}

func getProvidedSecretValues(properties datamodel.MongoDatabaseProperties) map[string]rpv1.SecretValueReference {
	secretValues := map[string]rpv1.SecretValueReference{}
	if !properties.Secrets.IsEmpty() {
		if properties.Secrets.Username != "" {
<<<<<<< HEAD
			secretValues[linkrp.UsernameStringValue] = rp.SecretValueReference{Value: properties.Secrets.Username}
=======
			secretValues[renderers.UsernameStringValue] = rpv1.SecretValueReference{Value: properties.Secrets.Username}
>>>>>>> 3dd34e81
		}
		if properties.Secrets.Password != "" {
			secretValues[renderers.PasswordStringHolder] = rpv1.SecretValueReference{Value: properties.Secrets.Password}
		}
		if properties.Secrets.ConnectionString != "" {
			secretValues[renderers.ConnectionStringValue] = rpv1.SecretValueReference{Value: properties.Secrets.ConnectionString}
		}
	}

	return secretValues
}

func buildSecretValueReferenceForAzure(properties datamodel.MongoDatabaseProperties) map[string]rpv1.SecretValueReference {
	secretValues := getProvidedSecretValues(properties)

	// Populate connection string reference if a value isn't provided
	_, ok := secretValues[renderers.ConnectionStringValue]
	if !ok {
		secretValues[renderers.ConnectionStringValue] = rpv1.SecretValueReference{
			LocalID:       rpv1.LocalIDAzureCosmosAccount,
			Action:        "listConnectionStrings", // https://docs.microsoft.com/en-us/rest/api/cosmos-db-resource-provider/2021-04-15/database-accounts/list-connection-strings
			ValueSelector: "/connectionStrings/0/connectionString",
			Transformer: resourcemodel.ResourceType{
				Provider: resourcemodel.ProviderAzure,
				Type:     resourcekinds.AzureCosmosDBMongo,
			},
		}
	}
	return secretValues
}<|MERGE_RESOLUTION|>--- conflicted
+++ resolved
@@ -82,13 +82,8 @@
 	secretValues := buildSecretValueReferenceForAzure(resource.Properties)
 
 	computedValues := map[string]renderers.ComputedValueReference{
-<<<<<<< HEAD
-		linkrp.DatabaseNameValue: {
-			LocalID:     outputresource.LocalIDAzureCosmosDBMongo,
-=======
 		renderers.DatabaseNameValue: {
 			LocalID:     rpv1.LocalIDAzureCosmosDBMongo,
->>>>>>> 3dd34e81
 			JSONPointer: "/properties/resource/id", // response of "az resource show" for cosmos mongodb resource contains database name in this property
 		},
 	}
@@ -183,11 +178,7 @@
 	secretValues := map[string]rpv1.SecretValueReference{}
 	if !properties.Secrets.IsEmpty() {
 		if properties.Secrets.Username != "" {
-<<<<<<< HEAD
-			secretValues[linkrp.UsernameStringValue] = rp.SecretValueReference{Value: properties.Secrets.Username}
-=======
 			secretValues[renderers.UsernameStringValue] = rpv1.SecretValueReference{Value: properties.Secrets.Username}
->>>>>>> 3dd34e81
 		}
 		if properties.Secrets.Password != "" {
 			secretValues[renderers.PasswordStringHolder] = rpv1.SecretValueReference{Value: properties.Secrets.Password}
