// ------------------------------------------------------------
// Copyright (c) Microsoft Corporation.
// Licensed under the MIT License.
// ------------------------------------------------------------

package backend

import (
	"context"
	"fmt"

	v1 "github.com/project-radius/radius/pkg/armrpc/api/v1"
	"github.com/project-radius/radius/pkg/armrpc/asyncoperation/worker"
	"github.com/project-radius/radius/pkg/armrpc/hostoptions"
	"github.com/project-radius/radius/pkg/linkrp"
	"github.com/project-radius/radius/pkg/linkrp/frontend/deployment"
	"github.com/project-radius/radius/pkg/linkrp/frontend/handler"
	"github.com/project-radius/radius/pkg/linkrp/model"
	sv "github.com/project-radius/radius/pkg/rp/secretvalue"

	ctrl "github.com/project-radius/radius/pkg/armrpc/asyncoperation/controller"
	backend_ctrl "github.com/project-radius/radius/pkg/linkrp/backend/controller"
)

var (
	// ResourceTypeNames is the array that holds resource types that needs async processing.
	// We use this array to generate generic backend controller for each resource.
	ResourceTypeNames = []string{
		linkrp.MongoDatabasesResourceType,
<<<<<<< HEAD
		linkrp.RedisCachesResourceType,
=======
		linkrp.DaprStateStoresResourceType,
>>>>>>> c9eebd3b
	}
)

type Service struct {
	worker.Service
}

func NewService(options hostoptions.HostOptions) *Service {
	return &Service{
		worker.Service{
			Options:      options,
			ProviderName: handler.ProviderNamespaceName,
		},
	}
}

func (s *Service) Name() string {
	return fmt.Sprintf("%s async worker", handler.ProviderNamespaceName)
}

func (s *Service) Run(ctx context.Context) error {
	if err := s.Init(ctx); err != nil {
		return err
	}

	linkAppModel, err := model.NewApplicationModel(s.Options.Arm, s.KubeClient)
	if err != nil {
		return fmt.Errorf("failed to initialize application model: %w", err)
	}

	opts := ctrl.Options{
		DataProvider: s.StorageProvider,
		KubeClient:   s.KubeClient,
		GetLinkDeploymentProcessor: func() deployment.DeploymentProcessor {
			return deployment.NewDeploymentProcessor(linkAppModel, s.StorageProvider, sv.NewSecretValueClient(s.Options.Arm), s.KubeClient)
		},
	}

	for _, rt := range ResourceTypeNames {
		// Register controllers
		err = s.Controllers.Register(ctx, rt, v1.OperationDelete, backend_ctrl.NewDeleteResource, opts)
		if err != nil {
			panic(err)
		}
		err = s.Controllers.Register(ctx, rt, v1.OperationPut, backend_ctrl.NewCreateOrUpdateResource, opts)
		if err != nil {
			panic(err)
		}
	}
	workerOpts := worker.Options{}
	if s.Options.Config.WorkerServer != nil {
		if s.Options.Config.WorkerServer.MaxOperationConcurrency != nil {
			workerOpts.MaxOperationConcurrency = *s.Options.Config.WorkerServer.MaxOperationConcurrency
		}
		if s.Options.Config.WorkerServer.MaxOperationRetryCount != nil {
			workerOpts.MaxOperationRetryCount = *s.Options.Config.WorkerServer.MaxOperationRetryCount
		}
	}

	return s.Start(ctx, workerOpts)
}<|MERGE_RESOLUTION|>--- conflicted
+++ resolved
@@ -27,11 +27,8 @@
 	// We use this array to generate generic backend controller for each resource.
 	ResourceTypeNames = []string{
 		linkrp.MongoDatabasesResourceType,
-<<<<<<< HEAD
 		linkrp.RedisCachesResourceType,
-=======
 		linkrp.DaprStateStoresResourceType,
->>>>>>> c9eebd3b
 	}
 )
 
