--- conflicted
+++ resolved
@@ -16,7 +16,6 @@
 	"github.com/Azure/azure-sdk-for-go/sdk/azcore/to"
 	"github.com/Azure/azure-sdk-for-go/sdk/resourcemanager/resources/armresources"
 	"github.com/go-logr/logr"
-	dockerParser "github.com/novln/docker-parser"
 	v1 "github.com/project-radius/radius/pkg/armrpc/api/v1"
 	"github.com/project-radius/radius/pkg/azure/armauth"
 	"github.com/project-radius/radius/pkg/azure/clientv2"
@@ -211,34 +210,4 @@
 		return "", "", v1.NewClientErrInvalidRequest("subscriptionID and resourceGroup must be provided to deploy link recipes to Azure")
 	}
 	return
-<<<<<<< HEAD
-=======
-}
-
-// handleParameterConflict handles conflicts in parameters set by operator and developer
-// In case of conflict the developer parameter takes precedence
-func handleParameterConflict(devParams, operatorParams map[string]any) map[string]any {
-	for k, v := range operatorParams {
-		if _, ok := devParams[k]; !ok {
-			devParams[k] = v
-		}
-	}
-	parameters := map[string]any{}
-	for k, v := range devParams {
-		parameters[k] = map[string]any{
-			"value": v,
-		}
-	}
-	return parameters
-}
-
-func parseTemplatePath(templatePath string) (repository string, tag string, err error) {
-	reference, err := dockerParser.Parse(templatePath)
-	if err != nil {
-		return "", "", err
-	}
-	repository = reference.Repository()
-	tag = reference.Tag()
-	return
->>>>>>> 63fc0a47
 }