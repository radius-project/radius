// ------------------------------------------------------------
// Copyright (c) Microsoft Corporation.
// Licensed under the MIT License.
// ------------------------------------------------------------

package handlers

import (
	"bytes"
	"encoding/json"
	"fmt"

<<<<<<< HEAD
=======
	"github.com/Azure/azure-sdk-for-go/sdk/resourcemanager/resources/armresources"
	dockerParser "github.com/novln/docker-parser"
>>>>>>> 2c2b0263
	"github.com/project-radius/radius/pkg/linkrp"
	"github.com/project-radius/radius/pkg/ucp/resources"
)

const (
	ResultPropertyName = "result"
)

// RecipeResponse is the output provided by deploying the recipe and reading its 'Result' output.
// It has the list of resourceId's that are deployed as well as the connection secrets and values.
type RecipeResponse struct {
	// Resources is the list of deployed resources.
	Resources []string `json:"resources"`

	// Secrets is a map of secret values.
	Secrets map[string]any `json:"secrets"`

	// Values is the map of connection values (non-secret).
	Values map[string]any `json:"values"`
}

// CreateRecipeContextParameter creates the context parameter for the recipe with the link, environment and application info
func CreateRecipeContextParameter(resourceID, environmentID, environmentNamespace, applicationID, applicationNamespace string) (*linkrp.RecipeContext, error) {
	recipeContext := linkrp.RecipeContext{}

	parsedLink, err := resources.ParseResource(resourceID)
	if err != nil {
		return nil, fmt.Errorf("failed to parse resourceID: %q while building the recipe context parameter %w", resourceID, err)
	}
	recipeContext.Resource.ID = resourceID
	recipeContext.Resource.Name = parsedLink.Name()
	recipeContext.Resource.Type = parsedLink.Type()

	recipeContext.Environment.ID = environmentID
	parsedEnv, err := resources.ParseResource(environmentID)
	if err != nil {
		return nil, fmt.Errorf("failed to parse environmentID: %q while building the recipe context parameter %w", environmentID, err)
	}
	recipeContext.Environment.Name = parsedEnv.Name()
	recipeContext.Runtime.Kubernetes.Namespace = environmentNamespace
	recipeContext.Runtime.Kubernetes.EnvironmentNamespace = environmentNamespace

	if applicationID != "" {
		parsedApp, err := resources.ParseResource(applicationID)
		if err != nil {
			return nil, fmt.Errorf("failed to parse applicationID :%q while building the recipe context parameter %w", applicationID, err)
		}
		recipeContext.Application.ID = applicationID
		recipeContext.Application.Name = parsedApp.Name()
		recipeContext.Runtime.Kubernetes.Namespace = applicationNamespace
	}
	return &recipeContext, nil
}

// createRecipeParameters creates the parameters to be passed for recipe deployment after handling conflicts in parameters set by operator and developer.
// In case of conflict the developer parameter takes precedence. If recipe has context parameter defined adds the context information to the parameters list
func createRecipeParameters(devParams, operatorParams map[string]any, isCxtSet bool, recipeContext *linkrp.RecipeContext) map[string]any {
	parameters := map[string]any{}
	for k, v := range operatorParams {
		if _, ok := devParams[k]; !ok {
			devParams[k] = v
		}
	}
	for k, v := range devParams {
		parameters[k] = map[string]any{
			"value": v,
		}
	}
	if isCxtSet {
		parameters["context"] = map[string]any{
			"value": *recipeContext,
		}
	}
	return parameters
<<<<<<< HEAD
=======
}

func parseTemplatePath(templatePath string) (repository string, tag string, err error) {
	reference, err := dockerParser.Parse(templatePath)
	if err != nil {
		return "", "", err
	}
	repository = reference.Repository()
	tag = reference.Tag()
	return
}

// prepareRecipeResponse populates the recipe response from parsing the deployment output 'result' object and the
// resources created by the template.
func prepareRecipeResponse(outputs any, resources []*armresources.ResourceReference) (RecipeResponse, error) {
	// We populate the recipe response from the 'result' output (if set)
	// and the resources created by the template.
	//
	// Note that there are two ways a resource can be returned:
	// - Implicitly when it is created in the template (it will be in 'resources').
	// - Explicitly as part of the 'result' output.
	//
	// The latter is needed because non-ARM and non-UCP resources are not returned as part of the implicit 'resources'
	// collection. For us this mostly means Kubernetes resources - the user has to be explicit.
	recipeResponse := RecipeResponse{}

	out, ok := outputs.(map[string]any)
	if ok {
		recipeOutput, ok := out[ResultPropertyName].(map[string]any)
		if ok {
			output, ok := recipeOutput["value"].(map[string]any)
			if ok {
				b, err := json.Marshal(&output)
				if err != nil {
					return RecipeResponse{}, err
				}

				// Using a decoder to block unknown fields.
				decoder := json.NewDecoder(bytes.NewBuffer(b))
				decoder.DisallowUnknownFields()
				err = decoder.Decode(&recipeResponse)
				if err != nil {
					return RecipeResponse{}, err
				}
			}
		}
	}

	// process the 'resources' created by the template
	for _, id := range resources {
		recipeResponse.Resources = append(recipeResponse.Resources, *id.ID)
	}

	// Make sure our maps are non-nil (it's just friendly).
	if recipeResponse.Secrets == nil {
		recipeResponse.Secrets = map[string]any{}
	}
	if recipeResponse.Values == nil {
		recipeResponse.Values = map[string]any{}
	}

	return recipeResponse, nil
>>>>>>> 2c2b0263
}<|MERGE_RESOLUTION|>--- conflicted
+++ resolved
@@ -10,11 +10,7 @@
 	"encoding/json"
 	"fmt"
 
-<<<<<<< HEAD
-=======
 	"github.com/Azure/azure-sdk-for-go/sdk/resourcemanager/resources/armresources"
-	dockerParser "github.com/novln/docker-parser"
->>>>>>> 2c2b0263
 	"github.com/project-radius/radius/pkg/linkrp"
 	"github.com/project-radius/radius/pkg/ucp/resources"
 )
@@ -89,18 +85,6 @@
 		}
 	}
 	return parameters
-<<<<<<< HEAD
-=======
-}
-
-func parseTemplatePath(templatePath string) (repository string, tag string, err error) {
-	reference, err := dockerParser.Parse(templatePath)
-	if err != nil {
-		return "", "", err
-	}
-	repository = reference.Repository()
-	tag = reference.Tag()
-	return
 }
 
 // prepareRecipeResponse populates the recipe response from parsing the deployment output 'result' object and the
@@ -153,5 +137,4 @@
 	}
 
 	return recipeResponse, nil
->>>>>>> 2c2b0263
 }