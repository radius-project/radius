// ------------------------------------------------------------
// Copyright (c) Microsoft Corporation.
// Licensed under the MIT License.
// ------------------------------------------------------------

package handlers

import (
	"context"
	"fmt"
	"strings"

	"github.com/Azure/azure-sdk-for-go/sdk/resourcemanager/storage/armstorage"
	v1 "github.com/project-radius/radius/pkg/armrpc/api/v1"
	"github.com/project-radius/radius/pkg/azure/armauth"
	"github.com/project-radius/radius/pkg/azure/clientv2"
	"github.com/project-radius/radius/pkg/kubernetes"
	"github.com/project-radius/radius/pkg/linkrp"
	"github.com/project-radius/radius/pkg/resourcemodel"
	"github.com/project-radius/radius/pkg/rp/outputresource"
	"github.com/project-radius/radius/pkg/ucp/resources"

	"k8s.io/apimachinery/pkg/apis/meta/v1/unstructured"
	"sigs.k8s.io/controller-runtime/pkg/client"
)

const (
<<<<<<< HEAD
	DaprStateStoreResourceType = "Applications.Link/daprStateStores"
=======
	StorageAccountNameKey = "storageaccount"
	ResourceIDKey         = "resourceid"
>>>>>>> 48c0fe5d
)

func NewDaprStateStoreAzureStorageHandler(arm *armauth.ArmConfig, k8s client.Client) ResourceHandler {
	return &daprStateStoreAzureStorageHandler{
		daprComponentHandler: daprComponentHandler{
			k8s: k8s,
		},
		arm: arm,
		k8s: k8s,
	}
}

type daprStateStoreAzureStorageHandler struct {
	daprComponentHandler
	arm *armauth.ArmConfig
	k8s client.Client
}

func (handler *daprStateStoreAzureStorageHandler) Put(ctx context.Context, resource *outputresource.OutputResource) (outputResourceIdentity resourcemodel.ResourceIdentity, properties map[string]string, err error) {
	properties, ok := resource.Resource.(map[string]string)
	if !ok {
		return resourcemodel.ResourceIdentity{}, nil, fmt.Errorf("invalid required properties for resource")
	}

	id, _, err := resource.Identity.RequireARM()
	if err != nil {
		return resourcemodel.ResourceIdentity{}, nil, fmt.Errorf("missing required property %s for the resource", id)
	}

	parsedID, err := resources.ParseResource(id)
	if err != nil {
		return resourcemodel.ResourceIdentity{}, nil, fmt.Errorf("failed to parse Storage Account resource id: %w", err)
	}

	storageAccountNameKey := parsedID.TypeSegments()[0].Name

	client, err := clientv2.NewAccountsClient(parsedID.FindScope(resources.SubscriptionsSegment), &handler.arm.ClientOptions)
	if err != nil {
		return resourcemodel.ResourceIdentity{}, nil, fmt.Errorf("failed to create Storage Account client: %w", err)
	}

	account, err := client.GetProperties(ctx, parsedID.FindScope(resources.ResourceGroupsSegment), storageAccountNameKey, nil)
	if err != nil {
		if clientv2.Is404Error(err) {
			return resourcemodel.ResourceIdentity{}, nil, v1.NewClientErrInvalidRequest(fmt.Sprintf("provided Azure Storage Account %q does not exist", storageAccountNameKey))
		}
		return resourcemodel.ResourceIdentity{}, nil, fmt.Errorf("failed to get Storage Account: %w", err)
	}

	outputResourceIdentity = resourcemodel.NewARMIdentity(&resource.ResourceType, *account.ID, clientv2.StateStoreClientAPIVersion)

	key, err := handler.findStorageKey(ctx, *account.ID)
	if err != nil {
		return resourcemodel.ResourceIdentity{}, nil, err
	}

	err = checkResourceNameUniqueness(ctx, handler.k8s, kubernetes.NormalizeResourceName(properties[ResourceName]), properties[KubernetesNamespaceKey], linkrp.DaprStateStoresResourceType)
	if err != nil {
		return resourcemodel.ResourceIdentity{}, nil, err
	}

	err = handler.createDaprStateStore(ctx, *account.Name, *key.Value, properties)
	if err != nil {
		return resourcemodel.ResourceIdentity{}, nil, err
	}

	return outputResourceIdentity, properties, nil
}

func (handler *daprStateStoreAzureStorageHandler) Delete(ctx context.Context, resource *outputresource.OutputResource) error {
	err := handler.deleteDaprStateStore(ctx, resource)
	if err != nil {
		return err
	}

	return nil
}

func (handler *daprStateStoreAzureStorageHandler) createDaprStateStore(ctx context.Context, accountName string, accountKey string, properties map[string]string) error {
	err := handler.PatchNamespace(ctx, properties[KubernetesNamespaceKey])
	if err != nil {
		return err
	}

	item := unstructured.Unstructured{
		Object: map[string]any{
			"apiVersion": properties[KubernetesAPIVersionKey],
			"kind":       properties[KubernetesKindKey],
			"metadata": map[string]any{
				"namespace": properties[KubernetesNamespaceKey],
				"name":      kubernetes.NormalizeResourceName(properties[ResourceName]),
				"labels":    kubernetes.MakeDescriptiveLabels(properties[ApplicationName], properties[ResourceName], linkrp.DaprStateStoresResourceType),
			},
			"spec": map[string]any{
				"type":    "state.azure.tablestorage",
				"version": "v1",
				"metadata": []any{
					map[string]any{
						"name":  "accountName",
						"value": accountName,
					},
					map[string]any{
						"name":  "accountKey",
						"value": accountKey,
					},
					map[string]any{
						"name":  "tableName",
						"value": "dapr",
					},
				},
			},
		},
	}

	err = handler.k8s.Patch(ctx, &item, client.Apply, &client.PatchOptions{FieldManager: kubernetes.FieldManager})
	if err != nil {
		return fmt.Errorf("failed to create/update Dapr State Store: %w", err)
	}

	return err
}

func (handler *daprStateStoreAzureStorageHandler) findStorageKey(ctx context.Context, id string) (*armstorage.AccountKey, error) {
	parsed, err := resources.ParseResource(id)
	if err != nil {
		return nil, err
	}

	client, err := clientv2.NewAccountsClient(parsed.FindScope(resources.SubscriptionsSegment), &handler.arm.ClientOptions)
	if err != nil {
		return nil, fmt.Errorf("failed to create Storage Account client: %w", err)
	}

	resp, err := client.ListKeys(ctx, parsed.FindScope(resources.ResourceGroupsSegment), parsed.Name(), &armstorage.AccountsClientListKeysOptions{
		Expand: nil,
	})
	if err != nil {
		if clientv2.Is404Error(err) {
			return nil, v1.NewClientErrInvalidRequest(fmt.Sprintf("provided Azure Storage Account %q does not exist", parsed.Name()))
		}
		return nil, fmt.Errorf("failed to access keys of storage account: %w", err)
	}

	// Since we're doing this programmatically, let's make sure we can find a key with write access.
	if resp.Keys == nil || len(resp.Keys) == 0 {
		return nil, fmt.Errorf("listkeys returned an empty or nil list of keys")
	}

	// Don't rely on the order the keys are in, we need Full access
	for _, key := range resp.Keys {
		if strings.EqualFold(string(*key.Permissions), string(armstorage.KeyPermissionFull)) {
			return key, nil
		}
	}

	return nil, fmt.Errorf("listkeys contained keys, but none of them have full access")
}

func (handler *daprStateStoreAzureStorageHandler) deleteDaprStateStore(ctx context.Context, resource *outputresource.OutputResource) error {
	properties := resource.Resource.(map[string]any)
	item := unstructured.Unstructured{
		Object: map[string]any{
			"apiVersion": properties[KubernetesAPIVersionKey],
			"kind":       properties[KubernetesKindKey],
			"metadata": map[string]any{
				"namespace": properties[KubernetesNamespaceKey],
				"name":      properties[ResourceName],
			},
		},
	}

	armHandler := NewARMHandler(handler.arm)
	err := armHandler.Delete(ctx, resource)
	if err != nil {
		return fmt.Errorf("failed to delete Azure table storage account: %w", err)
	}

	err = client.IgnoreNotFound(handler.k8s.Delete(ctx, &item))
	if err != nil {
		return fmt.Errorf("failed to delete Dapr state store: %w", err)
	}

	return nil
}<|MERGE_RESOLUTION|>--- conflicted
+++ resolved
@@ -22,15 +22,6 @@
 
 	"k8s.io/apimachinery/pkg/apis/meta/v1/unstructured"
 	"sigs.k8s.io/controller-runtime/pkg/client"
-)
-
-const (
-<<<<<<< HEAD
-	DaprStateStoreResourceType = "Applications.Link/daprStateStores"
-=======
-	StorageAccountNameKey = "storageaccount"
-	ResourceIDKey         = "resourceid"
->>>>>>> 48c0fe5d
 )
 
 func NewDaprStateStoreAzureStorageHandler(arm *armauth.ArmConfig, k8s client.Client) ResourceHandler {
