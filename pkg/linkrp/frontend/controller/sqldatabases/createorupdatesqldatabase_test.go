// ------------------------------------------------------------
// Copyright (c) Microsoft Corporation.
// Licensed under the MIT License.
// ------------------------------------------------------------

package sqldatabases

import (
	"context"
	"encoding/json"
	"net/http"
	"net/http/httptest"
	"testing"

	ctrl "github.com/project-radius/radius/pkg/armrpc/frontend/controller"
<<<<<<< HEAD
	radiustesting "github.com/project-radius/radius/pkg/corerp/testing"
	"github.com/project-radius/radius/pkg/linkrp"
=======
>>>>>>> 3dd34e81
	"github.com/project-radius/radius/pkg/linkrp/api/v20220315privatepreview"
	frontend_ctrl "github.com/project-radius/radius/pkg/linkrp/frontend/controller"
	"github.com/project-radius/radius/pkg/linkrp/frontend/deployment"
	"github.com/project-radius/radius/pkg/linkrp/renderers"
	"github.com/project-radius/radius/pkg/resourcekinds"
	"github.com/project-radius/radius/pkg/resourcemodel"
	rpv1 "github.com/project-radius/radius/pkg/rp/v1"
	"github.com/project-radius/radius/pkg/ucp/store"
	"github.com/project-radius/radius/test/testutil"

	"github.com/golang/mock/gomock"
	"github.com/stretchr/testify/require"
)

func getDeploymentProcessorOutputs() (renderers.RendererOutput, rpv1.DeploymentOutput) {
	rendererOutput := renderers.RendererOutput{
		Resources: []rpv1.OutputResource{
			{
				LocalID: rpv1.LocalIDAzureSqlServer,
				ResourceType: resourcemodel.ResourceType{
					Type:     resourcekinds.AzureSqlServer,
					Provider: resourcemodel.ProviderAzure,
				},
				Identity: resourcemodel.ResourceIdentity{},
			},
		},
		SecretValues: map[string]rpv1.SecretValueReference{},
		ComputedValues: map[string]renderers.ComputedValueReference{
			linkrp.DatabaseNameValue: {
				Value: "db",
			},
<<<<<<< HEAD
			linkrp.ServerNameValue: {
				LocalID:     outputresource.LocalIDAzureSqlServer,
=======
			renderers.ServerNameValue: {
				LocalID:     rpv1.LocalIDAzureSqlServer,
>>>>>>> 3dd34e81
				JSONPointer: "/properties/fullyQualifiedDomainName",
			},
		},
	}

	deploymentOutput := rpv1.DeploymentOutput{
		DeployedOutputResources: []rpv1.OutputResource{
			{
				LocalID: rpv1.LocalIDAzureSqlServer,
				ResourceType: resourcemodel.ResourceType{
					Type:     resourcekinds.AzureSqlServer,
					Provider: resourcemodel.ProviderAzure,
				},
			},
		},
	}

	return rendererOutput, deploymentOutput
}

func TestCreateOrUpdateSqlDatabase_20220315PrivatePreview(t *testing.T) {
	mctrl := gomock.NewController(t)
	defer mctrl.Finish()

	mStorageClient := store.NewMockStorageClient(mctrl)
	mDeploymentProcessor := deployment.NewMockDeploymentProcessor(mctrl)
	rendererOutput, deploymentOutput := getDeploymentProcessorOutputs()
	ctx := context.Background()

	createNewResourceTestCases := []struct {
		desc               string
		headerKey          string
		headerValue        string
		resourceETag       string
		expectedStatusCode int
		shouldFail         bool
	}{
		{"create-new-resource-no-if-match", "If-Match", "", "", http.StatusOK, false},
		{"create-new-resource-*-if-match", "If-Match", "*", "", http.StatusPreconditionFailed, true},
		{"create-new-resource-etag-if-match", "If-Match", "random-etag", "", http.StatusPreconditionFailed, true},
		{"create-new-resource-*-if-none-match", "If-None-Match", "*", "", http.StatusOK, false},
	}

	for _, testcase := range createNewResourceTestCases {
		t.Run(testcase.desc, func(t *testing.T) {
			input, dataModel, expectedOutput := getTestModels20220315privatepreview()
			w := httptest.NewRecorder()
			req, _ := testutil.GetARMTestHTTPRequest(ctx, http.MethodGet, testHeaderfile, input)
			req.Header.Set(testcase.headerKey, testcase.headerValue)
			ctx := testutil.ARMTestContextFromRequest(req)

			mStorageClient.
				EXPECT().
				Get(gomock.Any(), gomock.Any()).
				DoAndReturn(func(ctx context.Context, id string, _ ...store.GetOptions) (*store.Object, error) {
					return nil, &store.ErrNotFound{}
				})

			expectedOutput.SystemData.CreatedAt = expectedOutput.SystemData.LastModifiedAt
			expectedOutput.SystemData.CreatedBy = expectedOutput.SystemData.LastModifiedBy
			expectedOutput.SystemData.CreatedByType = expectedOutput.SystemData.LastModifiedByType

			if !testcase.shouldFail {
				mDeploymentProcessor.EXPECT().Render(gomock.Any(), gomock.Any(), gomock.Any()).Times(1).Return(rendererOutput, nil)
				mDeploymentProcessor.EXPECT().Deploy(gomock.Any(), gomock.Any(), gomock.Any()).Times(1).Return(deploymentOutput, nil)

				mStorageClient.
					EXPECT().
					Save(gomock.Any(), gomock.Any(), gomock.Any()).
					DoAndReturn(func(ctx context.Context, obj *store.Object, opts ...store.SaveOptions) error {
						obj.ETag = "new-resource-etag"
						obj.Data = dataModel
						return nil
					})
			}

			opts := frontend_ctrl.Options{
				Options: ctrl.Options{
					StorageClient: mStorageClient,
				},
				DeployProcessor: mDeploymentProcessor,
			}

			ctl, err := NewCreateOrUpdateSqlDatabase(opts)
			require.NoError(t, err)
			resp, err := ctl.Run(ctx, w, req)
			require.NoError(t, err)
			_ = resp.Apply(ctx, w, req)
			require.Equal(t, testcase.expectedStatusCode, w.Result().StatusCode)

			if !testcase.shouldFail {
				actualOutput := &v20220315privatepreview.SQLDatabaseResource{}
				_ = json.Unmarshal(w.Body.Bytes(), actualOutput)
				require.Equal(t, expectedOutput, actualOutput)

				require.Equal(t, "new-resource-etag", w.Header().Get("ETag"))
			}
		})
	}

	updateExistingResourceTestCases := []struct {
		desc               string
		headerKey          string
		headerValue        string
		inputFile          string
		resourceETag       string
		expectedStatusCode int
		shouldFail         bool
	}{
		{"update-resource-no-if-match", "If-Match", "", "", "resource-etag", http.StatusOK, false},
		{"update-resource-with-diff-app", "If-Match", "", "20220315privatepreview_input_diff_app.json", "resource-etag", http.StatusBadRequest, true},
		{"update-resource-*-if-match", "If-Match", "*", "", "resource-etag", http.StatusOK, false},
		{"update-resource-matching-if-match", "If-Match", "matching-etag", "", "matching-etag", http.StatusOK, false},
		{"update-resource-not-matching-if-match", "If-Match", "not-matching-etag", "", "another-etag", http.StatusPreconditionFailed, true},
		{"update-resource-*-if-none-match", "If-None-Match", "*", "", "another-etag", http.StatusPreconditionFailed, true},
	}

	for _, testcase := range updateExistingResourceTestCases {
		t.Run(testcase.desc, func(t *testing.T) {
			input, dataModel, expectedOutput := getTestModels20220315privatepreview()
			if testcase.inputFile != "" {
				input = &v20220315privatepreview.SQLDatabaseResource{}
				_ = json.Unmarshal(testutil.ReadFixture(testcase.inputFile), input)
			}
			w := httptest.NewRecorder()
			req, _ := testutil.GetARMTestHTTPRequest(ctx, http.MethodGet, testHeaderfile, input)
			req.Header.Set(testcase.headerKey, testcase.headerValue)
			ctx := testutil.ARMTestContextFromRequest(req)

			mStorageClient.
				EXPECT().
				Get(gomock.Any(), gomock.Any()).
				DoAndReturn(func(ctx context.Context, id string, _ ...store.GetOptions) (*store.Object, error) {
					return &store.Object{
						Metadata: store.Metadata{ID: id, ETag: testcase.resourceETag},
						Data:     dataModel,
					}, nil
				})

			if !testcase.shouldFail {
				mDeploymentProcessor.EXPECT().Render(gomock.Any(), gomock.Any(), gomock.Any()).Times(1).Return(rendererOutput, nil)
				mDeploymentProcessor.EXPECT().Deploy(gomock.Any(), gomock.Any(), gomock.Any()).Times(1).Return(deploymentOutput, nil)
				mDeploymentProcessor.EXPECT().Delete(gomock.Any(), gomock.Any(), gomock.Any()).Times(1).Return(nil)

				mStorageClient.
					EXPECT().
					Save(gomock.Any(), gomock.Any(), gomock.Any()).
					DoAndReturn(func(ctx context.Context, obj *store.Object, opts ...store.SaveOptions) error {
						obj.ETag = "updated-resource-etag"
						obj.Data = dataModel
						return nil
					})
			}

			opts := frontend_ctrl.Options{
				Options: ctrl.Options{
					StorageClient: mStorageClient,
				},
				DeployProcessor: mDeploymentProcessor,
			}

			ctl, err := NewCreateOrUpdateSqlDatabase(opts)
			require.NoError(t, err)
			resp, err := ctl.Run(ctx, w, req)
			_ = resp.Apply(ctx, w, req)
			require.NoError(t, err)
			require.Equal(t, testcase.expectedStatusCode, w.Result().StatusCode)

			if !testcase.shouldFail {
				actualOutput := &v20220315privatepreview.SQLDatabaseResource{}
				_ = json.Unmarshal(w.Body.Bytes(), actualOutput)
				require.Equal(t, expectedOutput, actualOutput)

				require.Equal(t, "updated-resource-etag", w.Header().Get("ETag"))
			}
		})
	}
}<|MERGE_RESOLUTION|>--- conflicted
+++ resolved
@@ -13,11 +13,7 @@
 	"testing"
 
 	ctrl "github.com/project-radius/radius/pkg/armrpc/frontend/controller"
-<<<<<<< HEAD
-	radiustesting "github.com/project-radius/radius/pkg/corerp/testing"
 	"github.com/project-radius/radius/pkg/linkrp"
-=======
->>>>>>> 3dd34e81
 	"github.com/project-radius/radius/pkg/linkrp/api/v20220315privatepreview"
 	frontend_ctrl "github.com/project-radius/radius/pkg/linkrp/frontend/controller"
 	"github.com/project-radius/radius/pkg/linkrp/frontend/deployment"
@@ -49,13 +45,8 @@
 			linkrp.DatabaseNameValue: {
 				Value: "db",
 			},
-<<<<<<< HEAD
-			linkrp.ServerNameValue: {
-				LocalID:     outputresource.LocalIDAzureSqlServer,
-=======
 			renderers.ServerNameValue: {
 				LocalID:     rpv1.LocalIDAzureSqlServer,
->>>>>>> 3dd34e81
 				JSONPointer: "/properties/fullyQualifiedDomainName",
 			},
 		},
