// ------------------------------------------------------------
// Copyright (c) Microsoft Corporation.
// Licensed under the MIT License.
// ------------------------------------------------------------

package daprstatestores

import (
	"context"
	"net/http"
	"time"

	v1 "github.com/project-radius/radius/pkg/armrpc/api/v1"
	ctrl "github.com/project-radius/radius/pkg/armrpc/frontend/controller"
	"github.com/project-radius/radius/pkg/armrpc/rest"
	"github.com/project-radius/radius/pkg/linkrp/datamodel"
	"github.com/project-radius/radius/pkg/linkrp/datamodel/converter"
	frontend_ctrl "github.com/project-radius/radius/pkg/linkrp/frontend/controller"
)

var _ ctrl.Controller = (*DeleteDaprStateStore)(nil)

const (
	// AsyncDeleteDeleteDaprStateStoreOperationTimeout is the default timeout duration of async delete dapr state store operation.
	// DaprStateStore takes 1-2 mins to delete.
	AsyncDeleteDeleteDaprStateStoreOperationTimeout = time.Duration(300) * time.Second
)

// DeleteDaprStateStore is the controller implementation to delete daprStateStore link resource.
type DeleteDaprStateStore struct {
	ctrl.Operation[*datamodel.DaprStateStore, datamodel.DaprStateStore]
}

// NewDeleteDaprStateStore creates a new instance DeleteDaprStateStore.
func NewDeleteDaprStateStore(opts frontend_ctrl.Options) (ctrl.Controller, error) {
	return &DeleteDaprStateStore{
		Operation: ctrl.NewOperation(opts.Options, ctrl.ResourceOptions[datamodel.DaprStateStore]{
			RequestConverter:  converter.DaprStateStoreDataModelFromVersioned,
			ResponseConverter: converter.DaprStateStoreDataModelToVersioned,
		}),
	}, nil
}

func (daprStateStore *DeleteDaprStateStore) Run(ctx context.Context, w http.ResponseWriter, req *http.Request) (rest.Response, error) {
	serviceCtx := v1.ARMRequestContextFromContext(ctx)

	// Read resource metadata from the storage
	old, etag, err := daprStateStore.GetResource(ctx, serviceCtx.ResourceID)
	if err != nil {
		return nil, err
	}
	if old == nil {
		return rest.NewNoContentResponse(), nil
	}

	if etag == "" {
		return rest.NewNoContentResponse(), nil
	}

	if r, err := daprStateStore.PrepareResource(ctx, req, nil, old, etag); r != nil || err != nil {
		return r, err
	}

<<<<<<< HEAD
	err = daprStateStore.dp.Delete(ctx, serviceCtx.ResourceID, old.Properties.Status.OutputResources)
	if err != nil {
		return nil, err
	}

	err = daprStateStore.StorageClient().Delete(ctx, serviceCtx.ResourceID.String())
	if err != nil {
		if errors.Is(&store.ErrNotFound{}, err) {
			return rest.NewNoContentResponse(), nil
		}
		return nil, err
=======
	if r, err := daprStateStore.PrepareAsyncOperation(ctx, old, v1.ProvisioningStateAccepted, AsyncDeleteDeleteDaprStateStoreOperationTimeout, &etag); r != nil || err != nil {
		return r, err
>>>>>>> c9eebd3b
	}

	return daprStateStore.ConstructAsyncResponse(ctx, req.Method, etag, old)
}<|MERGE_RESOLUTION|>--- conflicted
+++ resolved
@@ -61,22 +61,8 @@
 		return r, err
 	}
 
-<<<<<<< HEAD
-	err = daprStateStore.dp.Delete(ctx, serviceCtx.ResourceID, old.Properties.Status.OutputResources)
-	if err != nil {
-		return nil, err
-	}
-
-	err = daprStateStore.StorageClient().Delete(ctx, serviceCtx.ResourceID.String())
-	if err != nil {
-		if errors.Is(&store.ErrNotFound{}, err) {
-			return rest.NewNoContentResponse(), nil
-		}
-		return nil, err
-=======
 	if r, err := daprStateStore.PrepareAsyncOperation(ctx, old, v1.ProvisioningStateAccepted, AsyncDeleteDeleteDaprStateStoreOperationTimeout, &etag); r != nil || err != nil {
 		return r, err
->>>>>>> c9eebd3b
 	}
 
 	return daprStateStore.ConstructAsyncResponse(ctx, req.Method, etag, old)
