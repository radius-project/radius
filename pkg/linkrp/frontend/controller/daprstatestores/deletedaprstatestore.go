// ------------------------------------------------------------
// Copyright (c) Microsoft Corporation.
// Licensed under the MIT License.
// ------------------------------------------------------------

package daprstatestores

import (
	"context"
	"net/http"
	"time"

	v1 "github.com/project-radius/radius/pkg/armrpc/api/v1"
	ctrl "github.com/project-radius/radius/pkg/armrpc/frontend/controller"
	"github.com/project-radius/radius/pkg/armrpc/rest"
	"github.com/project-radius/radius/pkg/linkrp/datamodel"
	"github.com/project-radius/radius/pkg/linkrp/datamodel/converter"
<<<<<<< HEAD
=======
	frontend_ctrl "github.com/project-radius/radius/pkg/linkrp/frontend/controller"
	"github.com/project-radius/radius/pkg/linkrp/frontend/deployment"
	"github.com/project-radius/radius/pkg/ucp/store"
>>>>>>> 794e4ed7
)

var _ ctrl.Controller = (*DeleteDaprStateStore)(nil)

var (
	// AsyncDeleteDeleteDaprStateStoreOperationTimeout is the default timeout duration of async delete container operation.
	AsyncDeleteDeleteDaprStateStoreOperationTimeout = time.Duration(300) * time.Second
)

// DeleteDaprStateStore is the controller implementation to delete daprStateStore link resource.
type DeleteDaprStateStore struct {
	ctrl.Operation[*datamodel.DaprStateStore, datamodel.DaprStateStore]
<<<<<<< HEAD
}

// NewDeleteDaprStateStore creates a new instance DeleteDaprStateStore.
func NewDeleteDaprStateStore(opts ctrl.Options) (ctrl.Controller, error) {
	return &DeleteDaprStateStore{
		ctrl.NewOperation(opts, ctrl.ResourceOptions[datamodel.DaprStateStore]{
			RequestConverter:  converter.DaprStateStoreDataModelFromVersioned,
			ResponseConverter: converter.DaprStateStoreDataModelToVersioned,
		}),
=======
	dp deployment.DeploymentProcessor
}

// NewDeleteDaprStateStore creates a new instance DeleteDaprStateStore.
func NewDeleteDaprStateStore(opts frontend_ctrl.Options) (ctrl.Controller, error) {
	return &DeleteDaprStateStore{
		Operation: ctrl.NewOperation(opts.Options,
			ctrl.ResourceOptions[datamodel.DaprStateStore]{
				RequestConverter:  converter.DaprStateStoreDataModelFromVersioned,
				ResponseConverter: converter.DaprStateStoreDataModelToVersioned,
			}),
		dp: opts.DeployProcessor,
>>>>>>> 794e4ed7
	}, nil
}

func (daprStateStore *DeleteDaprStateStore) Run(ctx context.Context, w http.ResponseWriter, req *http.Request) (rest.Response, error) {
	serviceCtx := v1.ARMRequestContextFromContext(ctx)

<<<<<<< HEAD
	// Read resource metadata from the storage
=======
>>>>>>> 794e4ed7
	old, etag, err := daprStateStore.GetResource(ctx, serviceCtx.ResourceID)
	if err != nil {
		return nil, err
	}
<<<<<<< HEAD
	if old == nil {
		return rest.NewNoContentResponse(), nil
	}

	if etag == "" {
		return rest.NewNoContentResponse(), nil
	}

	if r, err := daprStateStore.PrepareResource(ctx, req, nil, old, etag); r != nil || err != nil {
		return r, err
=======

	if old == nil {
		return rest.NewNoContentResponse(), nil
	}

	if etag == "" {
		return rest.NewNoContentResponse(), nil
	}

	r, err := daprStateStore.PrepareResource(ctx, req, nil, old, etag)
	if r != nil || err != nil {
		return r, err
	}

	err = daprStateStore.dp.Delete(ctx, deployment.ResourceData{ID: serviceCtx.ResourceID, Resource: old, OutputResources: old.Properties.Status.OutputResources, ComputedValues: old.ComputedValues, SecretValues: old.SecretValues, RecipeData: old.RecipeData})
	if err != nil {
		return nil, err
>>>>>>> 794e4ed7
	}

	if r, err := daprStateStore.PrepareAsyncOperation(ctx, old, v1.ProvisioningStateAccepted, AsyncDeleteDeleteDaprStateStoreOperationTimeout, &etag); r != nil || err != nil {
		return r, err
	}

	return daprStateStore.ConstructAsyncResponse(ctx, req.Method, etag, old)
}<|MERGE_RESOLUTION|>--- conflicted
+++ resolved
@@ -15,12 +15,7 @@
 	"github.com/project-radius/radius/pkg/armrpc/rest"
 	"github.com/project-radius/radius/pkg/linkrp/datamodel"
 	"github.com/project-radius/radius/pkg/linkrp/datamodel/converter"
-<<<<<<< HEAD
-=======
 	frontend_ctrl "github.com/project-radius/radius/pkg/linkrp/frontend/controller"
-	"github.com/project-radius/radius/pkg/linkrp/frontend/deployment"
-	"github.com/project-radius/radius/pkg/ucp/store"
->>>>>>> 794e4ed7
 )
 
 var _ ctrl.Controller = (*DeleteDaprStateStore)(nil)
@@ -33,45 +28,26 @@
 // DeleteDaprStateStore is the controller implementation to delete daprStateStore link resource.
 type DeleteDaprStateStore struct {
 	ctrl.Operation[*datamodel.DaprStateStore, datamodel.DaprStateStore]
-<<<<<<< HEAD
-}
-
-// NewDeleteDaprStateStore creates a new instance DeleteDaprStateStore.
-func NewDeleteDaprStateStore(opts ctrl.Options) (ctrl.Controller, error) {
-	return &DeleteDaprStateStore{
-		ctrl.NewOperation(opts, ctrl.ResourceOptions[datamodel.DaprStateStore]{
-			RequestConverter:  converter.DaprStateStoreDataModelFromVersioned,
-			ResponseConverter: converter.DaprStateStoreDataModelToVersioned,
-		}),
-=======
-	dp deployment.DeploymentProcessor
 }
 
 // NewDeleteDaprStateStore creates a new instance DeleteDaprStateStore.
 func NewDeleteDaprStateStore(opts frontend_ctrl.Options) (ctrl.Controller, error) {
 	return &DeleteDaprStateStore{
-		Operation: ctrl.NewOperation(opts.Options,
-			ctrl.ResourceOptions[datamodel.DaprStateStore]{
-				RequestConverter:  converter.DaprStateStoreDataModelFromVersioned,
-				ResponseConverter: converter.DaprStateStoreDataModelToVersioned,
-			}),
-		dp: opts.DeployProcessor,
->>>>>>> 794e4ed7
+		Operation: ctrl.NewOperation(opts.Options, ctrl.ResourceOptions[datamodel.DaprStateStore]{
+			RequestConverter:  converter.DaprStateStoreDataModelFromVersioned,
+			ResponseConverter: converter.DaprStateStoreDataModelToVersioned,
+		}),
 	}, nil
 }
 
 func (daprStateStore *DeleteDaprStateStore) Run(ctx context.Context, w http.ResponseWriter, req *http.Request) (rest.Response, error) {
 	serviceCtx := v1.ARMRequestContextFromContext(ctx)
 
-<<<<<<< HEAD
 	// Read resource metadata from the storage
-=======
->>>>>>> 794e4ed7
 	old, etag, err := daprStateStore.GetResource(ctx, serviceCtx.ResourceID)
 	if err != nil {
 		return nil, err
 	}
-<<<<<<< HEAD
 	if old == nil {
 		return rest.NewNoContentResponse(), nil
 	}
@@ -82,25 +58,6 @@
 
 	if r, err := daprStateStore.PrepareResource(ctx, req, nil, old, etag); r != nil || err != nil {
 		return r, err
-=======
-
-	if old == nil {
-		return rest.NewNoContentResponse(), nil
-	}
-
-	if etag == "" {
-		return rest.NewNoContentResponse(), nil
-	}
-
-	r, err := daprStateStore.PrepareResource(ctx, req, nil, old, etag)
-	if r != nil || err != nil {
-		return r, err
-	}
-
-	err = daprStateStore.dp.Delete(ctx, deployment.ResourceData{ID: serviceCtx.ResourceID, Resource: old, OutputResources: old.Properties.Status.OutputResources, ComputedValues: old.ComputedValues, SecretValues: old.SecretValues, RecipeData: old.RecipeData})
-	if err != nil {
-		return nil, err
->>>>>>> 794e4ed7
 	}
 
 	if r, err := daprStateStore.PrepareAsyncOperation(ctx, old, v1.ProvisioningStateAccepted, AsyncDeleteDeleteDaprStateStoreOperationTimeout, &etag); r != nil || err != nil {
