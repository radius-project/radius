// ------------------------------------------------------------
// Copyright (c) Microsoft Corporation.
// Licensed under the MIT License.
// ------------------------------------------------------------

package daprstatestores

import (
	"context"
	"encoding/json"
	"net/http"
	"net/http/httptest"
	"testing"

	"github.com/golang/mock/gomock"
	v1 "github.com/project-radius/radius/pkg/armrpc/api/v1"
	"github.com/project-radius/radius/pkg/armrpc/asyncoperation/statusmanager"
	ctrl "github.com/project-radius/radius/pkg/armrpc/frontend/controller"
	"github.com/project-radius/radius/pkg/linkrp/api/v20220315privatepreview"
	frontend_ctrl "github.com/project-radius/radius/pkg/linkrp/frontend/controller"
	"github.com/project-radius/radius/pkg/ucp/store"
	"github.com/project-radius/radius/test/testutil"
	"github.com/stretchr/testify/require"
)

func TestDeleteDaprStateStore_20220315PrivatePreview(t *testing.T) {
	setupTest := func(tb testing.TB) (func(tb testing.TB), *store.MockStorageClient, *statusmanager.MockStatusManager) {
		mctrl := gomock.NewController(t)
		mds := store.NewMockStorageClient(mctrl)
		msm := statusmanager.NewMockStatusManager(mctrl)

		return func(tb testing.TB) {
			mctrl.Finish()
		}, mds, msm
	}

	t.Parallel()

	deleteCases := []struct {
		desc     string
		etag     string
		curState v1.ProvisioningState
		getErr   error
		qErr     error
		saveErr  error
		code     int
	}{
		{"async-delete-non-existing-resource-no-etag", "", v1.ProvisioningStateNone, &store.ErrNotFound{}, nil, nil, http.StatusNoContent},
		{"async-delete-existing-resource-not-in-terminal-state", "random-etag", v1.ProvisioningStateUpdating, nil, nil, nil, http.StatusConflict},
		{"async-delete-existing-resource-success", "random-etag", v1.ProvisioningStateSucceeded, nil, nil, nil, http.StatusAccepted},
	}

	for _, tt := range deleteCases {
		t.Run(tt.desc, func(t *testing.T) {
			teardownTest, mds, msm := setupTest(t)
			defer teardownTest(t)

			w := httptest.NewRecorder()

			req, _ := testutil.GetARMTestHTTPRequest(context.Background(), http.MethodDelete, testHeaderfile, nil)
			req.Header.Set("If-Match", tt.etag)

			ctx := testutil.ARMTestContextFromRequest(req)
			_, appDataModel, _ := getTestModels20220315privatepreview()

			appDataModel.InternalMetadata.AsyncProvisioningState = tt.curState

			mds.EXPECT().
				Get(gomock.Any(), gomock.Any()).
<<<<<<< HEAD
				DoAndReturn(func(ctx context.Context, id string, _ ...store.GetOptions) (*store.Object, error) {
					return &store.Object{
						Metadata: store.Metadata{ID: id, ETag: testcase.resourceETag},
						Data:     daprStateStoreDataModel,
					}, nil
				})

			if !testcase.shouldFail {
				mDeploymentProcessor.EXPECT().Delete(gomock.Any(), gomock.Any(), gomock.Any()).Times(1).Return(nil)
				mStorageClient.
					EXPECT().
					Delete(gomock.Any(), gomock.Any()).
					DoAndReturn(func(ctx context.Context, id string, _ ...store.DeleteOptions) error {
						return nil
					})
=======
				Return(&store.Object{
					Metadata: store.Metadata{ID: appDataModel.ID, ETag: tt.etag},
					Data:     appDataModel,
				}, tt.getErr).
				Times(1)

			if tt.getErr == nil && appDataModel.InternalMetadata.AsyncProvisioningState.IsTerminal() {
				msm.EXPECT().QueueAsyncOperation(gomock.Any(), gomock.Any(), gomock.Any()).
					Return(tt.qErr).
					Times(1)

				mds.EXPECT().Save(gomock.Any(), gomock.Any(), gomock.Any()).
					Return(tt.saveErr).
					Times(1)
>>>>>>> c9eebd3b
			}

			opts := frontend_ctrl.Options{
				Options: ctrl.Options{
					StorageClient: mds,
					StatusManager: msm,
				},
			}

			ctl, err := NewDeleteDaprStateStore(opts)
			require.NoError(t, err)

			resp, err := ctl.Run(ctx, w, req)
			require.NoError(t, err)

			err = resp.Apply(ctx, w, req)
			require.NoError(t, err)

			result := w.Result()
			require.Equal(t, tt.code, result.StatusCode)

			// If happy path, expect that the returned object has Deleting state
			if tt.code == http.StatusAccepted {
				actualOutput := &v20220315privatepreview.DaprStateStoreResource{}
				_ = json.Unmarshal(w.Body.Bytes(), actualOutput)
			}
		})
	}
}<|MERGE_RESOLUTION|>--- conflicted
+++ resolved
@@ -67,23 +67,6 @@
 
 			mds.EXPECT().
 				Get(gomock.Any(), gomock.Any()).
-<<<<<<< HEAD
-				DoAndReturn(func(ctx context.Context, id string, _ ...store.GetOptions) (*store.Object, error) {
-					return &store.Object{
-						Metadata: store.Metadata{ID: id, ETag: testcase.resourceETag},
-						Data:     daprStateStoreDataModel,
-					}, nil
-				})
-
-			if !testcase.shouldFail {
-				mDeploymentProcessor.EXPECT().Delete(gomock.Any(), gomock.Any(), gomock.Any()).Times(1).Return(nil)
-				mStorageClient.
-					EXPECT().
-					Delete(gomock.Any(), gomock.Any()).
-					DoAndReturn(func(ctx context.Context, id string, _ ...store.DeleteOptions) error {
-						return nil
-					})
-=======
 				Return(&store.Object{
 					Metadata: store.Metadata{ID: appDataModel.ID, ETag: tt.etag},
 					Data:     appDataModel,
@@ -98,7 +81,6 @@
 				mds.EXPECT().Save(gomock.Any(), gomock.Any(), gomock.Any()).
 					Return(tt.saveErr).
 					Times(1)
->>>>>>> c9eebd3b
 			}
 
 			opts := frontend_ctrl.Options{
