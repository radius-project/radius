--- conflicted
+++ resolved
@@ -37,31 +37,9 @@
 	"github.com/stretchr/testify/require"
 )
 
-<<<<<<< HEAD
-func buildTestMongoResource() (resourceID resources.ID, testResource datamodel.MongoDatabase, rendererOutput renderers.RendererOutput) {
-	id := "/subscriptions/testSub/resourceGroups/testGroup/providers/applications.link/mongodatabases/mongo0"
-	resourceID = getResourceID(id)
-	testResource = datamodel.MongoDatabase{
-		BaseResource: v1.BaseResource{
-			TrackedResource: v1.TrackedResource{
-				ID:   id,
-				Name: "mongo0",
-				Type: "applications.link/mongodatabases",
-			},
-		},
-		Properties: datamodel.MongoDatabaseProperties{
-			BasicResourceProperties: rp.BasicResourceProperties{
-				Application: "/subscriptions/test-sub/resourceGroups/test-group/providers/Applications.Core/applications/testApplication",
-				Environment: "/subscriptions/test-sub/resourceGroups/test-group/providers/Applications.Core/environments/env0",
-			},
-		},
-	}
-	testResource.Properties.Resource = "/subscriptions/test-sub/resourceGroups/test-group/providers/Microsoft.DocumentDB/databaseAccounts/test-account/mongodbDatabases/test-database"
-=======
 const (
 	applicationID = "/subscriptions/test-sub/resourceGroups/test-group/providers/Applications.Core/applications/testApplication"
 	envID         = "/subscriptions/test-sub/resourceGroups/test-group/providers/Applications.Core/environments/env0"
->>>>>>> c4c9e884
 
 	mongoLinkName = "mongo0"
 	mongoLinkID   = "/subscriptions/testSub/resourceGroups/testGroup/providers/applications.link/mongodatabases/mongo0"
@@ -95,25 +73,10 @@
 			},
 		},
 		Properties: datamodel.MongoDatabaseProperties{
-<<<<<<< HEAD
 			BasicResourceProperties: rp.BasicResourceProperties{
-				Application: "/subscriptions/test-sub/resourceGroups/test-group/providers/Applications.Core/applications/testApplication",
-				Environment: "/subscriptions/test-sub/resourceGroups/test-group/providers/Applications.Core/environments/env0",
-=======
-			MongoDatabaseResponseProperties: datamodel.MongoDatabaseResponseProperties{
-				BasicResourceProperties: rp.BasicResourceProperties{
-					Application: applicationID,
-					Environment: envID,
-				},
->>>>>>> c4c9e884
-			},
-		},
-	}
-	testResource.Properties.Recipe = datamodel.LinkRecipe{
-		Name: "mongoDB",
-		Parameters: map[string]interface{}{
-			"ResourceGroup": "testRG",
-			"Subscription":  "Radius-Test",
+				Application: applicationID,
+				Environment: envID,
+			},
 		},
 	}
 
@@ -135,32 +98,11 @@
 	return
 }
 
-<<<<<<< HEAD
-func buildTestMongoResourceMixedCaseResourceType() (resourceID resources.ID, testResource datamodel.MongoDatabase, rendererOutput renderers.RendererOutput) {
-	id := "/subscriptions/testSub/resourceGroups/testGroup/providers/applications.link/mongodatabases/mongo0"
-	resourceID = getResourceID(id)
-	testResource = datamodel.MongoDatabase{
-		BaseResource: v1.BaseResource{
-			TrackedResource: v1.TrackedResource{
-				ID:   id,
-				Name: "mongo0",
-				Type: "Applications.Link/MongoDatabases",
-			},
-		},
-		Properties: datamodel.MongoDatabaseProperties{
-			BasicResourceProperties: rp.BasicResourceProperties{
-				Application: "/subscriptions/test-sub/resourceGroups/test-group/providers/Applications.Core/applications/testApplication",
-				Environment: "/subscriptions/test-sub/resourceGroups/test-group/providers/Applications.Core/environments/env0",
-			},
-		},
-=======
 func buildOutputResourcesMongo(mode string) []outputresource.OutputResource {
 	radiusManaged := false
 	if mode == modeRecipe {
 		radiusManaged = true
->>>>>>> c4c9e884
-	}
-	testResource.Properties.Resource = "/subscriptions/test-sub/resourceGroups/test-group/providers/Microsoft.DocumentDB/databaseAccounts/test-account/mongodbDatabases/test-database"
+	}
 
 	accountResourceType := resourcemodel.ResourceType{
 		Type:     resourcekinds.AzureCosmosAccount,
@@ -457,12 +399,8 @@
 				},
 			},
 		}
-<<<<<<< HEAD
-		_, err := dp.Render(ctx, resourceID, &resource)
-=======
 
 		_, err := dp.Render(ctx, mongoLinkResourceID, &resource)
->>>>>>> c4c9e884
 		require.Error(t, err)
 		require.Equal(t, v1.CodeInvalid, err.(*conv.ErrClientRP).Code)
 		require.Equal(t, "provided environment id \"invalid-id\" is not a valid id.", err.(*conv.ErrClientRP).Message)
@@ -493,22 +431,15 @@
 				},
 			},
 			Properties: datamodel.MongoDatabaseProperties{
-<<<<<<< HEAD
 				BasicResourceProperties: rp.BasicResourceProperties{
-					Application: "/subscriptions/test-sub/resourceGroups/test-group/providers/Applications.Core/applications/testApplication",
-					Environment: "/subscriptions/test-sub/resourceGroups/test-group/providers/Applications.Core/environments/env0",
-=======
-				MongoDatabaseResponseProperties: datamodel.MongoDatabaseResponseProperties{
-					BasicResourceProperties: rp.BasicResourceProperties{
-						Application: applicationID,
-						Environment: envID,
-					},
+					Application: applicationID,
+					Environment: envID,
+				},
+				MongoDatabaseResourceProperties: datamodel.MongoDatabaseResourceProperties{
 					Resource: cosmosMongoID,
->>>>>>> c4c9e884
-				},
-			},
-		}
-		testInvalidResource.Properties.Resource = "/subscriptions/test-sub/resourceGroups/test-group/providers/Microsoft.DocumentDB/databaseAccounts/test-account/mongodbDatabases/test-database"
+				},
+			},
+		}
 
 		_, err := dp.Render(ctx, parsedID, &testInvalidResource)
 		require.Error(t, err)
