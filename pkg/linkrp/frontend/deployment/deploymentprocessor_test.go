// ------------------------------------------------------------
// Copyright (c) Microsoft Corporation.
// Licensed under the MIT License.
// ------------------------------------------------------------

package deployment

import (
	"context"
	"errors"
	"fmt"
	"strconv"
	"testing"
	"time"

	v1 "github.com/project-radius/radius/pkg/armrpc/api/v1"
	"github.com/project-radius/radius/pkg/azure/azresources"
	"github.com/project-radius/radius/pkg/azure/clientv2"
	corerp_dm "github.com/project-radius/radius/pkg/corerp/datamodel"
	"github.com/project-radius/radius/pkg/linkrp"
	"github.com/project-radius/radius/pkg/linkrp/datamodel"
	"github.com/project-radius/radius/pkg/linkrp/handlers"
	"github.com/project-radius/radius/pkg/linkrp/model"
	"github.com/project-radius/radius/pkg/linkrp/renderers"
	"github.com/project-radius/radius/pkg/linkrp/renderers/mongodatabases"
	"github.com/project-radius/radius/pkg/resourcekinds"
	"github.com/project-radius/radius/pkg/resourcemodel"
	sv "github.com/project-radius/radius/pkg/rp/secretvalue"
	rpv1 "github.com/project-radius/radius/pkg/rp/v1"
	"github.com/project-radius/radius/pkg/ucp/dataprovider"
	"github.com/project-radius/radius/pkg/ucp/resources"
	"github.com/project-radius/radius/pkg/ucp/store"
	"github.com/project-radius/radius/pkg/ucp/ucplog"

	"github.com/go-logr/logr"
	"github.com/golang/mock/gomock"
	"github.com/stretchr/testify/require"
)

const (
	applicationID = "/subscriptions/test-sub/resourceGroups/test-group/providers/Applications.Core/applications/testApplication"
	envID         = "/subscriptions/test-sub/resourceGroups/test-group/providers/Applications.Core/environments/env0"

	mongoLinkName = "mongo0"
	mongoLinkID   = "/subscriptions/testSub/resourceGroups/testGroup/providers/applications.link/mongodatabases/mongo0"
	mongoLinkType = "applications.link/mongodatabases"

	cosmosAccountID        = "/subscriptions/test-sub/resourceGroups/test-group/providers/Microsoft.DocumentDB/databaseAccounts/test-account"
	cosmosMongoID          = "/subscriptions/test-sub/resourceGroups/test-group/providers/Microsoft.DocumentDB/databaseAccounts/test-account/mongodbDatabases/test-database"
	cosmosConnectionString = "mongodb://testUser:testPassword@testAccount1.mongo.cosmos.azure.com:10255"

	daprLinkName        = "test-state-store"
	daprLinkID          = "/subscriptions/testSub/resourceGroups/testGroup/providers/Applications.Link/daprStateStores/test-state-store"
	azureTableStorageID = "/subscriptions/test-sub/resourceGroups/test-group/providers/Microsoft.Storage/storageAccounts/test-account/tableServices/default/tables/mytable"

	recipeName = "testRecipe"

	modeRecipe   = "recipe"
	modeResource = "resource"
	modeValues   = "values"
)

var (
	mongoLinkResourceID = getResourceID(mongoLinkID)
	recipeParams        = map[string]any{
		"throughput": 400,
	}
)

func buildInputResourceMongo(mode string) (testResource datamodel.MongoDatabase) {
	testResource = datamodel.MongoDatabase{
		BaseResource: v1.BaseResource{
			TrackedResource: v1.TrackedResource{
				ID:   mongoLinkID,
				Name: mongoLinkName,
				Type: mongoLinkType,
			},
		},
		Properties: datamodel.MongoDatabaseProperties{
			BasicResourceProperties: rpv1.BasicResourceProperties{
				Application: applicationID,
				Environment: envID,
			},
		},
	}

	if mode == modeResource {
		testResource.Properties.Resource = cosmosMongoID
	} else if mode == modeRecipe {
		testResource.Properties.Recipe = linkrp.LinkRecipe{
			Name:       recipeName,
			Parameters: recipeParams,
		}
	} else if mode == modeValues {
		testResource.Properties.Secrets = datamodel.MongoDatabaseSecrets{
			Username:         "testUser",
			Password:         "testPassword",
			ConnectionString: cosmosConnectionString,
		}
	}

	return
}

func buildOutputResourcesMongo(mode string) []rpv1.OutputResource {
	radiusManaged := false
	if mode == modeRecipe {
		radiusManaged = true
	}

	accountResourceType := resourcemodel.ResourceType{
		Type:     resourcekinds.AzureCosmosAccount,
		Provider: resourcemodel.ProviderAzure,
	}
	dbResourceType := resourcemodel.ResourceType{
		Type:     resourcekinds.AzureCosmosDBMongo,
		Provider: resourcemodel.ProviderAzure,
	}

	return []rpv1.OutputResource{
		{
			LocalID:              rpv1.LocalIDAzureCosmosAccount,
			ResourceType:         accountResourceType,
			ProviderResourceType: azresources.DocumentDBDatabaseAccounts,
			Identity: resourcemodel.ResourceIdentity{
				ResourceType: &accountResourceType,
				Data: resourcemodel.ARMIdentity{
					ID:         cosmosAccountID,
					APIVersion: clientv2.DocumentDBManagementClientAPIVersion,
				},
			},
			RadiusManaged: &radiusManaged,
		},
		{
			LocalID:              rpv1.LocalIDAzureCosmosDBMongo,
			ResourceType:         dbResourceType,
			ProviderResourceType: azresources.DocumentDBDatabaseAccounts + "/" + azresources.DocumentDBDatabaseAccountsMongoDBDatabases,
			Identity: resourcemodel.ResourceIdentity{
				ResourceType: &dbResourceType,
				Data: resourcemodel.ARMIdentity{
					ID:         cosmosMongoID,
					APIVersion: clientv2.DocumentDBManagementClientAPIVersion,
				},
			},
			Resource: map[string]any{
				"properties": map[string]any{
					"resource": map[string]string{
						"id": "test-database",
					},
				},
			},
			RadiusManaged: &radiusManaged,
			Dependencies:  []rpv1.Dependency{{LocalID: rpv1.LocalIDAzureCosmosAccount}},
		},
	}
}

func buildRendererOutputMongo(mode string) (rendererOutput renderers.RendererOutput) {
	computedValues := map[string]renderers.ComputedValueReference{}
	secretValues := map[string]rpv1.SecretValueReference{}
	if mode == modeResource || mode == modeRecipe {
		computedValues = map[string]renderers.ComputedValueReference{
			renderers.DatabaseNameValue: {
				LocalID:     rpv1.LocalIDAzureCosmosDBMongo,
				JSONPointer: "/properties/resource/id",
			},
			renderers.Host: {
				Value: 8080,
			},
		}

		secretValues = map[string]rpv1.SecretValueReference{
			renderers.ConnectionStringValue: {
				LocalID:       rpv1.LocalIDAzureCosmosAccount,
				Action:        "listConnectionStrings",
				ValueSelector: "/connectionStrings/0/connectionString",
				Transformer: resourcemodel.ResourceType{
					Provider: resourcemodel.ProviderAzure,
					Type:     resourcekinds.AzureCosmosDBMongo,
				},
			},
		}
	} else if mode == modeValues {
		computedValues = map[string]renderers.ComputedValueReference{
			renderers.DatabaseNameValue: {
				Value: mongoLinkName,
			},
		}

		secretValues = map[string]rpv1.SecretValueReference{
			renderers.UsernameStringValue:   {Value: "testUser"},
			renderers.PasswordStringHolder:  {Value: "testPassword"},
			renderers.ConnectionStringValue: {Value: cosmosConnectionString},
		}
	}

	recipeData := linkrp.RecipeData{}
	if mode == modeRecipe {
		recipeData = linkrp.RecipeData{
			RecipeProperties: linkrp.RecipeProperties{
				LinkRecipe: linkrp.LinkRecipe{
					Name:       recipeName,
					Parameters: recipeParams,
				},
				TemplatePath: "testpublicrecipe.azurecr.io/bicep/modules/mongodatabases:v1",
				EnvParameters: map[string]any{
					"name": "account-mongo-db",
				},
			},
			APIVersion: clientv2.DocumentDBManagementClientAPIVersion,
			Provider:   resourcemodel.ProviderAzure,
		}
	}

	rendererOutput = renderers.RendererOutput{
		Resources:      buildOutputResourcesMongo(mode),
		SecretValues:   secretValues,
		ComputedValues: computedValues,
		RecipeData:     recipeData,
	}

	return
}

func buildOutputResourcesDapr(mode string) []rpv1.OutputResource {
	radiusManaged := true

	return []rpv1.OutputResource{
		{
			LocalID: rpv1.LocalIDDaprStateStoreAzureStorage,
			ResourceType: resourcemodel.ResourceType{
				Type:     resourcekinds.DaprStateStoreAzureStorage,
				Provider: resourcemodel.ProviderAzure,
			},
			Resource: map[string]string{
				handlers.KubernetesNameKey:       daprLinkName,
				handlers.KubernetesNamespaceKey:  "radius-test",
				handlers.ApplicationName:         "testApplication",
				handlers.KubernetesAPIVersionKey: "dapr.io/v1alpha1",
				handlers.KubernetesKindKey:       "Component",
				handlers.ResourceName:            daprLinkName,
			},
			RadiusManaged: &radiusManaged,
		},
	}
}

func buildApplicationResource(namespace string) *store.Object {
	if namespace == "" {
		namespace = "radius-test-app"
	}

	app := corerp_dm.Application{
		BaseResource: v1.BaseResource{
			TrackedResource: v1.TrackedResource{
				ID: applicationID,
			},
		},
		Properties: corerp_dm.ApplicationProperties{
			BasicResourceProperties: rpv1.BasicResourceProperties{
				Status: rpv1.ResourceStatus{
					Compute: &rpv1.EnvironmentCompute{
						Kind: rpv1.KubernetesComputeKind,
						KubernetesCompute: rpv1.KubernetesComputeProperties{
							Namespace: namespace,
						},
					},
				},
			},
		},
	}

	return &store.Object{
		Metadata: store.Metadata{
			ID: app.ID,
		},
		Data: app,
	}
}

func buildEnvironmentResource(recipeName string, providers *corerp_dm.Providers) *store.Object {
	environment := corerp_dm.Environment{
		BaseResource: v1.BaseResource{
			TrackedResource: v1.TrackedResource{
				ID: "/subscriptions/test-subscription/resourceGroups/test-resource-group/providers/Applications.Core/environments/env0",
			},
		},
		Properties: corerp_dm.EnvironmentProperties{
			Compute: rpv1.EnvironmentCompute{
				KubernetesCompute: rpv1.KubernetesComputeProperties{
					Namespace: "radius-test-env",
				},
			},
		},
	}
	if recipeName != "" {
		environment.Properties.Recipes = map[string]corerp_dm.EnvironmentRecipeProperties{
			recipeName: {
				LinkType:     "Applications.Link/MongoDatabases",
				TemplatePath: "br:sampleregistry.azureacr.io/radius/recipes/cosmosdb",
			},
		}
	}
	if providers != nil {
		environment.Properties.Providers = *providers
	}

	return &store.Object{
		Metadata: store.Metadata{
			ID: environment.ID,
		},
		Data: environment,
	}
}

type SharedMocks struct {
	model              model.ApplicationModel
	db                 *store.MockStorageClient
	dbProvider         *dataprovider.MockDataStorageProvider
	recipeHandler      *handlers.MockRecipeHandler
	resourceHandler    *handlers.MockResourceHandler
	renderer           *renderers.MockRenderer
	secretsValueClient *sv.MockSecretValueClient
	storageProvider    *dataprovider.MockDataStorageProvider
}

func setup(t *testing.T) SharedMocks {
	ctrl := gomock.NewController(t)

	mockRenderer := renderers.NewMockRenderer(ctrl)
	mockResourceHandler := handlers.NewMockResourceHandler(ctrl)
	mockRecipeHandler := handlers.NewMockRecipeHandler(ctrl)

	model := model.NewModel(
		model.RecipeModel{
			RecipeHandler: mockRecipeHandler,
		},
		[]model.RadiusResourceModel{
			{
				ResourceType: linkrp.MongoDatabasesResourceType,
				Renderer:     mockRenderer,
			},
		},
		[]model.OutputResourceModel{
			{
				ResourceType: resourcemodel.ResourceType{
					Type:     resourcekinds.AzureCosmosAccount,
					Provider: resourcemodel.ProviderAzure,
				},
				ResourceHandler: mockResourceHandler,
			},
			{
				ResourceType: resourcemodel.ResourceType{
					Type:     resourcekinds.AzureCosmosDBMongo,
					Provider: resourcemodel.ProviderAzure,
				},
				ResourceHandler:        mockResourceHandler,
				SecretValueTransformer: &mongodatabases.AzureTransformer{},
			},
			{
				ResourceType: resourcemodel.ResourceType{
					Type:     resourcekinds.DaprStateStoreAzureStorage,
					Provider: resourcemodel.ProviderAzure,
				},
				ResourceHandler: mockResourceHandler,
			},
		},
		map[string]bool{
			resourcemodel.ProviderKubernetes: true,
			resourcemodel.ProviderAzure:      true,
		})

	return SharedMocks{
		model:              model,
		db:                 store.NewMockStorageClient(ctrl),
		dbProvider:         dataprovider.NewMockDataStorageProvider(ctrl),
		recipeHandler:      mockRecipeHandler,
		resourceHandler:    mockResourceHandler,
		renderer:           mockRenderer,
		secretsValueClient: sv.NewMockSecretValueClient(ctrl),
	}
}

func getResourceID(id string) resources.ID {
	resourceID, err := resources.ParseResource(id)
	if err != nil {
		panic(err)
	}

	return resourceID
}

func createContext(t *testing.T) context.Context {
	logger, err := ucplog.NewTestLogger(t)
	if err != nil {
		t.Log("Unable to initialize logger")
		return context.Background()
	}
	return logr.NewContext(context.Background(), logger)
}

func Test_Render(t *testing.T) {
	ctx := createContext(t)
	mocks := setup(t)
	ctrl := gomock.NewController(t)
	mockRecipeHandler := handlers.NewMockRecipeHandler(ctrl)
	dp := deploymentProcessor{mocks.model, mocks.dbProvider, mocks.secretsValueClient, nil}

	t.Run("verify render success", func(t *testing.T) {
		testResource := buildInputResourceMongo(modeResource)
		testRendererOutput := buildRendererOutputMongo(modeResource)
		app, err := resources.ParseResource(testResource.Properties.Application)
		require.NoError(t, err)
		env, err := resources.ParseResource(testResource.Properties.Environment)
		require.NoError(t, err)
		testRendererOutput.RecipeContext = datamodel.RecipeContext{
			Resource: datamodel.Resource{
				ResourceInfo: datamodel.ResourceInfo{
					ID:   testResource.ID,
					Name: testResource.Name,
				},
				Type: testResource.Type,
			},
			Application: datamodel.ResourceInfo{
				ID:   testResource.Properties.Application,
				Name: app.Name(),
			},
			Environment: datamodel.ResourceInfo{
				ID:   testResource.Properties.Environment,
				Name: env.Name(),
			},
			Runtime: datamodel.Runtime{
				Kubernetes: datamodel.Kubernetes{
					Namespace:            "radius-test-app",
					EnvironmentNamespace: "radius-test-env",
				},
			},
		}
		mocks.renderer.EXPECT().Render(gomock.Any(), gomock.Any(), gomock.Any()).Times(1).Return(testRendererOutput, nil)
		mocks.dbProvider.EXPECT().GetStorageClient(gomock.Any(), gomock.Any()).Times(2).Return(mocks.db, nil)
		mocks.db.EXPECT().Get(gomock.Any(), gomock.Any()).Times(1).Return(buildEnvironmentResource("", nil), nil)
		mocks.db.EXPECT().Get(gomock.Any(), gomock.Any()).Times(1).Return(buildApplicationResource(""), nil)

		rendererOutput, err := dp.Render(ctx, mongoLinkResourceID, &testResource)
		require.NoError(t, err)
		require.Equal(t, len(testRendererOutput.Resources), len(rendererOutput.Resources))
		require.Equal(t, testRendererOutput.ComputedValues, rendererOutput.ComputedValues)
		require.Equal(t, testRendererOutput.SecretValues, rendererOutput.SecretValues)
		require.Equal(t, testRendererOutput.RecipeContext.Resource, rendererOutput.RecipeContext.Resource)
		require.Equal(t, testRendererOutput.RecipeContext.Application, rendererOutput.RecipeContext.Application)
		require.Equal(t, testRendererOutput.RecipeContext.Environment, rendererOutput.RecipeContext.Environment)
		require.Equal(t, testRendererOutput.RecipeContext.Runtime, rendererOutput.RecipeContext.Runtime)
	})

	t.Run("verify render success with environment scoped link", func(t *testing.T) {
		testResource := buildInputResourceMongo(modeResource)
		testResource.Properties.Application = ""
		testRendererOutput := buildRendererOutputMongo(modeResource)
		env, err := resources.ParseResource(testResource.Properties.Environment)
		require.NoError(t, err)
		testRendererOutput.RecipeContext = datamodel.RecipeContext{
			Resource: datamodel.Resource{
				ResourceInfo: datamodel.ResourceInfo{
					ID:   testResource.ID,
					Name: testResource.Name,
				},
				Type: testResource.Type,
			},
			Environment: datamodel.ResourceInfo{
				ID:   testResource.Properties.Environment,
				Name: env.Name(),
			},
			Runtime: datamodel.Runtime{
				Kubernetes: datamodel.Kubernetes{
					Namespace:            "radius-test-env",
					EnvironmentNamespace: "radius-test-env",
				},
			},
		}
		mocks.renderer.EXPECT().Render(gomock.Any(), gomock.Any(), gomock.Any()).Times(1).Return(testRendererOutput, nil)
		mocks.dbProvider.EXPECT().GetStorageClient(gomock.Any(), gomock.Any()).Times(1).Return(mocks.db, nil)
		mocks.db.EXPECT().Get(gomock.Any(), gomock.Any()).Times(1).Return(buildEnvironmentResource("", nil), nil)

		rendererOutput, err := dp.Render(ctx, mongoLinkResourceID, &testResource)
		require.NoError(t, err)
		require.Equal(t, len(testRendererOutput.Resources), len(rendererOutput.Resources))
		require.Equal(t, testRendererOutput.ComputedValues, rendererOutput.ComputedValues)
		require.Equal(t, testRendererOutput.SecretValues, rendererOutput.SecretValues)
		require.Equal(t, testRendererOutput.RecipeContext.Resource, rendererOutput.RecipeContext.Resource)
		require.Equal(t, testRendererOutput.RecipeContext.Application, rendererOutput.RecipeContext.Application)
		require.Equal(t, testRendererOutput.RecipeContext.Environment, rendererOutput.RecipeContext.Environment)
		require.Equal(t, testRendererOutput.RecipeContext.Runtime, rendererOutput.RecipeContext.Runtime)
	})

	t.Run("verify render success with recipe", func(t *testing.T) {
		testResource := buildInputResourceMongo(modeRecipe)
		testRendererOutput := buildRendererOutputMongo(modeRecipe)
		mocks.renderer.EXPECT().Render(gomock.Any(), gomock.Any(), gomock.Any()).Times(1).Return(testRendererOutput, nil)
		mocks.dbProvider.EXPECT().GetStorageClient(gomock.Any(), gomock.Any()).Times(2).Return(mocks.db, nil)
		er := buildEnvironmentResource(recipeName, &corerp_dm.Providers{Azure: corerp_dm.ProvidersAzure{Scope: "/subscriptions/testSub/resourceGroups/testGroup"}})
		mocks.db.EXPECT().Get(gomock.Any(), gomock.Any()).Times(1).Return(er, nil)
		mocks.db.EXPECT().Get(gomock.Any(), gomock.Any()).Times(1).Return(buildApplicationResource(""), nil)

		rendererOutput, err := dp.Render(ctx, mongoLinkResourceID, &testResource)
		require.NoError(t, err)
		require.Equal(t, testRendererOutput.Resources, rendererOutput.Resources)
		require.Equal(t, testRendererOutput.ComputedValues, rendererOutput.ComputedValues)
		require.Equal(t, testRendererOutput.SecretValues, rendererOutput.SecretValues)
		require.Equal(t, testRendererOutput.RecipeData, rendererOutput.RecipeData)
		require.Equal(t, testRendererOutput.EnvironmentProviders, rendererOutput.EnvironmentProviders)
	})

	t.Run("verify render success with mixedcase resourcetype", func(t *testing.T) {
		testResource := buildInputResourceMongo(modeResource)
		testResource.Type = "Applications.Link/MongoDatabases"
		testRendererOutput := buildRendererOutputMongo(modeResource)

		mocks.renderer.EXPECT().Render(gomock.Any(), gomock.Any(), gomock.Any()).Times(1).Return(testRendererOutput, nil)
		mocks.dbProvider.EXPECT().GetStorageClient(gomock.Any(), gomock.Any()).Times(2).Return(mocks.db, nil)
		er := buildEnvironmentResource("", nil)
		mocks.db.EXPECT().Get(gomock.Any(), gomock.Any()).Times(1).Return(er, nil)
		mocks.db.EXPECT().Get(gomock.Any(), gomock.Any()).Times(1).Return(buildApplicationResource(""), nil)

		rendererOutput, err := dp.Render(ctx, mongoLinkResourceID, &testResource)
		require.NoError(t, err)
		require.Equal(t, len(testRendererOutput.Resources), len(rendererOutput.Resources))
	})

	t.Run("verify render error: invalid environment id", func(t *testing.T) {
		resource := datamodel.MongoDatabase{
			BaseResource: v1.BaseResource{
				TrackedResource: v1.TrackedResource{
					ID:   mongoLinkID,
					Name: mongoLinkName,
					Type: mongoLinkType,
				},
			},
			Properties: datamodel.MongoDatabaseProperties{
				BasicResourceProperties: rpv1.BasicResourceProperties{
					Environment: "invalid-id",
				},
			},
		}

		_, err := dp.Render(ctx, mongoLinkResourceID, &resource)
		require.Error(t, err)
		require.Equal(t, v1.CodeInvalid, err.(*v1.ErrClientRP).Code)
		require.Equal(t, "invalid-id is not a valid resource id for Applications.Core/environments.", err.(*v1.ErrClientRP).Message)
	})

	t.Run("verify render error", func(t *testing.T) {
		mocks.renderer.EXPECT().Render(gomock.Any(), gomock.Any(), gomock.Any()).Times(1).Return(renderers.RendererOutput{}, errors.New("failed to render the resource"))
		mocks.dbProvider.EXPECT().GetStorageClient(gomock.Any(), gomock.Any()).Times(2).Return(mocks.db, nil)
		er := buildEnvironmentResource("", nil)
		mocks.db.EXPECT().Get(gomock.Any(), gomock.Any()).Times(1).Return(er, nil)
		mocks.db.EXPECT().Get(gomock.Any(), gomock.Any()).Times(1).Return(buildApplicationResource(""), nil)

		testResource := buildInputResourceMongo(modeResource)

		_, err := dp.Render(ctx, mongoLinkResourceID, &testResource)
		require.Error(t, err)
		require.Equal(t, "failed to render the resource", err.Error())
	})

	t.Run("Invalid resource type", func(t *testing.T) {
		testInvalidResourceID := "/subscriptions/testSub/resourceGroups/testGroup/providers/Applications.foo/foo/mongo0"
		parsedID := getResourceID(testInvalidResourceID)
		testInvalidResource := datamodel.MongoDatabase{
			BaseResource: v1.BaseResource{
				TrackedResource: v1.TrackedResource{
					ID:   testInvalidResourceID,
					Name: "Applications.foo/foo",
					Type: "foo",
				},
			},
			Properties: datamodel.MongoDatabaseProperties{
				BasicResourceProperties: rpv1.BasicResourceProperties{
					Application: applicationID,
					Environment: envID,
				},
				MongoDatabaseResourceProperties: datamodel.MongoDatabaseResourceProperties{
					Resource: cosmosMongoID,
				},
			},
		}

		_, err := dp.Render(ctx, parsedID, &testInvalidResource)
		require.Error(t, err)
		require.Equal(t, "radius resource type 'Applications.foo/foo' is unsupported", err.Error())
	})

	t.Run("Invalid environment type", func(t *testing.T) {
		resource := datamodel.MongoDatabase{
			BaseResource: v1.BaseResource{
				TrackedResource: v1.TrackedResource{
					ID:   mongoLinkID,
					Name: mongoLinkName,
					Type: mongoLinkType,
				},
			},
			Properties: datamodel.MongoDatabaseProperties{
				BasicResourceProperties: rpv1.BasicResourceProperties{
					Environment: "/subscriptions/test-sub/resourceGroups/test-group/providers/Applications.Core/env/test-env",
				},
			},
		}

		_, err := dp.Render(ctx, mongoLinkResourceID, &resource)
		require.Error(t, err)
		require.Equal(t, v1.CodeInvalid, err.(*v1.ErrClientRP).Code)
		require.Equal(t, "linked \"/subscriptions/test-sub/resourceGroups/test-group/providers/Applications.Core/env/test-env\" has invalid Applications.Core/environments resource type.", err.(*v1.ErrClientRP).Message)

	})

	t.Run("Non existing environment", func(t *testing.T) {
		testResource := buildInputResourceMongo(modeResource)

		mocks.dbProvider.EXPECT().GetStorageClient(gomock.Any(), gomock.Any()).Times(1).Return(mocks.db, nil)
		mocks.db.EXPECT().Get(gomock.Any(), gomock.Any()).Times(1).Return(&store.Object{}, &store.ErrNotFound{})

		_, err := dp.Render(ctx, mongoLinkResourceID, &testResource)
		require.Error(t, err)
		require.Equal(t, v1.CodeInvalid, err.(*v1.ErrClientRP).Code)
		require.Equal(t, "linked resource /subscriptions/test-sub/resourceGroups/test-group/providers/Applications.Core/environments/env0 does not exist", err.(*v1.ErrClientRP).Message)
	})

	t.Run("Missing output resource provider", func(t *testing.T) {
		testResource := buildInputResourceMongo(modeResource)
		testRendererOutput := buildRendererOutputMongo(modeResource)
		testRendererOutput.Resources[0].ResourceType.Provider = ""

		mocks.renderer.EXPECT().Render(gomock.Any(), gomock.Any(), gomock.Any()).Times(1).Return(testRendererOutput, nil)
		mocks.dbProvider.EXPECT().GetStorageClient(gomock.Any(), gomock.Any()).Times(2).Return(mocks.db, nil)
		er := buildEnvironmentResource("", nil)
		mocks.db.EXPECT().Get(gomock.Any(), gomock.Any()).Times(1).Return(er, nil)
		mocks.db.EXPECT().Get(gomock.Any(), gomock.Any()).Times(1).Return(buildApplicationResource(""), nil)

		_, err := dp.Render(ctx, mongoLinkResourceID, &testResource)
		require.Error(t, err)
		require.Equal(t, "output resource \"AzureCosmosAccount\" does not have a provider specified", err.Error())
	})

	t.Run("Unsupported output resource provider", func(t *testing.T) {
		testResource := buildInputResourceMongo(modeResource)
		rendererOutput := renderers.RendererOutput{
			Resources: []rpv1.OutputResource{
				{
					LocalID: rpv1.LocalIDAzureCosmosAccount,
					ResourceType: resourcemodel.ResourceType{
						Type:     resourcekinds.AzureCosmosAccount,
						Provider: "unknown",
					},
				},
			},
		}

		mocks.renderer.EXPECT().Render(gomock.Any(), gomock.Any(), gomock.Any()).Times(1).Return(rendererOutput, nil)
		mocks.dbProvider.EXPECT().GetStorageClient(gomock.Any(), gomock.Any()).Times(2).Return(mocks.db, nil)
		er := buildEnvironmentResource("", nil)
		mocks.db.EXPECT().Get(gomock.Any(), gomock.Any()).Times(1).Return(er, nil)
		mocks.db.EXPECT().Get(gomock.Any(), gomock.Any()).Times(1).Return(buildApplicationResource(""), nil)

		_, err := dp.Render(ctx, mongoLinkResourceID, &testResource)
		require.Error(t, err)
		require.Equal(t, v1.CodeInvalid, err.(*v1.ErrClientRP).Code)
		require.Equal(t, "provider unknown is not configured. Cannot support resource type azure.cosmosdb.account", err.(*v1.ErrClientRP).Message)
	})

	t.Run("Azure provider unsupported", func(t *testing.T) {
		testModel := model.NewModel(
			model.RecipeModel{
				RecipeHandler: mockRecipeHandler,
			},
			[]model.RadiusResourceModel{
				{
					ResourceType: linkrp.MongoDatabasesResourceType,
					Renderer:     mocks.renderer,
				},
			},
			[]model.OutputResourceModel{},
			map[string]bool{
				resourcemodel.ProviderKubernetes: true,
				resourcemodel.ProviderAzure:      false,
			},
		)

		mockdp := deploymentProcessor{testModel, mocks.dbProvider, mocks.secretsValueClient, nil}
		testResource := buildInputResourceMongo(modeResource)
		testRendererOutput := buildRendererOutputMongo(modeResource)

		mocks.renderer.EXPECT().Render(gomock.Any(), gomock.Any(), gomock.Any()).Times(1).Return(testRendererOutput, nil)
		mocks.dbProvider.EXPECT().GetStorageClient(gomock.Any(), gomock.Any()).Times(2).Return(mocks.db, nil)
		er := buildEnvironmentResource("", nil)
		mocks.db.EXPECT().Get(gomock.Any(), gomock.Any()).Times(1).Return(er, nil)
		mocks.db.EXPECT().Get(gomock.Any(), gomock.Any()).Times(1).Return(buildApplicationResource(""), nil)

		_, err := mockdp.Render(ctx, mongoLinkResourceID, &testResource)
		require.Error(t, err)
		require.Equal(t, v1.CodeInvalid, err.(*v1.ErrClientRP).Code)
		require.Equal(t, "provider azure is not configured. Cannot support resource type azure.cosmosdb.account", err.(*v1.ErrClientRP).Message)
	})
}

func Test_Deploy(t *testing.T) {
	ctx := createContext(t)
	mocks := setup(t)
	dp := deploymentProcessor{mocks.model, mocks.storageProvider, mocks.secretsValueClient, nil}

	t.Run("Verify deploy success", func(t *testing.T) {
		mocks.resourceHandler.EXPECT().Put(gomock.Any(), gomock.Any()).Times(2).Return(resourcemodel.ResourceIdentity{}, map[string]string{}, nil)

		testRendererOutput := buildRendererOutputMongo(modeResource)

		deploymentOutput, err := dp.Deploy(ctx, mongoLinkResourceID, testRendererOutput)
		require.NoError(t, err)
		require.Equal(t, len(testRendererOutput.Resources), len(deploymentOutput.DeployedOutputResources))
		require.NotEqual(t, resourcemodel.ResourceIdentity{}, deploymentOutput.DeployedOutputResources[0].Identity)
		require.NotEqual(t, resourcemodel.ResourceIdentity{}, deploymentOutput.DeployedOutputResources[1].Identity)
		require.Equal(t, testRendererOutput.SecretValues, deploymentOutput.SecretValues)
		require.Equal(t, map[string]any{renderers.DatabaseNameValue: "test-database", renderers.Host: testRendererOutput.ComputedValues[renderers.Host].Value}, deploymentOutput.ComputedValues)
	})

	t.Run("Verify deploy success with recipe", func(t *testing.T) {
		resources := []string{cosmosAccountID, cosmosMongoID}
		mocks.recipeHandler.EXPECT().DeployRecipe(gomock.Any(), gomock.Any(), gomock.Any(), gomock.Any()).Times(1).Return(resources, nil)
		mocks.resourceHandler.EXPECT().Put(gomock.Any(), gomock.Any()).Times(2).Return(resourcemodel.ResourceIdentity{}, map[string]string{}, nil)

		testRendererOutput := buildRendererOutputMongo(modeRecipe)
		deploymentOutput, err := dp.Deploy(ctx, mongoLinkResourceID, testRendererOutput)
		require.NoError(t, err)
		require.Equal(t, testRendererOutput.SecretValues, deploymentOutput.SecretValues)
		require.Equal(t, map[string]any{renderers.DatabaseNameValue: "test-database", "host": 8080}, deploymentOutput.ComputedValues)
		require.Equal(t, resources, deploymentOutput.RecipeData.Resources)
	})

	t.Run("Verify deploy failure with recipe", func(t *testing.T) {
		deploymentName := "recipe" + strconv.FormatInt(time.Now().UnixNano(), 10)
		mocks.recipeHandler.EXPECT().DeployRecipe(gomock.Any(), gomock.Any(), gomock.Any(), gomock.Any()).Times(1).Return([]string{}, fmt.Errorf("failed to deploy recipe - %s", deploymentName))

		testRendererOutput := buildRendererOutputMongo(modeRecipe)
		_, err := dp.Deploy(ctx, mongoLinkResourceID, testRendererOutput)
		require.Error(t, err)
		require.Equal(t, "failed to deploy recipe - "+deploymentName, err.Error())
	})

	t.Run("Verify deploy failure", func(t *testing.T) {
		mocks.resourceHandler.EXPECT().Put(gomock.Any(), gomock.Any()).Times(1).Return(resourcemodel.ResourceIdentity{}, map[string]string{}, errors.New("failed to deploy the resource"))

		testRendererOutput := buildRendererOutputMongo(modeResource)
		_, err := dp.Deploy(ctx, mongoLinkResourceID, testRendererOutput)
		require.Error(t, err)
		require.Equal(t, "failed to deploy the resource", err.Error())
	})

	t.Run("Verify deploy failure - invalid request", func(t *testing.T) {
		mocks.resourceHandler.EXPECT().Put(gomock.Any(), gomock.Any()).Times(1).Return(resourcemodel.ResourceIdentity{}, map[string]string{}, v1.NewClientErrInvalidRequest("failed to access connected Azure resource"))

		testRendererOutput := buildRendererOutputMongo(modeResource)
		_, err := dp.Deploy(ctx, mongoLinkResourceID, testRendererOutput)
		require.Error(t, err)
		require.Equal(t, v1.CodeInvalid, err.(*v1.ErrClientRP).Code)
		require.Equal(t, "failed to access connected Azure resource", err.(*v1.ErrClientRP).Message)
	})

	t.Run("Output resource dependency missing local ID", func(t *testing.T) {
		testRendererOutput := buildRendererOutputMongo(modeResource)
		testRendererOutput.Resources[0].Dependencies = []rpv1.Dependency{
			{LocalID: ""},
		}
		_, err := dp.Deploy(ctx, mongoLinkResourceID, testRendererOutput)
		require.Error(t, err)
		require.Equal(t, "missing localID for outputresource", err.Error())
	})

	t.Run("Invalid output resource type", func(t *testing.T) {
		testRendererOutput := buildRendererOutputMongo(modeResource)
		testRendererOutput.Resources[0].ResourceType.Type = "foo"
		_, err := dp.Deploy(ctx, mongoLinkResourceID, testRendererOutput)
		require.Error(t, err)
		require.Equal(t, "output resource kind 'Provider: azure, Type: foo' is unsupported", err.Error())
	})

	t.Run("Missing output resource identity", func(t *testing.T) {
		mocks.resourceHandler.EXPECT().Put(gomock.Any(), gomock.Any()).Times(1).Return(resourcemodel.ResourceIdentity{}, map[string]string{}, nil)

		testRendererOutput := buildRendererOutputMongo(modeResource)
		testRendererOutput.Resources[0].Identity = resourcemodel.ResourceIdentity{}
		testRendererOutput.Resources[1].Identity = resourcemodel.ResourceIdentity{}
		_, err := dp.Deploy(ctx, mongoLinkResourceID, testRendererOutput)
		require.Error(t, err)
		require.Equal(t, "output resource \"AzureCosmosAccount\" does not have an identity. This is a bug in the handler or renderer", err.Error())
	})

	t.Run("Recipe deployment - invalid resource id", func(t *testing.T) {
		resources := []string{"invalid-id"}
		mocks.recipeHandler.EXPECT().DeployRecipe(gomock.Any(), gomock.Any(), gomock.Any(), gomock.Any()).Times(1).Return(resources, nil)

		expectedErr := v1.NewClientErrInvalidRequest(fmt.Sprintf("failed to parse id \"%s\" of the resource deployed by recipe \"testRecipe\" for resource \"%s\": 'invalid-id' is not a valid resource id", resources[0], mongoLinkResourceID))
		testRendererOutput := buildRendererOutputMongo(modeRecipe)
		_, err := dp.Deploy(ctx, mongoLinkResourceID, testRendererOutput)
		require.Error(t, err)
		require.Equal(t, expectedErr, err)
	})
}

func Test_DeployRenderedResources_ComputedValues(t *testing.T) {
	ctx := createContext(t)
	mocks := setup(t)
	dp := deploymentProcessor{mocks.model, mocks.storageProvider, mocks.secretsValueClient, nil}

	testResourceType := resourcemodel.ResourceType{
		Type:     resourcekinds.AzureCosmosAccount,
		Provider: resourcemodel.ProviderAzure,
	}
	testOutputResource := rpv1.OutputResource{
		LocalID:      rpv1.LocalIDAzureCosmosAccount,
		ResourceType: testResourceType,
		Resource: map[string]any{
			"some-data": "jsonpointer-value",
		},
	}
	rendererOutput := renderers.RendererOutput{
		Resources: []rpv1.OutputResource{testOutputResource},
		ComputedValues: map[string]renderers.ComputedValueReference{
			"test-key1": {
				LocalID: rpv1.LocalIDAzureCosmosAccount,
				Value:   "static-value",
			},
			"test-key2": {
				LocalID:           rpv1.LocalIDAzureCosmosAccount,
				PropertyReference: "property-key",
			},
			"test-key3": {
				LocalID:     rpv1.LocalIDAzureCosmosAccount,
				JSONPointer: "/some-data",
			},
		},
	}

	expectedCosmosAccountIdentity := resourcemodel.ResourceIdentity{
		ResourceType: &testResourceType,
		Data:         resourcemodel.ARMIdentity{},
	}
	properties := map[string]string{"property-key": "property-value"}
	mocks.resourceHandler.EXPECT().Put(gomock.Any(), gomock.Any()).Times(1).Return(expectedCosmosAccountIdentity, properties, nil)

	deploymentOutput, err := dp.Deploy(ctx, mongoLinkResourceID, rendererOutput)
	require.NoError(t, err)

	expected := map[string]any{
		"test-key1": "static-value",
		"test-key2": "property-value",
		"test-key3": "jsonpointer-value",
	}
	require.Equal(t, expected, deploymentOutput.ComputedValues)
	require.Equal(t, expectedCosmosAccountIdentity, deploymentOutput.DeployedOutputResources[0].Identity)
}

func Test_Deploy_InvalidComputedValues(t *testing.T) {
	ctx := createContext(t)
	mocks := setup(t)
	dp := deploymentProcessor{mocks.model, mocks.storageProvider, mocks.secretsValueClient, nil}

	resourceType := resourcemodel.ResourceType{
		Type:     resourcekinds.AzureCosmosAccount,
		Provider: resourcemodel.ProviderAzure,
	}
	outputResource := rpv1.OutputResource{
		LocalID:      "test-local-id",
		ResourceType: resourceType,
		Identity: resourcemodel.ResourceIdentity{
			ResourceType: &resourceType,
		},
	}
	rendererOutput := renderers.RendererOutput{
		Resources: []rpv1.OutputResource{outputResource},
		ComputedValues: map[string]renderers.ComputedValueReference{
			"test-value": {
				LocalID:     "test-local-id",
				JSONPointer: ".ddkfkdk",
			},
		},
	}

	mocks.resourceHandler.EXPECT().Put(gomock.Any(), gomock.Any()).Times(1).Return(resourcemodel.ResourceIdentity{}, map[string]string{}, nil)

	expectedErr := fmt.Sprintf("failed to parse JSON pointer \".ddkfkdk\" for computed value \"test-value\" for link \"%s\": JSON pointer must be empty or start with a \"/", mongoLinkResourceID)
	_, err := dp.Deploy(ctx, mongoLinkResourceID, rendererOutput)
	require.Error(t, err)
	require.Equal(t, expectedErr, err.Error())
}

func Test_Deploy_MissingJsonPointer(t *testing.T) {
	ctx := createContext(t)
	mocks := setup(t)
	dp := deploymentProcessor{mocks.model, mocks.storageProvider, mocks.secretsValueClient, nil}

	resourceType := resourcemodel.ResourceType{
		Type:     resourcekinds.AzureCosmosAccount,
		Provider: resourcemodel.ProviderAzure,
	}
	outputResource := rpv1.OutputResource{
		LocalID:      "test-local-id",
		ResourceType: resourceType,
		Identity: resourcemodel.ResourceIdentity{
			ResourceType: &resourceType,
			Data: resourcemodel.ARMIdentity{
				ID: "test",
			},
		},
		Resource: map[string]any{
			"some-data": 3,
		},
	}
	rendererOutput := renderers.RendererOutput{
		Resources: []rpv1.OutputResource{outputResource},
		ComputedValues: map[string]renderers.ComputedValueReference{
			"test-value": {
				LocalID:     "test-local-id",
				JSONPointer: "/some-other-data", // this key is missing
			},
		},
	}
	expectedErr := fmt.Sprintf("failed to process JSON pointer \"/some-other-data\" to fetch computed value \"test-value\". Output resource identity: %v. Link id: \"%s\": object has no key \"some-other-data\"",
		outputResource.Identity.Data, mongoLinkResourceID)

	mocks.resourceHandler.EXPECT().Put(gomock.Any(), gomock.Any()).Times(1).Return(resourcemodel.ResourceIdentity{}, map[string]string{}, nil)

	_, err := dp.Deploy(ctx, mongoLinkResourceID, rendererOutput)
	require.Error(t, err)
	require.Equal(t, expectedErr, err.Error())
}

func Test_Delete(t *testing.T) {
	ctx := createContext(t)
	mocks := setup(t)
	dp := deploymentProcessor{mocks.model, mocks.storageProvider, mocks.secretsValueClient, nil}

	testOutputResources := buildOutputResourcesMongo(modeRecipe)

	t.Run("Verify deletion for mode resource", func(t *testing.T) {
		outputResources := buildOutputResourcesMongo(modeResource)
<<<<<<< HEAD
		err := dp.Delete(ctx, mongoLinkResourceID, outputResources)
=======
		resourceData := ResourceData{
			ID:              mongoLinkResourceID,
			OutputResources: outputResources,
		}
		mocks.resourceHandler.EXPECT().Delete(gomock.Any(), gomock.Any()).Times(2).Return(nil)
		err := dp.Delete(ctx, resourceData)
>>>>>>> c9eebd3b
		require.NoError(t, err)
	})

	t.Run("Verify delete success with recipe resources", func(t *testing.T) {
		mocks.resourceHandler.EXPECT().Delete(gomock.Any(), gomock.Any()).Times(2).Return(nil)

		err := dp.Delete(ctx, mongoLinkResourceID, testOutputResources)
		require.NoError(t, err)
	})

	t.Run("Verify delete failure", func(t *testing.T) {
		mocks.resourceHandler.EXPECT().Delete(gomock.Any(), gomock.Any()).Times(1).Return(errors.New("failed to delete the resource"))

		err := dp.Delete(ctx, mongoLinkResourceID, testOutputResources)
		require.Error(t, err)
	})

	t.Run("Output resource dependency missing local ID", func(t *testing.T) {
		outputResources := []rpv1.OutputResource{
			{
				LocalID: rpv1.LocalIDAzureCosmosDBMongo,
				ResourceType: resourcemodel.ResourceType{
					Type:     resourcekinds.AzureCosmosDBMongo,
					Provider: resourcemodel.ProviderAzure,
				},
				Identity: resourcemodel.ResourceIdentity{
					ResourceType: &resourcemodel.ResourceType{
						Type:     resourcekinds.AzureCosmosDBMongo,
						Provider: resourcemodel.ProviderAzure,
					},
					Data: resourcemodel.ARMIdentity{},
				},
				Dependencies: []rpv1.Dependency{
					{
						LocalID: "",
					},
				},
			},
		}

		err := dp.Delete(ctx, mongoLinkResourceID, outputResources)
		require.Error(t, err)
		require.Equal(t, "missing localID for outputresource", err.Error())
	})

	t.Run("Invalid output resource type", func(t *testing.T) {
		outputResources := []rpv1.OutputResource{
			{
				LocalID: rpv1.LocalIDAzureCosmosAccount,
				ResourceType: resourcemodel.ResourceType{
					Type:     "foo",
					Provider: resourcemodel.ProviderAzure,
				},
			},
		}
		err := dp.Delete(ctx, mongoLinkResourceID, outputResources)
		require.Error(t, err)
		require.Equal(t, "output resource kind 'Provider: azure, Type: foo' is unsupported", err.Error())
	})
}

func Test_Delete_Dapr(t *testing.T) {
	ctx := createContext(t)
	mocks := setup(t)
	dp := deploymentProcessor{mocks.model, mocks.storageProvider, mocks.secretsValueClient, nil}

	daprLinkResourceID := getResourceID(daprLinkID)
	testOutputResources := buildOutputResourcesDapr(modeResource)

	t.Run("Verify handler delete is invoked", func(t *testing.T) {
		mocks.resourceHandler.EXPECT().Delete(gomock.Any(), gomock.Any()).Times(1).Return(nil)

		err := dp.Delete(ctx, daprLinkResourceID, testOutputResources)
		require.NoError(t, err)
	})

	t.Run("Verify delete failure", func(t *testing.T) {
		mocks.resourceHandler.EXPECT().Delete(gomock.Any(), gomock.Any()).Times(1).Return(errors.New("failed to delete the resource"))

		err := dp.Delete(ctx, daprLinkResourceID, testOutputResources)
		require.Error(t, err)
	})
}

func Test_FetchSecretsWithValues(t *testing.T) {
	ctx := createContext(t)
	mocks := setup(t)
	dp := deploymentProcessor{mocks.model, mocks.storageProvider, mocks.secretsValueClient, nil}

	rendererOutput := buildRendererOutputMongo(modeValues)
	computedValues := map[string]any{
		renderers.DatabaseNameValue: mongoLinkName,
	}
	res := buildInputResourceMongo(modeValues)
	resourceData := ResourceData{
		ID:              mongoLinkResourceID,
		Resource:        &res,
		OutputResources: rendererOutput.Resources,
		SecretValues:    rendererOutput.SecretValues,
		ComputedValues:  computedValues,
	}
	secrets, err := dp.FetchSecrets(ctx, resourceData)
	require.NoError(t, err)
	require.Equal(t, 3, len(secrets))
	require.Equal(t, "testUser", secrets[renderers.UsernameStringValue])
	require.Equal(t, "testPassword", secrets[renderers.PasswordStringHolder])
	require.Equal(t, cosmosConnectionString, secrets[renderers.ConnectionStringValue])
}

func Test_FetchSecretsWithResource(t *testing.T) {
	ctx := createContext(t)
	mocks := setup(t)
	dp := deploymentProcessor{mocks.model, mocks.storageProvider, mocks.secretsValueClient, nil}

	resource := buildInputResourceMongo(modeResource)
	rendererOutput := buildRendererOutputMongo(modeResource)
	computedValues := map[string]any{
		renderers.DatabaseNameValue: "test-database",
	}

	mocks.secretsValueClient.EXPECT().FetchSecret(gomock.Any(), gomock.Any(), gomock.Any(), gomock.Any()).Times(1).Return(cosmosConnectionString, nil)

	resourceData := ResourceData{
		ID:              mongoLinkResourceID,
		Resource:        &resource,
		OutputResources: rendererOutput.Resources,
		SecretValues:    rendererOutput.SecretValues,
		ComputedValues:  computedValues,
	}

	expectedOutput := map[string]any{
		renderers.ConnectionStringValue: cosmosConnectionString + "/test-database",
	}
	secrets, err := dp.FetchSecrets(ctx, resourceData)
	require.NoError(t, err)
	require.Equal(t, 1, len(secrets))
	require.Equal(t, expectedOutput, secrets)
}

func Test_FetchSecretsWithRecipe(t *testing.T) {
	ctx := createContext(t)
	mocks := setup(t)
	dp := deploymentProcessor{mocks.model, mocks.storageProvider, mocks.secretsValueClient, nil}

	resource := buildInputResourceMongo(modeRecipe)
	rendererOutput := buildRendererOutputMongo(modeRecipe)
	computedValues := map[string]any{
		renderers.DatabaseNameValue: "test-database",
	}

	mocks.secretsValueClient.EXPECT().FetchSecret(gomock.Any(), gomock.Any(), gomock.Any(), gomock.Any()).Times(1).Return(cosmosConnectionString, nil)

	resourceData := ResourceData{
		ID:              mongoLinkResourceID,
		Resource:        &resource,
		OutputResources: rendererOutput.Resources,
		SecretValues:    rendererOutput.SecretValues,
		ComputedValues:  computedValues,
	}

	expectedOutput := map[string]any{
		renderers.ConnectionStringValue: cosmosConnectionString + "/test-database",
	}
	secrets, err := dp.FetchSecrets(ctx, resourceData)
	require.NoError(t, err)
	require.Equal(t, 1, len(secrets))
	require.Equal(t, expectedOutput, secrets)
}

func Test_GetEnvironmentMetadata(t *testing.T) {
	ctx := createContext(t)
	mocks := setup(t)
	recipeName := "cosmos-recipe"

	dp := deploymentProcessor{mocks.model, mocks.dbProvider, mocks.secretsValueClient, nil}
	t.Run("successfully get recipe metadata", func(t *testing.T) {
		mocks.dbProvider.EXPECT().GetStorageClient(gomock.Any(), gomock.Any()).Times(1).Return(mocks.db, nil)
		er := buildEnvironmentResource(recipeName, &corerp_dm.Providers{Azure: corerp_dm.ProvidersAzure{Scope: "/subscriptions/testSub/resourceGroups/testGroup"}})
		env := er.Metadata.ID
		mocks.db.EXPECT().Get(gomock.Any(), gomock.Any()).Times(1).Return(er, nil)

		envMetadata, err := dp.getEnvironmentMetadata(ctx, env, recipeName)
		require.NoError(t, err)
		require.Equal(t, "Applications.Link/MongoDatabases", envMetadata.RecipeLinkType)
		require.Equal(t, "br:sampleregistry.azureacr.io/radius/recipes/cosmosdb", envMetadata.RecipeTemplatePath)

	})

	t.Run("fail to get recipe metadata", func(t *testing.T) {
		mocks.dbProvider.EXPECT().GetStorageClient(gomock.Any(), gomock.Any()).Times(1).Return(mocks.db, nil)
		er := buildEnvironmentResource("cosmos-test", &corerp_dm.Providers{Azure: corerp_dm.ProvidersAzure{Scope: "/subscriptions/testSub/resourceGroups/testGroup"}})
		env := er.Metadata.ID
		mocks.db.EXPECT().Get(gomock.Any(), gomock.Any()).Times(1).Return(er, nil)

		_, err := dp.getEnvironmentMetadata(ctx, env, recipeName)
		require.Error(t, err)
		require.Equal(t, fmt.Sprintf("recipe with name %q does not exist in the environment %s", recipeName, env), err.Error())
	})
}<|MERGE_RESOLUTION|>--- conflicted
+++ resolved
@@ -413,24 +413,24 @@
 		require.NoError(t, err)
 		env, err := resources.ParseResource(testResource.Properties.Environment)
 		require.NoError(t, err)
-		testRendererOutput.RecipeContext = datamodel.RecipeContext{
-			Resource: datamodel.Resource{
-				ResourceInfo: datamodel.ResourceInfo{
+		testRendererOutput.RecipeContext = linkrp.RecipeContext{
+			Resource: linkrp.Resource{
+				ResourceInfo: linkrp.ResourceInfo{
 					ID:   testResource.ID,
 					Name: testResource.Name,
 				},
 				Type: testResource.Type,
 			},
-			Application: datamodel.ResourceInfo{
+			Application: linkrp.ResourceInfo{
 				ID:   testResource.Properties.Application,
 				Name: app.Name(),
 			},
-			Environment: datamodel.ResourceInfo{
+			Environment: linkrp.ResourceInfo{
 				ID:   testResource.Properties.Environment,
 				Name: env.Name(),
 			},
-			Runtime: datamodel.Runtime{
-				Kubernetes: datamodel.Kubernetes{
+			Runtime: linkrp.Runtime{
+				Kubernetes: linkrp.Kubernetes{
 					Namespace:            "radius-test-app",
 					EnvironmentNamespace: "radius-test-env",
 				},
@@ -458,20 +458,20 @@
 		testRendererOutput := buildRendererOutputMongo(modeResource)
 		env, err := resources.ParseResource(testResource.Properties.Environment)
 		require.NoError(t, err)
-		testRendererOutput.RecipeContext = datamodel.RecipeContext{
-			Resource: datamodel.Resource{
-				ResourceInfo: datamodel.ResourceInfo{
+		testRendererOutput.RecipeContext = linkrp.RecipeContext{
+			Resource: linkrp.Resource{
+				ResourceInfo: linkrp.ResourceInfo{
 					ID:   testResource.ID,
 					Name: testResource.Name,
 				},
 				Type: testResource.Type,
 			},
-			Environment: datamodel.ResourceInfo{
+			Environment: linkrp.ResourceInfo{
 				ID:   testResource.Properties.Environment,
 				Name: env.Name(),
 			},
-			Runtime: datamodel.Runtime{
-				Kubernetes: datamodel.Kubernetes{
+			Runtime: linkrp.Runtime{
+				Kubernetes: linkrp.Kubernetes{
 					Namespace:            "radius-test-env",
 					EnvironmentNamespace: "radius-test-env",
 				},
@@ -940,16 +940,8 @@
 
 	t.Run("Verify deletion for mode resource", func(t *testing.T) {
 		outputResources := buildOutputResourcesMongo(modeResource)
-<<<<<<< HEAD
+		mocks.resourceHandler.EXPECT().Delete(gomock.Any(), gomock.Any()).Times(2).Return(nil)
 		err := dp.Delete(ctx, mongoLinkResourceID, outputResources)
-=======
-		resourceData := ResourceData{
-			ID:              mongoLinkResourceID,
-			OutputResources: outputResources,
-		}
-		mocks.resourceHandler.EXPECT().Delete(gomock.Any(), gomock.Any()).Times(2).Return(nil)
-		err := dp.Delete(ctx, resourceData)
->>>>>>> c9eebd3b
 		require.NoError(t, err)
 	})
 
