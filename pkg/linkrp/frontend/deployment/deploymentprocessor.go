--- conflicted
+++ resolved
@@ -101,24 +101,14 @@
 		return renderers.RendererOutput{}, err
 	}
 
-<<<<<<< HEAD
 	// fetch the environment ID and recipe name from the resource
 	linkProperties, recipe, err := dp.getMetadataFromResource(ctx, id, resource)
-=======
-	// fetch the environment ID and recipe name from the link resource
-	basicResource, recipe, err := dp.getMetadataFromResource(ctx, id, resource)
->>>>>>> 8aa61d62
 	if err != nil {
 		return renderers.RendererOutput{}, err
 	}
 
-<<<<<<< HEAD
 	// Fetch the environment namespace, recipe link type and recipe template path by doing a db lookup
 	envMetadata, err := dp.getEnvironmentMetadata(ctx, linkProperties.Environment, recipe.Name)
-=======
-	// Fetch the environment namespace, recipe's linkType, templatePath and parameters by doing a db lookup
-	envMetadata, err := dp.getEnvironmentMetadata(ctx, basicResource.Environment, recipe.Name)
->>>>>>> 8aa61d62
 	if err != nil {
 		return renderers.RendererOutput{}, err
 	}
