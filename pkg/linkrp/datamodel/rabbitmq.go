--- conflicted
+++ resolved
@@ -8,12 +8,7 @@
 import (
 	v1 "github.com/project-radius/radius/pkg/armrpc/api/v1"
 	"github.com/project-radius/radius/pkg/linkrp"
-<<<<<<< HEAD
-	"github.com/project-radius/radius/pkg/rp"
-	"github.com/project-radius/radius/pkg/rp/outputresource"
-=======
 	rpv1 "github.com/project-radius/radius/pkg/rp/v1"
->>>>>>> 7e891a57
 )
 
 // RabbitMQMessageQueue represents RabbitMQMessageQueue link resource.
@@ -28,11 +23,7 @@
 }
 
 // ApplyDeploymentOutput applies the properties changes based on the deployment output.
-<<<<<<< HEAD
-func (r *RabbitMQMessageQueue) ApplyDeploymentOutput(do rp.DeploymentOutput) error {
-=======
-func (r *RabbitMQMessageQueue) ApplyDeploymentOutput(do rpv1.DeploymentOutput) {
->>>>>>> 7e891a57
+func (r *RabbitMQMessageQueue) ApplyDeploymentOutput(do rpv1.DeploymentOutput) error {
 	r.Properties.Status.OutputResources = do.DeployedOutputResources
 	return nil
 }
@@ -53,19 +44,11 @@
 
 // RabbitMQMessageQueueProperties represents the properties of RabbitMQMessageQueue response resource.
 type RabbitMQMessageQueueProperties struct {
-<<<<<<< HEAD
-	rp.BasicResourceProperties
+	rpv1.BasicResourceProperties
 	Queue   string            `json:"queue"`
 	Recipe  linkrp.LinkRecipe `json:"recipe,omitempty"`
 	Secrets RabbitMQSecrets   `json:"secrets,omitempty"`
 	Mode    LinkMode          `json:"mode,omitempty"`
-=======
-	rpv1.BasicResourceProperties
-	Queue   string          `json:"queue"`
-	Recipe  LinkRecipe      `json:"recipe,omitempty"`
-	Secrets RabbitMQSecrets `json:"secrets,omitempty"`
-	Mode    LinkMode        `json:"mode,omitempty"`
->>>>>>> 7e891a57
 }
 
 // Secrets values consisting of secrets provided for the resource
