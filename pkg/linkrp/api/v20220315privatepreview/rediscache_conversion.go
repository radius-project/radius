/*
Copyright 2023 The Radius Authors.
Licensed under the Apache License, Version 2.0 (the "License");
you may not use this file except in compliance with the License.
You may obtain a copy of the License at
    http://www.apache.org/licenses/LICENSE-2.0
Unless required by applicable law or agreed to in writing, software
distributed under the License is distributed on an "AS IS" BASIS,
WITHOUT WARRANTIES OR CONDITIONS OF ANY KIND, either express or implied.
See the License for the specific language governing permissions and
limitations under the License.
*/

package v20220315privatepreview

import (
	"fmt"

	v1 "github.com/project-radius/radius/pkg/armrpc/api/v1"
	"github.com/project-radius/radius/pkg/linkrp"
	"github.com/project-radius/radius/pkg/linkrp/datamodel"
	rpv1 "github.com/project-radius/radius/pkg/rp/v1"
	"github.com/project-radius/radius/pkg/to"
)

// ConvertTo converts from the versioned RedisCache resource to version-agnostic datamodel.
func (src *RedisCacheResource) ConvertTo() (v1.DataModelInterface, error) {
	converted := &datamodel.RedisCache{
		BaseResource: v1.BaseResource{
			InternalMetadata: v1.InternalMetadata{
				UpdatedAPIVersion:      Version,
				AsyncProvisioningState: toProvisioningStateDataModel(src.Properties.ProvisioningState),
			},
			TrackedResource: v1.TrackedResource{
				ID:       to.String(src.ID),
				Name:     to.String(src.Name),
				Type:     to.String(src.Type),
				Location: to.String(src.Location),
				Tags:     to.StringMap(src.Tags),
			},
		},
		Properties: datamodel.RedisCacheProperties{
			BasicResourceProperties: rpv1.BasicResourceProperties{
				Environment: to.String(src.Properties.Environment),
				Application: to.String(src.Properties.Application),
			},
		},
	}
	v := src.Properties

	converted.Properties.ResourceProvisioning = toResourceProvisiongDataModel(v.ResourceProvisioning)
	var found bool
	for _, k := range PossibleResourceProvisioningValues() {
		if ResourceProvisioning(converted.Properties.ResourceProvisioning) == k {
			found = true
			break
		}
	}
	if !found {
		return nil, &v1.ErrModelConversion{PropertyName: "$.properties.resourceProvisioning", ValidValue: fmt.Sprintf("one of %s", PossibleResourceProvisioningValues())}
	}

	converted.Properties.Recipe = toRecipeDataModel(v.Recipe)
	converted.Properties.Resources = toResourcesDataModel(v.Resources)
	converted.Properties.Host = to.String(v.Host)
	converted.Properties.Port = to.Int32(v.Port)
	converted.Properties.Username = to.String(v.Username)
	if v.Secrets != nil {
		converted.Properties.Secrets = datamodel.RedisCacheSecrets{
			ConnectionString: to.String(v.Secrets.ConnectionString),
			Password:         to.String(v.Secrets.Password),
		}
	}
<<<<<<< HEAD
	manualInputs := src.verifyManualInputs()
=======
	manualInputs := verifyManualInputs(*v)
>>>>>>> 7569cb41
	if manualInputs != nil {
		return nil, manualInputs
	}

	return converted, nil
}

// ConvertFrom converts from version-agnostic datamodel to the versioned RedisCache resource.
func (dst *RedisCacheResource) ConvertFrom(src v1.DataModelInterface) error {
	redis, ok := src.(*datamodel.RedisCache)
	if !ok {
		return v1.ErrInvalidModelConversion
	}

	dst.ID = to.Ptr(redis.ID)
	dst.Name = to.Ptr(redis.Name)
	dst.Type = to.Ptr(redis.Type)
	dst.SystemData = fromSystemDataModel(redis.SystemData)
	dst.Location = to.Ptr(redis.Location)
	dst.Tags = *to.StringMapPtr(redis.Tags)

	dst.Properties = &RedisCacheProperties{
		Recipe:               fromRecipeDataModel(redis.Properties.Recipe),
		ResourceProvisioning: fromResourceProvisioningDataModel(redis.Properties.ResourceProvisioning),
		Resources:            fromResourcesDataModel(redis.Properties.Resources),
		Host:                 to.Ptr(redis.Properties.Host),
		Port:                 to.Ptr(redis.Properties.Port),
		Username:             to.Ptr(redis.Properties.Username),
		Status: &ResourceStatus{
			OutputResources: rpv1.BuildExternalOutputResources(redis.Properties.Status.OutputResources),
		},
		ProvisioningState: fromProvisioningStateDataModel(redis.InternalMetadata.AsyncProvisioningState),
		Environment:       to.Ptr(redis.Properties.Environment),
		Application:       to.Ptr(redis.Properties.Application),
	}

	return nil
}

// ConvertFrom converts from version-agnostic datamodel to the versioned RedisCacheSecrets instance.
func (dst *RedisCacheSecrets) ConvertFrom(src v1.DataModelInterface) error {
	redisSecrets, ok := src.(*datamodel.RedisCacheSecrets)
	if !ok {
		return v1.ErrInvalidModelConversion
	}

	dst.ConnectionString = to.Ptr(redisSecrets.ConnectionString)
	dst.Password = to.Ptr(redisSecrets.Password)

	return nil
}

// ConvertTo converts from the versioned RedisCacheSecrets instance to version-agnostic datamodel.
func (src *RedisCacheSecrets) ConvertTo() (v1.DataModelInterface, error) {
	converted := &datamodel.RedisCacheSecrets{
		ConnectionString: to.String(src.ConnectionString),
		Password:         to.String(src.Password),
	}
	return converted, nil
}

<<<<<<< HEAD
func (src *RedisCacheResource) verifyManualInputs() error {
	properties := src.Properties
=======
func verifyManualInputs(properties RedisCacheProperties) error {
>>>>>>> 7569cb41
	if properties.ResourceProvisioning != nil && *properties.ResourceProvisioning == ResourceProvisioning(linkrp.ResourceProvisioningManual) {
		if properties.Host == nil || properties.Port == nil {
			return &v1.ErrClientRP{Code: "Bad Request", Message: fmt.Sprintf("host and port are required when resourceProvisioning is %s", ResourceProvisioningManual)}
		}
	}
	return nil
}<|MERGE_RESOLUTION|>--- conflicted
+++ resolved
@@ -71,11 +71,7 @@
 			Password:         to.String(v.Secrets.Password),
 		}
 	}
-<<<<<<< HEAD
 	manualInputs := src.verifyManualInputs()
-=======
-	manualInputs := verifyManualInputs(*v)
->>>>>>> 7569cb41
 	if manualInputs != nil {
 		return nil, manualInputs
 	}
@@ -137,12 +133,8 @@
 	return converted, nil
 }
 
-<<<<<<< HEAD
 func (src *RedisCacheResource) verifyManualInputs() error {
 	properties := src.Properties
-=======
-func verifyManualInputs(properties RedisCacheProperties) error {
->>>>>>> 7569cb41
 	if properties.ResourceProvisioning != nil && *properties.ResourceProvisioning == ResourceProvisioning(linkrp.ResourceProvisioningManual) {
 		if properties.Host == nil || properties.Port == nil {
 			return &v1.ErrClientRP{Code: "Bad Request", Message: fmt.Sprintf("host and port are required when resourceProvisioning is %s", ResourceProvisioningManual)}
