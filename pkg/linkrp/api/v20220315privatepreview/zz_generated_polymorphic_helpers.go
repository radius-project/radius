//go:build go1.18
// +build go1.18

// Licensed under the Apache License, Version 2.0 . See LICENSE in the repository root for license information.
// Code generated by Microsoft (R) AutoRest Code Generator.
// Changes may cause incorrect behavior and will be lost if the code is regenerated.
// DO NOT EDIT.

package v20220315privatepreview

import "encoding/json"

func unmarshalDaprPubSubBrokerPropertiesClassification(rawMsg json.RawMessage) (DaprPubSubBrokerPropertiesClassification, error) {
	if rawMsg == nil {
		return nil, nil
	}
	var m map[string]interface{}
	if err := json.Unmarshal(rawMsg, &m); err != nil {
		return nil, err
	}
	var b DaprPubSubBrokerPropertiesClassification
	switch m["mode"] {
	case "recipe":
		b = &RecipeDaprPubSubProperties{}
	case "resource":
		b = &ResourceDaprPubSubProperties{}
	case "values":
		b = &ValuesDaprPubSubProperties{}
	default:
		b = &DaprPubSubBrokerProperties{}
	}
	return b, json.Unmarshal(rawMsg, b)
}

func unmarshalMongoDatabasePropertiesClassification(rawMsg json.RawMessage) (MongoDatabasePropertiesClassification, error) {
	if rawMsg == nil {
		return nil, nil
	}
	var m map[string]interface{}
	if err := json.Unmarshal(rawMsg, &m); err != nil {
		return nil, err
	}
	var b MongoDatabasePropertiesClassification
	switch m["mode"] {
	case "recipe":
		b = &RecipeMongoDatabaseProperties{}
	case "resource":
		b = &ResourceMongoDatabaseProperties{}
	case "values":
		b = &ValuesMongoDatabaseProperties{}
	default:
		b = &MongoDatabaseProperties{}
	}
	return b, json.Unmarshal(rawMsg, b)
}

<<<<<<< HEAD
func unmarshalRabbitMQMessageQueuePropertiesClassification(rawMsg json.RawMessage) (RabbitMQMessageQueuePropertiesClassification, error) {
=======
func unmarshalSQLDatabasePropertiesClassification(rawMsg json.RawMessage) (SQLDatabasePropertiesClassification, error) {
>>>>>>> 7e07cb90
	if rawMsg == nil {
		return nil, nil
	}
	var m map[string]interface{}
	if err := json.Unmarshal(rawMsg, &m); err != nil {
		return nil, err
	}
<<<<<<< HEAD
	var b RabbitMQMessageQueuePropertiesClassification
	switch m["mode"] {
	case "recipe":
		b = &RecipeRabbitMQMessageQueueProperties{}
	case "values":
		b = &ValuesRabbitMQMessageQueueProperties{}
	default:
		b = &RabbitMQMessageQueueProperties{}
=======
	var b SQLDatabasePropertiesClassification
	switch m["mode"] {
	case "recipe":
		b = &RecipeSQLDatabaseProperties{}
	case "resource":
		b = &ResourceSQLDatabaseProperties{}
	case "values":
		b = &ValuesSQLDatabaseProperties{}
	default:
		b = &SQLDatabaseProperties{}
>>>>>>> 7e07cb90
	}
	return b, json.Unmarshal(rawMsg, b)
}
<|MERGE_RESOLUTION|>--- conflicted
+++ resolved
@@ -53,40 +53,3 @@
 	}
 	return b, json.Unmarshal(rawMsg, b)
 }
-
-<<<<<<< HEAD
-func unmarshalRabbitMQMessageQueuePropertiesClassification(rawMsg json.RawMessage) (RabbitMQMessageQueuePropertiesClassification, error) {
-=======
-func unmarshalSQLDatabasePropertiesClassification(rawMsg json.RawMessage) (SQLDatabasePropertiesClassification, error) {
->>>>>>> 7e07cb90
-	if rawMsg == nil {
-		return nil, nil
-	}
-	var m map[string]interface{}
-	if err := json.Unmarshal(rawMsg, &m); err != nil {
-		return nil, err
-	}
-<<<<<<< HEAD
-	var b RabbitMQMessageQueuePropertiesClassification
-	switch m["mode"] {
-	case "recipe":
-		b = &RecipeRabbitMQMessageQueueProperties{}
-	case "values":
-		b = &ValuesRabbitMQMessageQueueProperties{}
-	default:
-		b = &RabbitMQMessageQueueProperties{}
-=======
-	var b SQLDatabasePropertiesClassification
-	switch m["mode"] {
-	case "recipe":
-		b = &RecipeSQLDatabaseProperties{}
-	case "resource":
-		b = &ResourceSQLDatabaseProperties{}
-	case "values":
-		b = &ValuesSQLDatabaseProperties{}
-	default:
-		b = &SQLDatabaseProperties{}
->>>>>>> 7e07cb90
-	}
-	return b, json.Unmarshal(rawMsg, b)
-}
