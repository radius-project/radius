--- conflicted
+++ resolved
@@ -29,26 +29,13 @@
 	"github.com/radius-project/radius/pkg/version"
 )
 
-<<<<<<< HEAD
-=======
-const (
-	ContourChartDefaultVersion = "11.1.1"
-)
-
->>>>>>> 7373112b
 type CLIClusterOptions struct {
 	Radius ChartOptions
 }
 
 type ClusterOptions struct {
-<<<<<<< HEAD
 	Radius  RadiusChartOptions
-	Dapr    DaprChartOptions
 	Contour ContourChartOptions
-=======
-	Radius  ChartOptions
-	Contour ContourOptions
->>>>>>> 7373112b
 }
 
 // NewDefaultClusterOptions sets the default values for the ClusterOptions struct, using the chart version that matches
@@ -68,7 +55,6 @@
 	}
 
 	return ClusterOptions{
-<<<<<<< HEAD
 		Radius: RadiusChartOptions{
 			ChartOptions: ChartOptions{
 				ChartVersion: chartVersion,
@@ -93,16 +79,6 @@
 				ChartRepo:    contourHelmRepo,
 			},
 			HostNetwork: false,
-=======
-		Radius: ChartOptions{
-			ChartVersion: chartVersion,
-			Namespace:    RadiusSystemNamespace,
-			ReleaseName:  radiusReleaseName,
-			ChartRepo:    radiusHelmRepo,
-		},
-		Contour: ContourOptions{
-			ChartVersion: ContourChartDefaultVersion,
->>>>>>> 7373112b
 		},
 	}
 }
@@ -201,37 +177,14 @@
 		return fmt.Errorf("failed to apply Radius Helm chart, err: %w", err)
 	}
 
-<<<<<<< HEAD
-	// Install Dapr
-	daprHelmChart, daprHelmConf, err := prepareDaprChart(helmAction, clusterOptions.Dapr, kubeContext)
-	if err != nil {
-		return fmt.Errorf("failed to prepare dapr chart, err: %w", err)
-	}
-	err = helmAction.ApplyHelmChart(kubeContext, daprHelmChart, daprHelmConf, clusterOptions.Dapr.ChartOptions)
-	if err != nil {
-		return fmt.Errorf("failed to apply Dapr Helm chart, err: %w", err)
-	}
-
 	// Install Contour
 	contourHelmChart, contourHelmConf, err := prepareContourChart(helmAction, clusterOptions.Contour, kubeContext)
-=======
-	err = ApplyContourHelmChart(clusterOptions.Contour, kubeContext)
->>>>>>> 7373112b
 	if err != nil {
 		return fmt.Errorf("failed to prepare contour chart, err: %w", err)
-	}
-<<<<<<< HEAD
+  }
 	err = helmAction.ApplyHelmChart(kubeContext, contourHelmChart, contourHelmConf, clusterOptions.Contour.ChartOptions)
 	if err != nil {
 		return fmt.Errorf("failed to apply Contour Helm chart, err: %w", err)
-=======
-	// If Radius is installed, return true
-	if radiusFound {
-		return true, err
-	} else {
-		return false, err
->>>>>>> 7373112b
-	}
 
 	return nil
 }
@@ -257,29 +210,6 @@
 		}
 	}
 
-<<<<<<< HEAD
-	output.LogInfo("Uninstalling Dapr...")
-	daprFlags := genericclioptions.ConfigFlags{
-		Namespace: &clusterOptions.Dapr.Namespace,
-		Context:   &kubeContext,
-	}
-	daprHelmConf, err := initHelmConfig(&daprFlags)
-	if err != nil {
-		return fmt.Errorf("failed to get helm config, err: %w", err)
-	}
-	_, err = i.Helm.RunHelmUninstall(daprHelmConf, daprReleaseName, clusterOptions.Dapr.Namespace)
-	if err != nil {
-		if errors.Is(err, driver.ErrReleaseNotFound) {
-			output.LogInfo("%s not found", daprReleaseName)
-		} else {
-			return fmt.Errorf("failed to uninstall dapr, err: %w", err)
-		}
-	}
-
-	output.LogInfo("Uninstalling Contour...")
-	contourFlags := genericclioptions.ConfigFlags{
-		Namespace: &clusterOptions.Contour.Namespace,
-=======
 	return nil
 }
 
@@ -291,7 +221,6 @@
 
 	flags := genericclioptions.ConfigFlags{
 		Namespace: &namespace,
->>>>>>> 7373112b
 		Context:   &kubeContext,
 	}
 	contourHelmConf, err := initHelmConfig(&contourFlags)
@@ -322,28 +251,6 @@
 		return InstallState{}, err
 	}
 
-<<<<<<< HEAD
-	// Check if Dapr is installed
-	daprInstalled, daprVersion, err := helmAction.QueryRelease(kubeContext, clusterOptions.Dapr.ReleaseName, clusterOptions.Dapr.Namespace)
-	if err != nil {
-		return InstallState{}, err
-	}
-
-	// Check if Contour is installed
-	contourInstalled, contourVersion, err := helmAction.QueryRelease(kubeContext, clusterOptions.Contour.ReleaseName, clusterOptions.Contour.Namespace)
-	if err != nil {
-		return InstallState{}, err
-	}
-
-	return InstallState{
-		RadiusInstalled:  radiusInstalled,
-		RadiusVersion:    radiusVersion,
-		DaprInstalled:    daprInstalled,
-		DaprVersion:      daprVersion,
-		ContourInstalled: contourInstalled,
-		ContourVersion:   contourVersion,
-	}, nil
-=======
 	return InstallState{RadiusInstalled: radiusInstalled, RadiusVersion: radiusVersion}, nil
 }
 
@@ -354,7 +261,6 @@
 
 	// RadiusVersion is the version of the Radius helm chart installed on the cluster. Will be blank if Radius is not installed.
 	RadiusVersion string
->>>>>>> 7373112b
 }
 
 // UpgradeRadius upgrades the Radius installation on the cluster, based on the specified Kubernetes context.
