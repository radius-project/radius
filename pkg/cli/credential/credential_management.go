// ------------------------------------------------------------
// Copyright (c) Microsoft Corporation.
// Licensed under the MIT License.
// ------------------------------------------------------------

package credential

import (
	"context"
	"strings"

	"github.com/project-radius/radius/pkg/cli/clients"
	ucp "github.com/project-radius/radius/pkg/ucp/api/v20220901privatepreview"
)

const (
	AzurePlaneType = "azure"
	AWSPlaneType   = "aws"
)

//go:generate mockgen -destination=./mock_credentialmanagementclient.go -package=credential -self_package github.com/project-radius/radius/pkg/cli/credential github.com/project-radius/radius/pkg/cli/credential CredentialManagementClient

// CredentialManagementClient is used to interface with cloud provider configuration and credentials.
type CredentialManagementClient interface {
	// Get gets the credential registered with the given ucp provider plane.
	Get(ctx context.Context, providerName string) (ProviderCredentialConfiguration, error)
	// List lists the credentials registered with all ucp provider planes.
	List(ctx context.Context) ([]CloudProviderStatus, error)
	// PutAWS registers an AWS credential with the respective ucp provider plane.
	PutAWS(ctx context.Context, credential_config ucp.AWSCredentialResource) error
	// PutAzure registers an Azure credential with the respective ucp provider plane.
	PutAzure(ctx context.Context, credential_config ucp.AzureCredentialResource) error
	// Delete unregisters credential from the given ucp provider plane.
	Delete(ctx context.Context, providerName string) (bool, error)
}

<<<<<<< HEAD
=======
const (
	AzureCredential      = "azure"
	AWSCredential        = "aws"
	AzurePlaneName       = "azurecloud"
	AWSPlaneName         = "aws"
	azureCredentialKind  = "azure.com.serviceprincipal"
	awsCredentialKind    = "aws.com.iam"
	ValidInfoTemplate    = "enter valid info for %s"
	infoRequiredTemplate = "required info %s"
	defaultSecretName = "default"
)

>>>>>>> 05b9c208
// UCPCredentialManagementClient implements operations to manage credentials on ucp.
type UCPCredentialManagementClient struct {
	AzClient  AzureCredentialManagementClientInterface
	AWSClient AWSCredentialManagementClientInterface
}

var _ CredentialManagementClient = (*UCPCredentialManagementClient)(nil)

<<<<<<< HEAD
// PutAWS registers credentials with the provided credential config
func (cpm *UCPCredentialManagementClient) PutAWS(ctx context.Context, credential ucp.AWSCredentialResource) error {
	err := cpm.AWSClient.Put(ctx, credential)
	return err
}

// PutAzure registers credentials with the provided credential config
func (cpm *UCPCredentialManagementClient) PutAzure(ctx context.Context, credential ucp.AzureCredentialResource) error {
	err := cpm.AzClient.Put(ctx, credential)
	return err
=======
// Put registers credentials with the provided credential config
func (cpm *UCPCredentialManagementClient) Put(ctx context.Context, credential ucp.CredentialResource) error {
	if strings.EqualFold(*credential.Type, AzureCredential) {
		err := cpm.CredentialInterface.CreateCredential(ctx, AzurePlaneType, AzurePlaneName, defaultSecretName, credential)
		return err
	} else if strings.EqualFold(*credential.Type, AWSCredential) {
		err := cpm.CredentialInterface.CreateCredential(ctx, AWSPlaneType, AWSPlaneName, defaultSecretName, credential)
		return err
	}
	return &ErrUnsupportedCloudProvider{}
>>>>>>> 05b9c208
}

// Get, gets the credential from the provided ucp provider plane
// We've a single credential configured today for all providers which we name as "default"
// example: If we ask for azure credential, then we will fetch the credential with the name "default" because that is the only
// credential for azure expected in the system.
func (cpm *UCPCredentialManagementClient) Get(ctx context.Context, providerName string) (ProviderCredentialConfiguration, error) {
	var err error
	var cred ProviderCredentialConfiguration
	if strings.EqualFold(providerName, AzureCredential) {
		// We send only the name when getting credentials from backend which we already have access to
<<<<<<< HEAD
		cred, err = cpm.AzClient.Get(ctx, name)
	} else if strings.EqualFold(name, AWSCredential) {
		// We send only the name when getting credentials from backend which we already have access to
		cred, err = cpm.AWSClient.Get(ctx, name)
=======
		cred, err = cpm.CredentialInterface.GetCredential(ctx, AzurePlaneType, AzurePlaneName, defaultSecretName)
	} else if strings.EqualFold(providerName, AWSCredential) {
		// We send only the name when getting credentials from backend which we already have access to
		cred, err = cpm.CredentialInterface.GetCredential(ctx, AWSPlaneType, AWSPlaneName, defaultSecretName)
>>>>>>> 05b9c208
	} else {
		return ProviderCredentialConfiguration{}, &ErrUnsupportedCloudProvider{}
	}
	// We get 404 when credential for the provider plane is not registered.
	if clients.Is404Error(err) {
		return ProviderCredentialConfiguration{
			CloudProviderStatus: CloudProviderStatus{
				Name:    providerName,
				Enabled: false,
			},
		}, nil
	} else if err != nil {
		return ProviderCredentialConfiguration{}, err
	}
	return cred, nil
}

// List, lists the credentials registered with all ucp provider planes
func (cpm *UCPCredentialManagementClient) List(ctx context.Context) ([]CloudProviderStatus, error) {
	// list azure credential
	res, err := cpm.AzClient.List(ctx)
	if err != nil {
		return nil, err
	}

	// list aws credential
	awsList, err := cpm.AWSClient.List(ctx)
	if err != nil {
		return nil, err
	}
	res = append(res, awsList...)
	return res, nil
}

// Delete, deletes the credentials from the given ucp provider plane
<<<<<<< HEAD
func (cpm *UCPCredentialManagementClient) Delete(ctx context.Context, name string) (bool, error) {
	if strings.EqualFold(name, AzureCredential) {
		return cpm.AzClient.Delete(ctx, name)
	} else if strings.EqualFold(name, AWSCredential) {
		return cpm.AWSClient.Delete(ctx, name)
=======
// We've a single credential configured today for all providers which we name as "default"
// example: If we ask to delete azure credential, then we will delete the credential with the name "default" because that is the only
// credential for azure expected in the system.
func (cpm *UCPCredentialManagementClient) Delete(ctx context.Context, providerName string) (bool, error) {
	var err error
	if strings.EqualFold(providerName, AzureCredential) {
		err = cpm.CredentialInterface.DeleteCredential(ctx, AzurePlaneType, AzurePlaneName, defaultSecretName)
	} else if strings.EqualFold(providerName, AWSCredential) {
		err = cpm.CredentialInterface.DeleteCredential(ctx, AWSPlaneType, AWSPlaneName, defaultSecretName)
	}
	// We get 404 when credential for the provider plane is not registered.
	if clients.Is404Error(err) {
		// return true if not found.
		return true, nil
	} else if err != nil {
		return false, err
>>>>>>> 05b9c208
	}
	return true, nil
}<|MERGE_RESOLUTION|>--- conflicted
+++ resolved
@@ -34,21 +34,10 @@
 	Delete(ctx context.Context, providerName string) (bool, error)
 }
 
-<<<<<<< HEAD
-=======
 const (
-	AzureCredential      = "azure"
-	AWSCredential        = "aws"
-	AzurePlaneName       = "azurecloud"
-	AWSPlaneName         = "aws"
-	azureCredentialKind  = "azure.com.serviceprincipal"
-	awsCredentialKind    = "aws.com.iam"
-	ValidInfoTemplate    = "enter valid info for %s"
-	infoRequiredTemplate = "required info %s"
 	defaultSecretName = "default"
 )
 
->>>>>>> 05b9c208
 // UCPCredentialManagementClient implements operations to manage credentials on ucp.
 type UCPCredentialManagementClient struct {
 	AzClient  AzureCredentialManagementClientInterface
@@ -57,7 +46,6 @@
 
 var _ CredentialManagementClient = (*UCPCredentialManagementClient)(nil)
 
-<<<<<<< HEAD
 // PutAWS registers credentials with the provided credential config
 func (cpm *UCPCredentialManagementClient) PutAWS(ctx context.Context, credential ucp.AWSCredentialResource) error {
 	err := cpm.AWSClient.Put(ctx, credential)
@@ -68,18 +56,6 @@
 func (cpm *UCPCredentialManagementClient) PutAzure(ctx context.Context, credential ucp.AzureCredentialResource) error {
 	err := cpm.AzClient.Put(ctx, credential)
 	return err
-=======
-// Put registers credentials with the provided credential config
-func (cpm *UCPCredentialManagementClient) Put(ctx context.Context, credential ucp.CredentialResource) error {
-	if strings.EqualFold(*credential.Type, AzureCredential) {
-		err := cpm.CredentialInterface.CreateCredential(ctx, AzurePlaneType, AzurePlaneName, defaultSecretName, credential)
-		return err
-	} else if strings.EqualFold(*credential.Type, AWSCredential) {
-		err := cpm.CredentialInterface.CreateCredential(ctx, AWSPlaneType, AWSPlaneName, defaultSecretName, credential)
-		return err
-	}
-	return &ErrUnsupportedCloudProvider{}
->>>>>>> 05b9c208
 }
 
 // Get, gets the credential from the provided ucp provider plane
@@ -91,20 +67,14 @@
 	var cred ProviderCredentialConfiguration
 	if strings.EqualFold(providerName, AzureCredential) {
 		// We send only the name when getting credentials from backend which we already have access to
-<<<<<<< HEAD
-		cred, err = cpm.AzClient.Get(ctx, name)
-	} else if strings.EqualFold(name, AWSCredential) {
-		// We send only the name when getting credentials from backend which we already have access to
-		cred, err = cpm.AWSClient.Get(ctx, name)
-=======
-		cred, err = cpm.CredentialInterface.GetCredential(ctx, AzurePlaneType, AzurePlaneName, defaultSecretName)
+		cred, err = cpm.AzClient.Get(ctx, defaultSecretName)
 	} else if strings.EqualFold(providerName, AWSCredential) {
 		// We send only the name when getting credentials from backend which we already have access to
-		cred, err = cpm.CredentialInterface.GetCredential(ctx, AWSPlaneType, AWSPlaneName, defaultSecretName)
->>>>>>> 05b9c208
+		cred, err = cpm.AWSClient.Get(ctx, defaultSecretName)
 	} else {
 		return ProviderCredentialConfiguration{}, &ErrUnsupportedCloudProvider{}
 	}
+
 	// We get 404 when credential for the provider plane is not registered.
 	if clients.Is404Error(err) {
 		return ProviderCredentialConfiguration{
@@ -116,6 +86,7 @@
 	} else if err != nil {
 		return ProviderCredentialConfiguration{}, err
 	}
+
 	return cred, nil
 }
 
@@ -137,30 +108,15 @@
 }
 
 // Delete, deletes the credentials from the given ucp provider plane
-<<<<<<< HEAD
-func (cpm *UCPCredentialManagementClient) Delete(ctx context.Context, name string) (bool, error) {
-	if strings.EqualFold(name, AzureCredential) {
-		return cpm.AzClient.Delete(ctx, name)
-	} else if strings.EqualFold(name, AWSCredential) {
-		return cpm.AWSClient.Delete(ctx, name)
-=======
 // We've a single credential configured today for all providers which we name as "default"
 // example: If we ask to delete azure credential, then we will delete the credential with the name "default" because that is the only
 // credential for azure expected in the system.
 func (cpm *UCPCredentialManagementClient) Delete(ctx context.Context, providerName string) (bool, error) {
-	var err error
 	if strings.EqualFold(providerName, AzureCredential) {
-		err = cpm.CredentialInterface.DeleteCredential(ctx, AzurePlaneType, AzurePlaneName, defaultSecretName)
+		return cpm.AzClient.Delete(ctx, defaultSecretName)
 	} else if strings.EqualFold(providerName, AWSCredential) {
-		err = cpm.CredentialInterface.DeleteCredential(ctx, AWSPlaneType, AWSPlaneName, defaultSecretName)
+		return cpm.AWSClient.Delete(ctx, defaultSecretName)
 	}
-	// We get 404 when credential for the provider plane is not registered.
-	if clients.Is404Error(err) {
-		// return true if not found.
-		return true, nil
-	} else if err != nil {
-		return false, err
->>>>>>> 05b9c208
-	}
+
 	return true, nil
 }