--- conflicted
+++ resolved
@@ -24,13 +24,8 @@
 type contextKey string
 
 // # Function Explanation
-<<<<<<< HEAD
 //
 //	NewContextKey creates a new context key with a given purpose, which can be used to store and retrieve values from a
-=======
-// 
-//	NewContextKey creates a new context key with a given purpose, which can be used to store and retrieve values from a 
->>>>>>> 1922d675
 //	context. If an invalid purpose is provided, an error is returned.
 func NewContextKey(purpose string) contextKey {
 	return contextKey("radius context " + purpose)
@@ -39,13 +34,8 @@
 // Fetches radius config from the viper context
 //
 // # Function Explanation
-<<<<<<< HEAD
 //
 //	ConfigFromContext retrieves a viper.Viper configuration from the context, returning nil if the configuration is not
-=======
-// 
-//	ConfigFromContext retrieves a viper.Viper configuration from the context, returning nil if the configuration is not 
->>>>>>> 1922d675
 //	present. If an error occurs, the function will panic.
 func ConfigFromContext(ctx context.Context) *viper.Viper {
 	holder := ctx.Value(NewContextKey("config")).(*ConfigHolder)
@@ -71,13 +61,8 @@
 }
 
 // # Function Explanation
-<<<<<<< HEAD
 //
 //	ConfigFileInterfaceImpl.SetDefaultWorkspace edits the workspace section of a given config file, setting the default
-=======
-// 
-//	ConfigFileInterfaceImpl.SetDefaultWorkspace edits the workspace section of a given config file, setting the default 
->>>>>>> 1922d675
 //	workspace to the given name. It returns an error if the edit fails.
 func (i *ConfigFileInterfaceImpl) SetDefaultWorkspace(ctx context.Context, config *viper.Viper, name string) error {
 	return cli.EditWorkspaces(ctx, config, func(section *cli.WorkspaceSection) error {
@@ -87,11 +72,7 @@
 }
 
 // # Function Explanation
-<<<<<<< HEAD
 //
-=======
-// 
->>>>>>> 1922d675
 //	DeleteWorkspace edits the workspace section of the config file, deleting the workspace with the given name and resetting
 //	 the default workspace if it was the one being deleted. It returns an error if any part of the operation fails.
 func (i *ConfigFileInterfaceImpl) DeleteWorkspace(ctx context.Context, config *viper.Viper, name string) error {
@@ -108,17 +89,10 @@
 // Edits and updates the rad config file with the specified sections to edit
 //
 // # Function Explanation
-<<<<<<< HEAD
 //
 //	The EditWorkspaces function edits the workspace configuration in the config file, by adding the workspace and its
 //	associated providers to the configuration. It returns an error if any issue occurs while editing the configuration.
 func (i *ConfigFileInterfaceImpl) EditWorkspaces(ctx context.Context, config *viper.Viper, workspace *workspaces.Workspace) error {
-=======
-// 
-//	The EditWorkspaces function edits the workspace configuration in the config file, by adding the workspace and its 
-//	associated providers to the configuration. It returns an error if any issue occurs while editing the configuration.
-func (i *ConfigFileInterfaceImpl) EditWorkspaces(ctx context.Context, config *viper.Viper, workspace *workspaces.Workspace, providersList []any) error {
->>>>>>> 1922d675
 	err := cli.EditWorkspaces(ctx, config, func(section *cli.WorkspaceSection) error {
 		// TODO: Add checks for duplicate workspace names and append random number mechanisms
 		workspace := workspace
@@ -134,35 +108,9 @@
 	return nil
 }
 
-func populateProvidersToWorkspace(workspace *workspaces.Workspace, providersList []any) {
-	for _, provider := range providersList {
-		switch p := provider.(type) {
-		case *azure.Provider:
-			if p != nil {
-				workspace.ProviderConfig.Azure = &workspaces.AzureProvider{
-					SubscriptionID: p.SubscriptionID,
-					ResourceGroup:  p.ResourceGroup,
-				}
-			}
-		case *aws.Provider:
-			if p != nil {
-				workspace.ProviderConfig.AWS = &workspaces.AWSProvider{
-					Region:    p.TargetRegion,
-					AccountId: p.AccountId,
-				}
-			}
-		}
-	}
-}
-
 // # Function Explanation
-<<<<<<< HEAD
 //
 //	ConfigFileInterfaceImpl's ConfigFromContext function retrieves the configuration from the context and returns it as a
-=======
-// 
-//	ConfigFileInterfaceImpl's ConfigFromContext function retrieves the configuration from the context and returns it as a 
->>>>>>> 1922d675
 //	Viper object. If the configuration is not found, an error is returned.
 func (i *ConfigFileInterfaceImpl) ConfigFromContext(ctx context.Context) *viper.Viper {
 	return ConfigFromContext(ctx)
