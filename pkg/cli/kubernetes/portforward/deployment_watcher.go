/*
Copyright 2023 The Radius Authors.

Licensed under the Apache License, Version 2.0 (the "License");
you may not use this file except in compliance with the License.
You may obtain a copy of the License at

    http://www.apache.org/licenses/LICENSE-2.0

Unless required by applicable law or agreed to in writing, software
distributed under the License is distributed on an "AS IS" BASIS,
WITHOUT WARRANTIES OR CONDITIONS OF ANY KIND, either express or implied.
See the License for the specific language governing permissions and
limitations under the License.
*/

package portforward

import (
	"context"
	"fmt"
	"sort"

	corev1 "k8s.io/api/core/v1"
	metav1 "k8s.io/apimachinery/pkg/apis/meta/v1"
	"k8s.io/apimachinery/pkg/labels"
	"k8s.io/apimachinery/pkg/selection"
	"k8s.io/apimachinery/pkg/watch"
	"k8s.io/client-go/tools/cache"
	watchtools "k8s.io/client-go/tools/watch"
)

type deploymentWatcher struct {
	Cancel      func()
	MatchLabels map[string]string
	Revision    string
	Options     Options

	done chan struct{}
	pods map[string]*corev1.Pod

	// We use a single podWatcher because we only want to listen to one replica from a deployment
	// at a time.
	podWatcher *podWatcher
}

<<<<<<< HEAD
func NewDeploymentWatcher(options Options, matchLabels map[string]string, revision string, cancel func()) *deploymentWatcher {
=======
// # Function Explanation
//
// NewDeploymentWatcher creates a new deploymentWatcher struct with the given parameters and returns a pointer to it.
func NewDeploymentWatcher(options Options, matchLabels map[string]string, staleReplicaSets map[string]bool, cancel func()) *deploymentWatcher {
>>>>>>> f7cd3e50
	return &deploymentWatcher{
		Cancel:      cancel,
		MatchLabels: matchLabels,
		Options:     options,
		Revision:    revision,

		done: make(chan struct{}),
		pods: map[string]*corev1.Pod{},
	}
}

// # Function Explanation
//
// Run watches for changes to Pods in the given namespace that match the given labels and updates the deploymentWatcher
// accordingly. It returns an error if there is an issue creating the watcher.
func (dw *deploymentWatcher) Run(ctx context.Context) error {
	defer close(dw.done)

	// We need to transform the "match labels" format into the format expected by
	// watch.
	selector := labels.NewSelector()
	for name, value := range dw.MatchLabels {
		req, err := labels.NewRequirement(name, selection.Equals, []string{value})
		if err != nil {
			return err
		}

		selector = selector.Add(*req)
	}

	pods := dw.Options.Client.CoreV1().Pods(dw.Options.Namespace)
	listOptions := metav1.ListOptions{LabelSelector: selector.String()}

	// Starting a watch will populate the current state as well as give us updates
	//
	// RetryWatcher wraps the normal watch functionality to trigger retries when a watch expires or errors.
	watcher, err := watchtools.NewRetryWatcher("1", &cache.ListWatch{
		WatchFunc: func(options metav1.ListOptions) (watch.Interface, error) {
			return pods.Watch(ctx, listOptions)
		},
	})
	if err != nil {
		return err
	}

	// No synchronization is needed for our data structures as we're executing single-threaded.
	for {
		select {
		case <-ctx.Done():
			watcher.Stop()
			return ctx.Err()

		case event := <-watcher.ResultChan():
			if event.Object == nil {
				// This can happen when the watch is shutting down.
				watcher.Stop()
				return nil
			}

			pod, ok := event.Object.(*corev1.Pod)
			if !ok {
				continue // Shouldn't happen
			}

			switch event.Type {
			case watch.Added, watch.Modified:
				staleReplicaSets, err := findStaleReplicaSets(ctx, dw.Options.Client, dw.Options.Namespace, dw.Options.ApplicationName, dw.Revision)
				if err != nil {
					_, err := dw.Options.Out.Write([]byte(fmt.Sprintf("Cannot list ReplicaSets with error: %v \n", err)))
					if err != nil {
						return err
					}
				} else {
					dw.updated(ctx, pod, staleReplicaSets)
				}
			case watch.Deleted:
				dw.deleted(ctx, pod)
			}
		}
	}
}

// ignorePod determines if a pod should be ignored based on whether or not the owning ReplicaSet is stale
func (dw *deploymentWatcher) ignorePod(pod *corev1.Pod, staleReplicaSets map[string]bool) bool {
	for _, owner := range pod.ObjectMeta.OwnerReferences {
		if owner.Kind == "ReplicaSet" {
			_, found := staleReplicaSets[owner.Name]
			return found
		}
	}

	return false
}

func (dw *deploymentWatcher) updated(ctx context.Context, pod *corev1.Pod, staleReplicaSets map[string]bool) {
	// The deployment watcher only wants to watch one replica from each deployment.
	// We also need to keep a cache of pods which will help us select a new pod when needed.

	// We have 3 cases to handle for here:
	//
	// - Pod is added
	// - Pod is added but we are ignoring it because it's "stale"
	// - Pod is being deleted
	//
	// The spec of a pod is immutable, which means that we don't need to handle updates.
	//
	// We handle deletion primarily though the deletion timestamp. This is the earliest
	// way for us to be notified of a pod shutdown. Pods have a finalizer so their deletion
	// is two-phase. We want to disconnect early and not wait the ~30 seconds pod deletion
	// may take by default.

	// Update cache
	if pod.DeletionTimestamp != nil {
		// Pod is marked for deletion
		delete(dw.pods, pod.Name)
	} else if dw.ignorePod(pod, staleReplicaSets) {
		// Pod should be ignored, do nothing
	} else {
		// Pod is being added/updated
		dw.pods[pod.Name] = pod
	}

	// There's an additional consideration when the pod that's being changed is the one we're watching.
	//
	// - If the pod we're watching is being deleted then shut down our watch.
	// - If the pod we'ere watching is being updated then notify the pod watcher.
	if dw.podWatcher != nil && dw.podWatcher.Pod.Name == pod.Name && pod.DeletionTimestamp != nil {
		dw.podWatcher.Cancel()
		close(dw.podWatcher.Updated)
		dw.podWatcher.Wait()
		dw.podWatcher = nil
	} else if dw.podWatcher != nil && dw.podWatcher.Pod.Name == pod.Name {
		dw.podWatcher.Updated <- pod
	}

	// Start a new watcher if needed.
	dw.ensureWatcher(ctx)
}

func (dw *deploymentWatcher) deleted(ctx context.Context, pod *corev1.Pod) {
	delete(dw.pods, pod.Name)

	// If the pod we're watching is being deleted then shut down our watch.
	if dw.podWatcher != nil && dw.podWatcher.Pod.Name == pod.Name {
		dw.podWatcher.Cancel()
		close(dw.podWatcher.Updated)
		dw.podWatcher.Wait()
		dw.podWatcher = nil
	}

	dw.ensureWatcher(ctx)
}

func (dw *deploymentWatcher) ensureWatcher(ctx context.Context) {
	if dw.podWatcher == nil {
		if len(dw.pods) > 0 {
			pod := dw.selectBestPod()

			ctx, cancel := context.WithCancel(ctx)
			dw.podWatcher = NewPodWatcher(dw.Options, pod, cancel)

			// will run until canceled
			go func() { _ = dw.podWatcher.Run(ctx) }()
		} else {
			// No pods available, wait and try again
			_, err := dw.Options.Out.Write([]byte("No active pods available for port-forwarding.\n"))
			if err != nil {
				return
			}
		}
	}
}

func (dw *deploymentWatcher) selectBestPod() *corev1.Pod {
	// We always want to take the newest pod.

	pods := []*corev1.Pod{}
	for _, pod := range dw.pods {
		pods = append(pods, pod)
	}

	// Sort in place
	sort.Slice(pods, func(i, j int) bool {
		// Sort by CreationTimestamp using name as tiebreaker
		if pods[i].CreationTimestamp.Equal(&pods[j].CreationTimestamp) {
			return pods[i].Name < pods[j].Name
		}

		// Newest first
		return !pods[i].CreationTimestamp.Before(&pods[j].CreationTimestamp)
	})

	if len(pods) == 0 {
		return nil
	}

	return pods[0]
}

// # Function Explanation
//
// Wait() blocks until the done channel is closed, signaling that the deployment is complete.
func (dw *deploymentWatcher) Wait() {
	<-dw.done
}<|MERGE_RESOLUTION|>--- conflicted
+++ resolved
@@ -33,8 +33,8 @@
 type deploymentWatcher struct {
 	Cancel      func()
 	MatchLabels map[string]string
+	Options     Options
 	Revision    string
-	Options     Options
 
 	done chan struct{}
 	pods map[string]*corev1.Pod
@@ -44,14 +44,10 @@
 	podWatcher *podWatcher
 }
 
-<<<<<<< HEAD
-func NewDeploymentWatcher(options Options, matchLabels map[string]string, revision string, cancel func()) *deploymentWatcher {
-=======
 // # Function Explanation
 //
 // NewDeploymentWatcher creates a new deploymentWatcher struct with the given parameters and returns a pointer to it.
-func NewDeploymentWatcher(options Options, matchLabels map[string]string, staleReplicaSets map[string]bool, cancel func()) *deploymentWatcher {
->>>>>>> f7cd3e50
+func NewDeploymentWatcher(options Options, matchLabels map[string]string, revision string, cancel func()) *deploymentWatcher {
 	return &deploymentWatcher{
 		Cancel:      cancel,
 		MatchLabels: matchLabels,
