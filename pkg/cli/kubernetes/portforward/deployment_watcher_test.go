--- conflicted
+++ resolved
@@ -58,16 +58,11 @@
 }
 
 func Test_DeploymentWatcher_Updated_HandleNewDeployment(t *testing.T) {
-<<<<<<< HEAD
-	out := &bytes.Buffer{}
-	client, _ := createPodWatchFakes()
-
-	ctx, cancel := context.WithCancel(context.Background())
-	defer cancel()
-=======
-	ctx, cancel := testcontext.NewWithCancel(t)
-	t.Cleanup(cancel)
->>>>>>> f7cd3e50
+	out := &bytes.Buffer{}
+	client, _ := createPodWatchFakes()
+
+	ctx, cancel := testcontext.NewWithCancel(t)
+	t.Cleanup(cancel)
 
 	dw := NewDeploymentWatcher(
 		Options{
@@ -86,16 +81,11 @@
 }
 
 func Test_DeploymentWatcher_Updated_HandleMultipleReplicas(t *testing.T) {
-<<<<<<< HEAD
-	out := &bytes.Buffer{}
-	client, _ := createPodWatchFakes()
-
-	ctx, cancel := context.WithCancel(context.Background())
-	defer cancel()
-=======
-	ctx, cancel := testcontext.NewWithCancel(t)
-	t.Cleanup(cancel)
->>>>>>> f7cd3e50
+	out := &bytes.Buffer{}
+	client, _ := createPodWatchFakes()
+
+	ctx, cancel := testcontext.NewWithCancel(t)
+	t.Cleanup(cancel)
 
 	dw := NewDeploymentWatcher(
 		Options{
@@ -122,16 +112,11 @@
 }
 
 func Test_DeploymentWatcher_Updated_HandleStalePod(t *testing.T) {
-<<<<<<< HEAD
-	out := &bytes.Buffer{}
-	client, _ := createPodWatchFakes()
-
-	ctx, cancel := context.WithCancel(context.Background())
-	defer cancel()
-=======
-	ctx, cancel := testcontext.NewWithCancel(t)
-	t.Cleanup(cancel)
->>>>>>> f7cd3e50
+	out := &bytes.Buffer{}
+	client, _ := createPodWatchFakes()
+
+	ctx, cancel := testcontext.NewWithCancel(t)
+	t.Cleanup(cancel)
 
 	stale := map[string]bool{
 		"rs0": true,
@@ -169,8 +154,8 @@
 	out := &bytes.Buffer{}
 	client, _ := createPodWatchFakes()
 
-	ctx, cancel := context.WithCancel(context.Background())
-	defer cancel()
+	ctx, cancel := testcontext.NewWithCancel(t)
+	t.Cleanup(cancel)
 
 	stale := map[string]bool{
 		"rs0": true,
@@ -212,16 +197,11 @@
 }
 
 func Test_DeploymentWatcher_Updated_HandleDeletingStateOfWatchedPod_NoOtherReplicas(t *testing.T) {
-<<<<<<< HEAD
-	out := &bytes.Buffer{}
-	client, _ := createPodWatchFakes()
-
-	ctx, cancel := context.WithCancel(context.Background())
-	defer cancel()
-=======
-	ctx, cancel := testcontext.NewWithCancel(t)
-	t.Cleanup(cancel)
->>>>>>> f7cd3e50
+	out := &bytes.Buffer{}
+	client, _ := createPodWatchFakes()
+
+	ctx, cancel := testcontext.NewWithCancel(t)
+	t.Cleanup(cancel)
 
 	dw := NewDeploymentWatcher(
 		Options{
@@ -249,16 +229,11 @@
 }
 
 func Test_DeploymentWatcher_Updated_HandleDeletingStateOfWatchedPod_HasOtherReplicas(t *testing.T) {
-<<<<<<< HEAD
-	out := &bytes.Buffer{}
-	client, _ := createPodWatchFakes()
-
-	ctx, cancel := context.WithCancel(context.Background())
-	defer cancel()
-=======
-	ctx, cancel := testcontext.NewWithCancel(t)
-	t.Cleanup(cancel)
->>>>>>> f7cd3e50
+	out := &bytes.Buffer{}
+	client, _ := createPodWatchFakes()
+
+	ctx, cancel := testcontext.NewWithCancel(t)
+	t.Cleanup(cancel)
 
 	dw := NewDeploymentWatcher(
 		Options{
@@ -296,16 +271,11 @@
 }
 
 func Test_DeploymentWatcher_Deleted_NoOtherReplicas(t *testing.T) {
-<<<<<<< HEAD
-	out := &bytes.Buffer{}
-	client, _ := createPodWatchFakes()
-
-	ctx, cancel := context.WithCancel(context.Background())
-	defer cancel()
-=======
-	ctx, cancel := testcontext.NewWithCancel(t)
-	t.Cleanup(cancel)
->>>>>>> f7cd3e50
+	out := &bytes.Buffer{}
+	client, _ := createPodWatchFakes()
+
+	ctx, cancel := testcontext.NewWithCancel(t)
+	t.Cleanup(cancel)
 
 	dw := NewDeploymentWatcher(
 		Options{
@@ -334,16 +304,11 @@
 }
 
 func Test_DeploymentWatcher_Deleted_HasOtherReplicas(t *testing.T) {
-<<<<<<< HEAD
-	out := &bytes.Buffer{}
-	client, _ := createPodWatchFakes()
-
-	ctx, cancel := context.WithCancel(context.Background())
-	defer cancel()
-=======
-	ctx, cancel := testcontext.NewWithCancel(t)
-	t.Cleanup(cancel)
->>>>>>> f7cd3e50
+	out := &bytes.Buffer{}
+	client, _ := createPodWatchFakes()
+
+	ctx, cancel := testcontext.NewWithCancel(t)
+	t.Cleanup(cancel)
 
 	dw := NewDeploymentWatcher(
 		Options{
