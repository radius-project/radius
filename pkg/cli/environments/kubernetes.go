--- conflicted
+++ resolved
@@ -22,28 +22,17 @@
 
 // KubernetesEnvironment represents a Kubernetes Radius environment.
 type KubernetesEnvironment struct {
-<<<<<<< HEAD
-	Name                       string `mapstructure:"name" validate:"required"`
-	Kind                       string `mapstructure:"kind" validate:"required"`
-	Context                    string `mapstructure:"context" validate:"required"`
-	Namespace                  string `mapstructure:"namespace" validate:"required"`
-	DefaultApplication         string `mapstructure:"defaultapplication,omitempty"`
-	APIServerBaseURL           string `mapstructure:"apiserverbaseurl,omitempty"`
-	APIDeploymentEngineBaseURL string `mapstructure:"apideploymentenginebaseurl,omitempty"`
-	Providers                  *Providers `mapstructure:"providers"`
-	EnableUCP                  bool   `mapstructure:"enableucp,omitempty"`
-=======
-	Name                     string `mapstructure:"name" validate:"required"`
-	Kind                     string `mapstructure:"kind" validate:"required"`
-	Context                  string `mapstructure:"context" validate:"required"`
-	Namespace                string `mapstructure:"namespace" validate:"required"`
-	DefaultApplication       string `mapstructure:"defaultapplication,omitempty"`
-	RadiusRPLocalURL         string `mapstructure:"radiusrplocalurl,omitempty"`
-	DeploymentEngineLocalURL string `mapstructure:"deploymentenginelocalurl,omitempty"`
-	UCPLocalURL              string `mapstructure:"ucplocalurl,omitempty"`
-	EnableUCP                bool   `mapstructure:"enableucp,omitempty"`
+	Name                     string     `mapstructure:"name" validate:"required"`
+	Kind                     string     `mapstructure:"kind" validate:"required"`
+	Context                  string     `mapstructure:"context" validate:"required"`
+	Namespace                string     `mapstructure:"namespace" validate:"required"`
+	DefaultApplication       string     `mapstructure:"defaultapplication,omitempty"`
+	Providers                *Providers `mapstructure:"providers"`
+	RadiusRPLocalURL         string     `mapstructure:"radiusrplocalurl,omitempty"`
+	DeploymentEngineLocalURL string     `mapstructure:"deploymentenginelocalurl,omitempty"`
+	UCPLocalURL              string     `mapstructure:"ucplocalurl,omitempty"`
+	EnableUCP                bool       `mapstructure:"enableucp,omitempty"`
 
->>>>>>> f6e600aa
 	// We tolerate and allow extra fields - this helps with forwards compat.
 	Properties map[string]interface{} `mapstructure:",remain"`
 }
