// ------------------------------------------------------------
// Copyright (c) Microsoft Corporation.
// Licensed under the MIT License.
// ------------------------------------------------------------

package azure

import (
	"context"
	"errors"
	"fmt"
	"net/http"
	"strings"

	"github.com/Azure/azure-sdk-for-go/sdk/armcore"
	"github.com/Azure/azure-sdk-for-go/sdk/azcore"
	"github.com/Azure/radius/pkg/azure/radclient"
	"github.com/Azure/radius/pkg/azure/radclientv3"
	"github.com/Azure/radius/pkg/cli/clients"
)

type ARMManagementClient struct {
	Connection      *armcore.Connection
	ResourceGroup   string
	SubscriptionID  string
	EnvironmentName string
}

var _ clients.ManagementClient = (*ARMManagementClient)(nil)

func (dm *ARMManagementClient) ListApplications(ctx context.Context) (*radclient.ApplicationList, error) {
	ac := radclient.NewApplicationClient(dm.Connection, dm.SubscriptionID)
	response, err := ac.ListByResourceGroup(ctx, dm.ResourceGroup, nil)
	if err != nil {
		if isNotFound(err) {
			errorMessage := fmt.Sprintf("Applications not found in environment '%s'", dm.EnvironmentName)
			return nil, radclient.NewRadiusError("ResourceNotFound", errorMessage)
		}
		return nil, err
	}

	return response.ApplicationList, nil
}

func (dm *ARMManagementClient) ShowApplication(ctx context.Context, applicationName string) (*radclient.ApplicationResource, error) {
	ac := radclient.NewApplicationClient(dm.Connection, dm.SubscriptionID)
	response, err := ac.Get(ctx, dm.ResourceGroup, applicationName, nil)
	if err != nil {
		if isNotFound(err) {
			errorMessage := fmt.Sprintf("Application '%s' not found in environment '%s'", applicationName, dm.EnvironmentName)
			return nil, radclient.NewRadiusError("ResourceNotFound", errorMessage)
		}
		return nil, err
	}

	return response.ApplicationResource, err
}

func (dm *ARMManagementClient) DeleteApplication(ctx context.Context, applicationName string) error {
	// Delete application
	ac := radclient.NewApplicationClient(dm.Connection, dm.SubscriptionID)

	_, err := ac.Delete(ctx, dm.ResourceGroup, applicationName, nil)
	if err != nil {
		if isNotFound(err) {
			errorMessage := fmt.Sprintf("Application '%s' not found in environment '%s'", applicationName, dm.EnvironmentName)
			return radclient.NewRadiusError("ResourceNotFound", errorMessage)
		}
		return err
	}

	return err
}

func (dm *ARMManagementClient) ListComponents(ctx context.Context, applicationName string) (*radclient.ComponentList, error) {
	componentClient := radclient.NewComponentClient(dm.Connection, dm.SubscriptionID)

	response, err := componentClient.ListByApplication(ctx, dm.ResourceGroup, applicationName, nil)
	if err != nil {
		if isNotFound(err) {
			errorMessage := fmt.Sprintf("Components not found in application '%s' and environment '%s'", applicationName, dm.EnvironmentName)
			return nil, radclient.NewRadiusError("ResourceNotFound", errorMessage)
		}
		return nil, err
	}
	return response.ComponentList, err
}

func (dm *ARMManagementClient) ShowComponent(ctx context.Context, applicationName string, componentName string) (*radclient.ComponentResource, error) {
	componentClient := radclient.NewComponentClient(dm.Connection, dm.SubscriptionID)

	response, err := componentClient.Get(ctx, dm.ResourceGroup, applicationName, componentName, nil)
	if err != nil {
		if isNotFound(err) {
			errorMessage := fmt.Sprintf("Component '%s' not found in application '%s' and environment '%s'", componentName, applicationName, dm.EnvironmentName)
			return nil, radclient.NewRadiusError("ResourceNotFound", errorMessage)
		}
		return nil, err
	}

	return response.ComponentResource, err
}

func (dm *ARMManagementClient) DeleteDeployment(ctx context.Context, applicationName string, deploymentName string) error {
	dc := radclient.NewDeploymentClient(dm.Connection, dm.SubscriptionID)
	poller, err := dc.BeginDelete(ctx, dm.ResourceGroup, applicationName, deploymentName, nil)
	if err != nil {
		return err
	}

	_, err = poller.PollUntilDone(ctx, radclient.PollInterval)
	if err != nil {
		if isNotFound(err) {
			errorMessage := fmt.Sprintf("Deployment '%s' not found in application '%s' environment '%s'", deploymentName, applicationName, dm.EnvironmentName)
			return radclient.NewRadiusError("ResourceNotFound", errorMessage)
		}
		return err
	}

	return err
}

func (dm *ARMManagementClient) ListDeployments(ctx context.Context, applicationName string) (*radclient.DeploymentList, error) {

	dc := radclient.NewDeploymentClient(dm.Connection, dm.SubscriptionID)

	response, err := dc.ListByApplication(ctx, dm.ResourceGroup, applicationName, nil)
	if err != nil {
		if isNotFound(err) {
			errorMessage := fmt.Sprintf("Deployments not found in application '%s' and environment '%s'", applicationName, dm.EnvironmentName)
			return nil, radclient.NewRadiusError("ResourceNotFound", errorMessage)
		}

		return nil, err
	}

	return response.DeploymentList, err
}

func (dm *ARMManagementClient) ShowDeployment(ctx context.Context, deploymentName string, applicationName string) (*radclient.DeploymentResource, error) {
	dc := radclient.NewDeploymentClient(dm.Connection, dm.SubscriptionID)

	response, err := dc.Get(ctx, dm.ResourceGroup, applicationName, deploymentName, nil)
	if err != nil {
		if isNotFound(err) {
			errorMessage := fmt.Sprintf("Deployment '%s' not found in application '%s' environment '%s'", deploymentName, applicationName, dm.EnvironmentName)
			return nil, radclient.NewRadiusError("ResourceNotFound", errorMessage)
		}

		return nil, err
	}

	return response.DeploymentResource, err
}

// V3 API
func (dm *ARMManagementClient) ListAllResourcesByApplication(ctx context.Context, applicationName string) (*radclientv3.RadiusResourceList, error) {
	radiusResourceClient := radclientv3.NewRadiusResourceClient(dm.Connection, dm.SubscriptionID)

	response, err := radiusResourceClient.List(ctx, dm.ResourceGroup, applicationName, nil)
	if err != nil {
		if isNotFound(err) {
			errorMessage := fmt.Sprintf("Resources not found in application '%s' and environment '%s'", applicationName, dm.EnvironmentName)
			return nil, radclient.NewRadiusError("ResourceNotFound", errorMessage)
		}
		return nil, err
	}
	return response.RadiusResourceList, err
}

func (dm *ARMManagementClient) ListApplicationsV3(ctx context.Context) (*radclientv3.ApplicationList, error) {
	ac := radclientv3.NewApplicationClient(dm.Connection, dm.SubscriptionID)
	response, err := ac.List(ctx, dm.ResourceGroup, nil)
	if err != nil {
		if isNotFound(err) {
			errorMessage := fmt.Sprintf("Applications not found in environment '%s'", dm.EnvironmentName)
			return nil, radclient.NewRadiusError("ResourceNotFound", errorMessage)
		}
		return nil, err
	}
	return response.ApplicationList, nil
}

func (dm *ARMManagementClient) ShowApplicationV3(ctx context.Context, applicationName string) (*radclientv3.ApplicationResource, error) {
	ac := radclientv3.NewApplicationClient(dm.Connection, dm.SubscriptionID)
	response, err := ac.Get(ctx, dm.ResourceGroup, applicationName, nil)
	if err != nil {
		if isNotFound(err) {
			errorMessage := fmt.Sprintf("Application '%s' not found in environment '%s'", applicationName, dm.EnvironmentName)
			return nil, radclient.NewRadiusError("ResourceNotFound", errorMessage)
		}
		return nil, err
	}
	return response.ApplicationResource, err
}

func (dm *ARMManagementClient) DeleteApplicationV3(ctx context.Context, appName string) error {
	con, sub, rg := dm.Connection, dm.SubscriptionID, dm.ResourceGroup
	radiusResourceClient := radclientv3.NewRadiusResourceClient(con, sub)
	resp, err := radiusResourceClient.List(ctx, dm.ResourceGroup, appName, nil)
	if err != nil {
<<<<<<< HEAD
=======
		if isNotFound(err) {
			errorMessage := fmt.Sprintf("Application  %q not found in environment %q", appName, dm.EnvironmentName)
			return radclientv3.NewRadiusError("ResourceNotFound", errorMessage)
		}
>>>>>>> a1cb4e45
		return err
	}
	for _, resource := range resp.RadiusResourceList.Value {
		types := strings.Split(*resource.Type, "/")
		resourceType := types[len(types)-1]
		poller, err := radclientv3.NewRadiusResourceClient(con, sub).BeginDelete(
			ctx, rg, appName, resourceType, *resource.Name, nil)
		if err != nil {
			return err
		}

		_, err = poller.PollUntilDone(ctx, radclientv3.PollInterval)
		if err != nil {
			if isNotFound(err) {
				errorMessage := fmt.Sprintf("Resource %s/%s not found in application '%s' environment '%s'",
					resourceType, *resource.Name, appName, dm.EnvironmentName)
				return radclient.NewRadiusError("ResourceNotFound", errorMessage)
			}
			return err
		}
	}
	poller, err := radclientv3.NewApplicationClient(con, sub).BeginDelete(ctx, rg, appName, nil)
	if err != nil {
		return err
	}
	_, err = poller.PollUntilDone(ctx, radclientv3.PollInterval)
	if isNotFound(err) {
		errorMessage := fmt.Sprintf("Application  %q not found in environment %q", appName, dm.EnvironmentName)
		return radclientv3.NewRadiusError("ResourceNotFound", errorMessage)
	}
	return err
}

func (dm *ARMManagementClient) ShowResource(ctx context.Context, appName string, resourceType string, name string) (interface{}, error) {
	client := radclientv3.NewRadiusResourceClient(dm.Connection, dm.SubscriptionID)
	result, err := client.Get(ctx, dm.ResourceGroup, appName, resourceType, name, nil)
	if err != nil {
		return nil, err
	}
	return result.RadiusResource, nil
}

func isNotFound(err error) bool {
	var httpresp azcore.HTTPResponse
	ok := errors.As(err, &httpresp)
	return ok && httpresp.RawResponse().StatusCode == http.StatusNotFound
}<|MERGE_RESOLUTION|>--- conflicted
+++ resolved
@@ -199,13 +199,10 @@
 	radiusResourceClient := radclientv3.NewRadiusResourceClient(con, sub)
 	resp, err := radiusResourceClient.List(ctx, dm.ResourceGroup, appName, nil)
 	if err != nil {
-<<<<<<< HEAD
-=======
 		if isNotFound(err) {
 			errorMessage := fmt.Sprintf("Application  %q not found in environment %q", appName, dm.EnvironmentName)
 			return radclientv3.NewRadiusError("ResourceNotFound", errorMessage)
 		}
->>>>>>> a1cb4e45
 		return err
 	}
 	for _, resource := range resp.RadiusResourceList.Value {
