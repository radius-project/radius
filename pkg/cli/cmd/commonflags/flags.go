--- conflicted
+++ resolved
@@ -61,17 +61,10 @@
 	cmd.Flags().StringArrayP("parameters", "p", []string{}, "Specify parameters for the deployment")
 }
 
-<<<<<<< HEAD
-func AddRecipeFlag(cmd *cobra.Command) {
-	cmd.Flags().String("name", "", "The recipe name")
-}
-
 func AddLinkTypeFlag(cmd *cobra.Command) {
 	cmd.Flags().String("link-type", "", "Specify the type of the link this recipe can be consumed by")
 }
 
-=======
->>>>>>> a80656b3
 func AddAzureScopeFlags(cmd *cobra.Command) {
 	AddAzureSubscriptionFlag(cmd)
 	AddAzureResourceGroupFlag(cmd)
