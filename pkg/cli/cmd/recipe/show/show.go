// ------------------------------------------------------------
// Copyright (c) Microsoft Corporation.
// Licensed under the MIT License.
// ------------------------------------------------------------

package show

import (
	"context"
	"fmt"

	"github.com/project-radius/radius/pkg/cli"
	"github.com/project-radius/radius/pkg/cli/cmd/commonflags"
	"github.com/project-radius/radius/pkg/cli/connections"
	"github.com/project-radius/radius/pkg/cli/framework"
	"github.com/project-radius/radius/pkg/cli/objectformats"
	"github.com/project-radius/radius/pkg/cli/output"
	"github.com/project-radius/radius/pkg/cli/workspaces"
	"github.com/spf13/cobra"
)

// NewCommand creates an instance of the command and runner for the `rad recipe show` command.
func NewCommand(factory framework.Factory) (*cobra.Command, framework.Runner) {
	runner := NewRunner(factory)

	cmd := &cobra.Command{
		Use:   "show [recipe-name]",
		Short: "Show recipe details",
		Long: `Show recipe details

The recipe show command outputs details about a recipe. This includes the name, resource type, parameters, parameter details and template path.
	
By default, the command is scoped to the resource group and environment defined in your rad.yaml workspace file. You can optionally override these values through the environment and group flags.
	
By default, the command outputs a human-readable table. You can customize the output format with the output flag.`,
		Example: `
# show the details of a recipe
rad recipe show redis-prod

# show the details of a recipe, with a JSON output
rad recipe show redis-prod --output json
	
# show the details of a recipe, with a specified environment and group
rad recipe show redis-dev --group dev --environment dev`,
		RunE: framework.RunCommand(runner),
		Args: cobra.ExactArgs(1),
	}

	commonflags.AddOutputFlag(cmd)
	commonflags.AddWorkspaceFlag(cmd)
	commonflags.AddResourceGroupFlag(cmd)
	commonflags.AddEnvironmentNameFlag(cmd)

	return cmd, runner
}

// Runner is the runner implementation for the `rad recipe show` command.
type Runner struct {
	ConfigHolder      *framework.ConfigHolder
	ConnectionFactory connections.Factory
	Output            output.Interface
	Workspace         *workspaces.Workspace
	RecipeName        string
	Format            string
}

// NewRunner creates a new instance of the `rad recipe show` runner.
func NewRunner(factory framework.Factory) *Runner {
	return &Runner{
		ConfigHolder:      factory.GetConfigHolder(),
		ConnectionFactory: factory.GetConnectionFactory(),
		Output:            factory.GetOutput(),
	}
}

// Validate runs validation for the `rad recipe show` command.
func (r *Runner) Validate(cmd *cobra.Command, args []string) error {
	// Validate command line args
	workspace, err := cli.RequireWorkspace(cmd, r.ConfigHolder.Config, r.ConfigHolder.DirectoryConfig)
	if err != nil {
		return err
	}
	r.Workspace = workspace

	if !r.Workspace.IsNamedWorkspace() {
		return workspaces.ErrNamedWorkspaceRequired
	}

	environment, err := cli.RequireEnvironmentName(cmd, args, *workspace)
	if err != nil {
		return err
	}
	r.Workspace.Environment = environment

	recipeName, err := cli.RequireRecipeNameArgs(cmd, args)
	if err != nil {
		return err
	}
	r.RecipeName = recipeName

	format, err := cli.RequireOutput(cmd)
	if err != nil {
		return err
	}
	if format == "" {
		format = "table"
	}
	r.Format = format

	return nil
}

// Run runs the `rad recipe show` command.
func (r *Runner) Run(ctx context.Context) error {
	client, err := r.ConnectionFactory.CreateApplicationsManagementClient(ctx, *r.Workspace)
	if err != nil {
		return err
	}

	recipeDetails, err := client.ShowRecipe(ctx, r.Workspace.Environment, r.RecipeName)
	if err != nil {
		return err
	}
	recipe := Recipe{
		Name:         r.RecipeName,
		LinkType:     *recipeDetails.LinkType,
		TemplatePath: *recipeDetails.TemplatePath,
	}

	err = r.Output.WriteFormatted(r.Format, recipe, objectformats.GetRecipeTableFormat())
	if err != nil {
		return err
	}

	r.Output.LogInfo("")

	var recipeParams []RecipeParameter

	for parameter := range recipeDetails.Parameters {
		values := recipeDetails.Parameters[parameter].(map[string]any)

		paramItem := RecipeParameter{
			Name:         parameter,
			DefaultValue: "-",
			MaxValue:     "-",
			MinValue:     "-",
		}

		for paramDetailName, paramDetailValue := range values {
<<<<<<< HEAD
			if paramDetailValue == nil {
				continue
			}

			switch paramDetailName {
			case "type":
				paramItem.Type = paramDetailValue.(string)
			case "defaultValue":
				paramItem.DefaultValue = paramDetailValue
			case "maxValue":
				paramItem.MaxValue = fmt.Sprintf("%v", paramDetailValue.(float64))
			case "minValue":
				paramItem.MinValue = fmt.Sprintf("%v", paramDetailValue.(float64))
			}
=======
			switch paramDetailName {
			case "type":
				paramItem.Type = paramDetailValue.(string)
			case "defaultValue":
				paramItem.DefaultValue = paramDetailValue
			case "maxValue":
				paramItem.MaxValue = fmt.Sprintf("%v", paramDetailValue.(float64))
			case "minValue":
				paramItem.MinValue = fmt.Sprintf("%v", paramDetailValue.(float64))
			}
>>>>>>> 1b339f93
		}

		recipeParams = append(recipeParams, paramItem)
	}

	err = r.Output.WriteFormatted(r.Format, recipeParams, objectformats.GetRecipeParamsTableFormat())
	if err != nil {
		return err
	}

	if len(recipeParams) == 0 {
<<<<<<< HEAD
		r.Output.LogInfo("(No parameters available)")
=======
		r.Output.LogInfo("No parameters available")
>>>>>>> 1b339f93
	}

	return nil
}

type RecipeParameter struct {
	Name         string      `json:"name,omitempty"`
	DefaultValue interface{} `json:"defaultValue,omitempty"`
	Type         string      `json:"type,omitempty"`
	MaxValue     string      `json:"maxValue,omitempty"`
	MinValue     string      `json:"minValue,omitempty"`
}

type Recipe struct {
	Name         string `json:"name,omitempty"`
	LinkType     string `json:"linkType,omitempty"`
	TemplatePath string `json:"templatePath,omitempty"`
}<|MERGE_RESOLUTION|>--- conflicted
+++ resolved
@@ -147,11 +147,6 @@
 		}
 
 		for paramDetailName, paramDetailValue := range values {
-<<<<<<< HEAD
-			if paramDetailValue == nil {
-				continue
-			}
-
 			switch paramDetailName {
 			case "type":
 				paramItem.Type = paramDetailValue.(string)
@@ -162,18 +157,6 @@
 			case "minValue":
 				paramItem.MinValue = fmt.Sprintf("%v", paramDetailValue.(float64))
 			}
-=======
-			switch paramDetailName {
-			case "type":
-				paramItem.Type = paramDetailValue.(string)
-			case "defaultValue":
-				paramItem.DefaultValue = paramDetailValue
-			case "maxValue":
-				paramItem.MaxValue = fmt.Sprintf("%v", paramDetailValue.(float64))
-			case "minValue":
-				paramItem.MinValue = fmt.Sprintf("%v", paramDetailValue.(float64))
-			}
->>>>>>> 1b339f93
 		}
 
 		recipeParams = append(recipeParams, paramItem)
@@ -185,11 +168,7 @@
 	}
 
 	if len(recipeParams) == 0 {
-<<<<<<< HEAD
-		r.Output.LogInfo("(No parameters available)")
-=======
 		r.Output.LogInfo("No parameters available")
->>>>>>> 1b339f93
 	}
 
 	return nil
