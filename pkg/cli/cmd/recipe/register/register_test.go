// ------------------------------------------------------------
// Copyright (c) Microsoft Corporation.
// Licensed under the MIT License.
// ------------------------------------------------------------

package register

import (
	"context"
	"testing"

	"github.com/golang/mock/gomock"
	"github.com/stretchr/testify/require"

	v1 "github.com/project-radius/radius/pkg/armrpc/api/v1"
	"github.com/project-radius/radius/pkg/cli/clients"
	"github.com/project-radius/radius/pkg/cli/connections"
	"github.com/project-radius/radius/pkg/cli/framework"
	"github.com/project-radius/radius/pkg/cli/output"
	"github.com/project-radius/radius/pkg/cli/workspaces"
	"github.com/project-radius/radius/pkg/corerp/api/v20220315privatepreview"
	"github.com/project-radius/radius/pkg/linkrp"
	"github.com/project-radius/radius/pkg/to"
	"github.com/project-radius/radius/test/radcli"
)

func Test_CommandValidation(t *testing.T) {
	radcli.SharedCommandValidation(t, NewCommand)
}

func Test_Validate(t *testing.T) {
	configWithWorkspace := radcli.LoadConfigWithWorkspace(t)
	testcases := []radcli.ValidateInput{
		{
			Name:          "Valid Register Command with parameters",
			Input:         []string{"test_recipe", "--template-path", "test_template", "--link-type", linkrp.MongoDatabasesResourceType, "--parameters", "a=b"},
			ExpectedValid: true,
			ConfigHolder: framework.ConfigHolder{
				ConfigFilePath: "",
				Config:         configWithWorkspace,
			},
		},
		{
			Name:          "Valid Register Command with parameters passed as file",
			Input:         []string{"test_recipe", "--template-path", "test_template", "--link-type", linkrp.MongoDatabasesResourceType, "--parameters", "@testdata/recipeparam.json"},
			ExpectedValid: true,
			ConfigHolder: framework.ConfigHolder{
				ConfigFilePath: "",
				Config:         configWithWorkspace,
			},
		},
		{
			Name:          "Register Command with fallback workspace",
<<<<<<< HEAD
			Input:         []string{"test_recipe", "--template-path", "test_template", "--link-type", linkrp.MongoDatabasesResourceType},
			ExpectedValid: false,
=======
			Input:         []string{"-e", "myenvironment", "--name", "test_recipe", "--template-path", "test_template", "--link-type", linkrp.MongoDatabasesResourceType},
			ExpectedValid: true,
>>>>>>> 1b339f93
			ConfigHolder: framework.ConfigHolder{
				ConfigFilePath: "",
				Config:         radcli.LoadEmptyConfig(t),
			},
		},
		{
			Name:          "Register Command without name",
			Input:         []string{"--template-path", "test_template", "--link-type", linkrp.MongoDatabasesResourceType},
			ExpectedValid: false,
			ConfigHolder: framework.ConfigHolder{
				ConfigFilePath: "",
				Config:         configWithWorkspace,
			},
		},
		{
			Name:          "Register Command without template path",
			Input:         []string{"test_recipe", "--link-type", linkrp.MongoDatabasesResourceType},
			ExpectedValid: false,
			ConfigHolder: framework.ConfigHolder{
				ConfigFilePath: "",
				Config:         configWithWorkspace,
			},
		},
		{
			Name:          "Register Command without link-type",
			Input:         []string{"test_recipe", "--template-path", "test_template"},
			ExpectedValid: false,
			ConfigHolder: framework.ConfigHolder{
				ConfigFilePath: "",
				Config:         configWithWorkspace,
			},
		},
		{
			Name:          "Register Command with too many args",
			Input:         []string{"foo", "bar"},
			ExpectedValid: false,
			ConfigHolder: framework.ConfigHolder{
				ConfigFilePath: "",
				Config:         configWithWorkspace,
			},
		},
	}
	radcli.SharedValidateValidation(t, NewCommand, testcases)
}

func Test_Run(t *testing.T) {
	t.Run("Register recipe Success", func(t *testing.T) {
		ctrl := gomock.NewController(t)

		testRecipes := map[string]*v20220315privatepreview.EnvironmentRecipeProperties{
			"cosmosDB": {
				LinkType:     to.Ptr(linkrp.MongoDatabasesResourceType),
				TemplatePath: to.Ptr("testpublicrecipe.azurecr.io/bicep/modules/mongodatabases:v1"),
			},
		}

		testEnvProperties := &v20220315privatepreview.EnvironmentProperties{
			UseDevRecipes: to.Ptr(true),
			Recipes:       testRecipes,
			Compute: &v20220315privatepreview.KubernetesCompute{
				Namespace: to.Ptr("default"),
			},
		}

		envResource := v20220315privatepreview.EnvironmentResource{
			ID:         to.Ptr("/planes/radius/local/resourcegroups/kind-kind/providers/applications.core/environments/kind-kind"),
			Name:       to.Ptr("kind-kind"),
			Type:       to.Ptr("applications.core/environments"),
			Location:   to.Ptr(v1.LocationGlobal),
			Properties: testEnvProperties,
		}

		appManagementClient := clients.NewMockApplicationsManagementClient(ctrl)
		appManagementClient.EXPECT().
			GetEnvDetails(gomock.Any(), gomock.Any()).
			Return(envResource, nil).Times(1)
		appManagementClient.EXPECT().
			CreateEnvironment(context.Background(), "kind-kind", v1.LocationGlobal, testEnvProperties).
			Return(true, nil).Times(1)

		outputSink := &output.MockOutput{}

		runner := &Runner{
			ConnectionFactory: &connections.MockFactory{ApplicationsManagementClient: appManagementClient},
			Output:            outputSink,
			Workspace:         &workspaces.Workspace{Environment: "kind-kind"},
			TemplatePath:      "testpublicrecipe.azurecr.io/bicep/modules/mongodatabases:v1",
			LinkType:          linkrp.MongoDatabasesResourceType,
			RecipeName:        "cosmosDB_new",
		}

		err := runner.Run(context.Background())
		require.NoError(t, err)
	})

	t.Run("Register recipe with parameters", func(t *testing.T) {
		ctrl := gomock.NewController(t)

		testEnvProperties := &v20220315privatepreview.EnvironmentProperties{
			UseDevRecipes: to.Ptr(true),
			Recipes: map[string]*v20220315privatepreview.EnvironmentRecipeProperties{
				"cosmosDB": {
					LinkType:     to.Ptr(linkrp.MongoDatabasesResourceType),
					TemplatePath: to.Ptr("testpublicrecipe.azurecr.io/bicep/modules/mongodatabases:v1"),
					Parameters:   map[string]any{"throughput": 400},
				},
			},
			Compute: &v20220315privatepreview.KubernetesCompute{
				Namespace: to.Ptr("default"),
			},
		}

		envResource := v20220315privatepreview.EnvironmentResource{
			ID:         to.Ptr("/planes/radius/local/resourcegroups/kind-kind/providers/applications.core/environments/kind-kind"),
			Name:       to.Ptr("kind-kind"),
			Type:       to.Ptr("applications.core/environments"),
			Location:   to.Ptr(v1.LocationGlobal),
			Properties: testEnvProperties,
		}

		appManagementClient := clients.NewMockApplicationsManagementClient(ctrl)
		appManagementClient.EXPECT().
			GetEnvDetails(gomock.Any(), gomock.Any()).
			Return(envResource, nil).Times(1)
		appManagementClient.EXPECT().
			CreateEnvironment(context.Background(), "kind-kind", v1.LocationGlobal, testEnvProperties).
			Return(true, nil).Times(1)

		outputSink := &output.MockOutput{}

		runner := &Runner{
			ConnectionFactory: &connections.MockFactory{ApplicationsManagementClient: appManagementClient},
			Output:            outputSink,
			Workspace:         &workspaces.Workspace{Environment: "kind-kind"},
			TemplatePath:      "testpublicrecipe.azurecr.io/bicep/modules/mongodatabases:v1",
			LinkType:          linkrp.MongoDatabasesResourceType,
			RecipeName:        "cosmosDB_new",
			Parameters:        map[string]map[string]any{},
		}

		err := runner.Run(context.Background())
		require.NoError(t, err)
	})

	t.Run("Register recipe with no namespace", func(t *testing.T) {
		ctrl := gomock.NewController(t)
		testEnvProperties := &v20220315privatepreview.EnvironmentProperties{
			UseDevRecipes: to.Ptr(true),
			Recipes: map[string]*v20220315privatepreview.EnvironmentRecipeProperties{
				"cosmosDB": {
					LinkType:     to.Ptr(linkrp.MongoDatabasesResourceType),
					TemplatePath: to.Ptr("testpublicrecipe.azurecr.io/bicep/modules/mongodatabases:v1"),
				},
			},
		}

		envResource := v20220315privatepreview.EnvironmentResource{
			ID:         to.Ptr("/planes/radius/local/resourcegroups/kind-kind/providers/applications.core/environments/kind-kind"),
			Name:       to.Ptr("kind-kind"),
			Type:       to.Ptr("applications.core/environments"),
			Location:   to.Ptr(v1.LocationGlobal),
			Properties: testEnvProperties,
		}
		appManagementClient := clients.NewMockApplicationsManagementClient(ctrl)
		appManagementClient.EXPECT().
			GetEnvDetails(gomock.Any(), gomock.Any()).
			Return(envResource, nil).Times(1)
		appManagementClient.EXPECT().
			CreateEnvironment(context.Background(), "kind-kind", v1.LocationGlobal, testEnvProperties).
			Return(true, nil).Times(1)

		outputSink := &output.MockOutput{}

		runner := &Runner{
			ConnectionFactory: &connections.MockFactory{ApplicationsManagementClient: appManagementClient},
			Output:            outputSink,
			Workspace:         &workspaces.Workspace{Environment: "kind-kind"},
			TemplatePath:      "testpublicrecipe.azurecr.io/bicep/modules/mongodatabases:v1",
			LinkType:          linkrp.MongoDatabasesResourceType,
			RecipeName:        "cosmosDB_no_namespace",
		}

		err := runner.Run(context.Background())
		require.NoError(t, err)
	})

	t.Run("Register recipe with an existing name.", func(t *testing.T) {
		ctrl := gomock.NewController(t)

		envResource := v20220315privatepreview.EnvironmentResource{
			ID:       to.Ptr("/planes/radius/local/resourcegroups/kind-kind/providers/applications.core/environments/kind-kind"),
			Name:     to.Ptr("kind-kind"),
			Type:     to.Ptr("applications.core/environments"),
			Location: to.Ptr(v1.LocationGlobal),
			Properties: &v20220315privatepreview.EnvironmentProperties{
				UseDevRecipes: to.Ptr(true),
				Recipes: map[string]*v20220315privatepreview.EnvironmentRecipeProperties{
					"cosmosDB": {
						LinkType:     to.Ptr(linkrp.MongoDatabasesResourceType),
						TemplatePath: to.Ptr("testpublicrecipe.azurecr.io/bicep/modules/mongodatabases:v1"),
					},
				},
			},
		}

		appManagementClient := clients.NewMockApplicationsManagementClient(ctrl)
		appManagementClient.EXPECT().
			GetEnvDetails(gomock.Any(), gomock.Any()).
			Return(envResource, nil).Times(1)

		outputSink := &output.MockOutput{}

		runner := &Runner{
			ConnectionFactory: &connections.MockFactory{ApplicationsManagementClient: appManagementClient},
			Output:            outputSink,
			Workspace:         &workspaces.Workspace{Environment: "kind-kind"},
			TemplatePath:      "testpublicrecipe.azurecr.io/bicep/modules/mongodatabases:v1",
			LinkType:          linkrp.MongoDatabasesResourceType,
			RecipeName:        "cosmosDB",
		}

		err := runner.Run(context.Background())
		require.Error(t, err)
	})
}<|MERGE_RESOLUTION|>--- conflicted
+++ resolved
@@ -51,13 +51,8 @@
 		},
 		{
 			Name:          "Register Command with fallback workspace",
-<<<<<<< HEAD
-			Input:         []string{"test_recipe", "--template-path", "test_template", "--link-type", linkrp.MongoDatabasesResourceType},
-			ExpectedValid: false,
-=======
-			Input:         []string{"-e", "myenvironment", "--name", "test_recipe", "--template-path", "test_template", "--link-type", linkrp.MongoDatabasesResourceType},
+			Input:         []string{"-e", "myenvironment", "test_recipe", "--template-path", "test_template", "--link-type", linkrp.MongoDatabasesResourceType},
 			ExpectedValid: true,
->>>>>>> 1b339f93
 			ConfigHolder: framework.ConfigHolder{
 				ConfigFilePath: "",
 				Config:         radcli.LoadEmptyConfig(t),
