/*
Copyright 2023 The Radius Authors.

Licensed under the Apache License, Version 2.0 (the "License");
you may not use this file except in compliance with the License.
You may obtain a copy of the License at

    http://www.apache.org/licenses/LICENSE-2.0

Unless required by applicable law or agreed to in writing, software
distributed under the License is distributed on an "AS IS" BASIS,
WITHOUT WARRANTIES OR CONDITIONS OF ANY KIND, either express or implied.
See the License for the specific language governing permissions and
limitations under the License.
*/

package radinit

import (
	"context"
	"fmt"

	"github.com/aws/aws-sdk-go-v2/service/ec2"
	"github.com/charmbracelet/bubbles/textinput"
	"github.com/radius-project/radius/pkg/cli/aws"
	"github.com/radius-project/radius/pkg/cli/clierrors"
	"github.com/radius-project/radius/pkg/cli/prompt"
)

const (
	selectAWSRegionPrompt                 = "Select the region you would like to deploy AWS resources to:"
	selectAwsCredentialKindPrompt         = "Select a credential kind for the AWS credential:"
	enterAWSIAMAcessKeyIDPrompt           = "Enter the IAM access key id:"
	enterAWSRoleARNPrompt                 = "Enter the role ARN:"
	enterAWSRoleARNPlaceholder            = "Enter IAM role ARN..."
	enterAWSIAMAcessKeyIDPlaceholder      = "Enter IAM access key id..."
	enterAWSIAMSecretAccessKeyPrompt      = "Enter your IAM Secret Access Key:"
	enterAWSIAMSecretAccessKeyPlaceholder = "Enter IAM secret access key..."
	errNotEmptyTemplate                   = "%s cannot be empty"
	confirmAWSAccountIDPromptFmt          = "Use account id '%v'?"
	enterAWSAccountIDPrompt               = "Enter the account ID:"
	enterAWSAccountIDPlaceholder          = "Enter the account ID you want to use..."

	awsAccessKeysCreateInstructionFmt = "\nAWS IAM Access keys (Access key ID and Secret access key) are required to access and create AWS resources.\n\nFor example, you can create one using the following command:\n\033[36maws iam create-access-key\033[0m\n\nFor more information refer to https://docs.aws.amazon.com/IAM/latest/UserGuide/id_credentials_access-keys.html.\n\n"
	awsIRSACredentialKind             = "IRSA"
	awsAccessKeyCredentialKind        = "Access Key"
)

func (r *Runner) enterAWSCloudProvider(ctx context.Context, options *initOptions) (*aws.Provider, error) {
	credentialKind, err := r.selectAwsCredentialKind()
	if err != nil {
		return nil, err
	}

<<<<<<< HEAD
	switch credentialKind {
	case awsAccessKeyCredentialKind:
		r.Output.LogInfo(awsAccessKeysCreateInstructionFmt)

		accessKeyID, err := r.Prompter.GetTextInput(enterAWSIAMAcessKeyIDPrompt, prompt.TextInputOptions{Placeholder: enterAWSIAMAcessKeyIDPlaceholder})
		if err != nil {
			return nil, err
		}

		secretAccessKey, err := r.Prompter.GetTextInput(enterAWSIAMSecretAccessKeyPrompt, prompt.TextInputOptions{Placeholder: enterAWSIAMSecretAccessKeyPlaceholder, EchoMode: textinput.EchoPassword})
		if err != nil {
			return nil, err
		}

		accountId, err := r.getAccountId(ctx)
		if err != nil {
			return nil, err
		}

		region, err := r.selectAWSRegion(ctx, QueryRegion)
		if err != nil {
			return nil, err
		}

		return &aws.Provider{
			AccessKey: &aws.AccessKeyCredential{
				AccessKeyID:     accessKeyID,
				SecretAccessKey: secretAccessKey,
			},
			CredentialKind: aws.AwsCredentialKindAccessKey,
			AccountID:      accountId,
			Region:         region,
		}, nil
	case awsIRSACredentialKind:
		r.Output.LogInfo(awsAccessKeysCreateInstructionFmt)

		roleARN, err := r.Prompter.GetTextInput(enterAWSRoleARNPrompt, prompt.TextInputOptions{Placeholder: enterAWSRoleARNPlaceholder})
		if err != nil {
			return nil, err
		}

		accountId, err := r.getAccountId(ctx)
		if err != nil {
			return nil, err
		}

		region, err := r.selectAWSRegion(ctx, QueryRegion)
		if err != nil {
			return nil, err
		}

		// Set the value for the Helm chart
		options.SetValues = append(options.SetValues, "global.aws.irsa.enabled=true")
		return &aws.Provider{
			AccountID:      accountId,
			Region:         region,
			CredentialKind: aws.AwsCredentialKindIRSA,
			IRSA: &aws.IRSACredential{
				RoleARN: roleARN,
			},
		}, nil
	default:
		return nil, clierrors.Message("Invalid Azure credential kind: %s", credentialKind)
=======
	accountId, err := r.getAccountId(ctx)
	if err != nil {
		return nil, err
	}

	region, err := r.selectAWSRegion(ctx)
	if err != nil {
		return nil, err
>>>>>>> 4ba025d1
	}
}

func (r *Runner) getAccountId(ctx context.Context) (string, error) {
<<<<<<< HEAD
	callerIdentityOutput, err := r.awsClient.GetCallerIdentity(ctx, QueryRegion)
=======
	callerIdentityOutput, err := r.awsClient.GetCallerIdentity(ctx)
>>>>>>> 4ba025d1
	if err != nil {
		return "", clierrors.MessageWithCause(err, "AWS Cloud Provider setup failed, please use aws configure to set up the configuration. More information :https://docs.aws.amazon.com/cli/latest/userguide/cli-chap-configure.html")
	}

	if callerIdentityOutput.Account == nil {
		return "", clierrors.MessageWithCause(err, "AWS credential verification failed: Account ID is nil.")
	}

	accountID := *callerIdentityOutput.Account
	addAlternateAccountID, err := prompt.YesOrNoPrompt(fmt.Sprintf(confirmAWSAccountIDPromptFmt, accountID), prompt.ConfirmYes, r.Prompter)
	if err != nil {
		return "", err
	}

	if !addAlternateAccountID {
		accountID, err = r.Prompter.GetTextInput(enterAWSAccountIDPrompt, prompt.TextInputOptions{Placeholder: enterAWSAccountIDPlaceholder})
		if err != nil {
			return "", err
		}
	}

	return accountID, nil
}

<<<<<<< HEAD
func (r *Runner) selectAWSRegion(ctx context.Context, region string) (string, error) {
	listRegionsOutput, err := r.awsClient.ListRegions(ctx, region)
=======
// selectAWSRegion prompts the user to select an AWS region from a list of available regions.
// Region list is retrieved using the locally configured AWS account.
func (r *Runner) selectAWSRegion(ctx context.Context) (string, error) {
	listRegionsOutput, err := r.awsClient.ListRegions(ctx)
>>>>>>> 4ba025d1
	if err != nil {
		return "", clierrors.MessageWithCause(err, "Listing AWS regions failed.")
	}

	regions := r.buildAWSRegionsList(listRegionsOutput)
	selectedRegion, err := r.Prompter.GetListInput(regions, selectAWSRegionPrompt)
	if err != nil {
		return "", err
	}

	return selectedRegion, nil
}

func (r *Runner) buildAWSRegionsList(listRegionsOutput *ec2.DescribeRegionsOutput) []string {
	regions := []string{}
	for _, region := range listRegionsOutput.Regions {
		regions = append(regions, *region.RegionName)
	}

	return regions
}

func (r *Runner) selectAwsCredentialKind() (string, error) {
	credentialKinds, err := r.buildAwsCredentialKind()
	if err != nil {
		return "", err
	}

	return r.Prompter.GetListInput(credentialKinds, selectAwsCredentialKindPrompt)
}

func (r *Runner) buildAwsCredentialKind() ([]string, error) {
	return []string{
		awsAccessKeyCredentialKind,
		awsIRSACredentialKind,
	}, nil
}<|MERGE_RESOLUTION|>--- conflicted
+++ resolved
@@ -52,7 +52,6 @@
 		return nil, err
 	}
 
-<<<<<<< HEAD
 	switch credentialKind {
 	case awsAccessKeyCredentialKind:
 		r.Output.LogInfo(awsAccessKeysCreateInstructionFmt)
@@ -72,7 +71,7 @@
 			return nil, err
 		}
 
-		region, err := r.selectAWSRegion(ctx, QueryRegion)
+		region, err := r.selectAWSRegion(ctx)
 		if err != nil {
 			return nil, err
 		}
@@ -99,7 +98,7 @@
 			return nil, err
 		}
 
-		region, err := r.selectAWSRegion(ctx, QueryRegion)
+		region, err := r.selectAWSRegion(ctx)
 		if err != nil {
 			return nil, err
 		}
@@ -116,25 +115,11 @@
 		}, nil
 	default:
 		return nil, clierrors.Message("Invalid Azure credential kind: %s", credentialKind)
-=======
-	accountId, err := r.getAccountId(ctx)
-	if err != nil {
-		return nil, err
-	}
-
-	region, err := r.selectAWSRegion(ctx)
-	if err != nil {
-		return nil, err
->>>>>>> 4ba025d1
 	}
 }
 
 func (r *Runner) getAccountId(ctx context.Context) (string, error) {
-<<<<<<< HEAD
-	callerIdentityOutput, err := r.awsClient.GetCallerIdentity(ctx, QueryRegion)
-=======
 	callerIdentityOutput, err := r.awsClient.GetCallerIdentity(ctx)
->>>>>>> 4ba025d1
 	if err != nil {
 		return "", clierrors.MessageWithCause(err, "AWS Cloud Provider setup failed, please use aws configure to set up the configuration. More information :https://docs.aws.amazon.com/cli/latest/userguide/cli-chap-configure.html")
 	}
@@ -159,15 +144,10 @@
 	return accountID, nil
 }
 
-<<<<<<< HEAD
-func (r *Runner) selectAWSRegion(ctx context.Context, region string) (string, error) {
-	listRegionsOutput, err := r.awsClient.ListRegions(ctx, region)
-=======
 // selectAWSRegion prompts the user to select an AWS region from a list of available regions.
 // Region list is retrieved using the locally configured AWS account.
 func (r *Runner) selectAWSRegion(ctx context.Context) (string, error) {
 	listRegionsOutput, err := r.awsClient.ListRegions(ctx)
->>>>>>> 4ba025d1
 	if err != nil {
 		return "", clierrors.MessageWithCause(err, "Listing AWS regions failed.")
 	}
