--- conflicted
+++ resolved
@@ -38,11 +38,7 @@
 		prompter := prompt.NewMockInterface(ctrl)
 		k8s := kubernetes.NewMockInterface(ctrl)
 		helm := helm.NewMockInterface(ctrl)
-<<<<<<< HEAD
-		runner := Runner{Prompter: prompter, KubernetesInterface: k8s, HelmInterface: helm}
-=======
-		runner := Runner{Prompter: prompter, KubernetesInterface: k8s, HelmInterface: helm, Dev: true, ConfigHolder: &framework.ConfigHolder{Config: viper.New()}}
->>>>>>> d548fa2f
+		runner := Runner{Prompter: prompter, KubernetesInterface: k8s, HelmInterface: helm, ConfigHolder: &framework.ConfigHolder{Config: viper.New()}}
 
 		initGetKubeContextSuccess(k8s)
 		initHelmMockRadiusNotInstalled(helm)
@@ -86,11 +82,7 @@
 		prompter := prompt.NewMockInterface(ctrl)
 		k8s := kubernetes.NewMockInterface(ctrl)
 		helm := helm.NewMockInterface(ctrl)
-<<<<<<< HEAD
-		runner := Runner{Prompter: prompter, KubernetesInterface: k8s, HelmInterface: helm, Full: true}
-=======
-		runner := Runner{Prompter: prompter, KubernetesInterface: k8s, HelmInterface: helm, ConfigHolder: &framework.ConfigHolder{Config: viper.New()}}
->>>>>>> d548fa2f
+		runner := Runner{Prompter: prompter, KubernetesInterface: k8s, HelmInterface: helm, Full: true, ConfigHolder: &framework.ConfigHolder{Config: viper.New()}}
 
 		initGetKubeContextSuccess(k8s)
 		initKubeContextWithKind(prompter)
