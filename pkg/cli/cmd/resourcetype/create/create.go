--- conflicted
+++ resolved
@@ -169,12 +169,7 @@
 	if err != nil {
 		return err
 	}
-<<<<<<< HEAD
 	resourceTypeDetails, err := common.GetResourceTypeDetails(ctx, r.ResourceProvider.Namespace, r.ResourceTypeName, client)
-=======
-
-	resourceTypeDetails, err := common.GetResourceTypeDetails(ctx, r.ResourceProvider.Name, r.ResourceTypeName, client)
->>>>>>> c889ccf2
 	if err != nil {
 		return err
 	}
