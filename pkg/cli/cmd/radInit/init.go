--- conflicted
+++ resolved
@@ -442,24 +442,15 @@
 func selectKubeContext(currentContext string, kubeContexts map[string]*api.Context, interactive bool, prompter prompt.Interface) (string, error) {
 	values := []string{}
 	if interactive {
-<<<<<<< HEAD
-		defaultValue := fmt.Sprintf("%s (current)", currentContext)
-		values = append(values, defaultValue)
-=======
 		// Ensure current context is at the top as the default
 		values = append(values, currentContext)
->>>>>>> b4b7f180
 		for k := range kubeContexts {
 			if k != currentContext {
 				values = append(values, k)
 			}
 		}
 		index, _, err := prompter.RunSelect(prompt.SelectionPrompter(
-<<<<<<< HEAD
-			"Select the kubeconfig context to install Radius installation",
-=======
 			selectKubeContextPrompt,
->>>>>>> b4b7f180
 			values,
 		))
 		if err != nil {
