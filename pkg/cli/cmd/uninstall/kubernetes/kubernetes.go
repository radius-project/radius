--- conflicted
+++ resolved
@@ -98,18 +98,8 @@
 	}
 
 	r.Output.LogInfo("Uninstalling Radius...")
-<<<<<<< HEAD
 
 	err = r.Helm.UninstallRadius(ctx, helm.NewDefaultClusterOptions(), r.KubeContext)
-=======
-	err = r.Helm.UninstallRadius(ctx, helm.ClusterOptions{
-		Radius: helm.ChartOptions{
-			Namespace:   helm.RadiusSystemNamespace,
-			ReleaseName: helm.NewDefaultClusterOptions().Radius.ReleaseName,
-		},
-	}, r.KubeContext)
->>>>>>> 7373112b
-
 	if err != nil {
 		return err
 	}
