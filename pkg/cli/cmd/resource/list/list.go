/*
Copyright 2023 The Radius Authors.

Licensed under the Apache License, Version 2.0 (the "License");
you may not use this file except in compliance with the License.
You may obtain a copy of the License at

    http://www.apache.org/licenses/LICENSE-2.0

Unless required by applicable law or agreed to in writing, software
distributed under the License is distributed on an "AS IS" BASIS,
WITHOUT WARRANTIES OR CONDITIONS OF ANY KIND, either express or implied.
See the License for the specific language governing permissions and
limitations under the License.
*/

package list

import (
	"context"
	"fmt"

	"github.com/radius-project/radius/pkg/cli"
	"github.com/radius-project/radius/pkg/cli/clients"
	"github.com/radius-project/radius/pkg/cli/clients_new/generated"
	"github.com/radius-project/radius/pkg/cli/clierrors"
	"github.com/radius-project/radius/pkg/cli/cmd"
	"github.com/radius-project/radius/pkg/cli/cmd/commonflags"
	"github.com/radius-project/radius/pkg/cli/cmd/resourcetype/common"
	"github.com/radius-project/radius/pkg/cli/connections"
	"github.com/radius-project/radius/pkg/cli/framework"
	"github.com/radius-project/radius/pkg/cli/objectformats"
	"github.com/radius-project/radius/pkg/cli/output"
	"github.com/radius-project/radius/pkg/cli/workspaces"
	"github.com/radius-project/radius/pkg/ucp/api/v20231001preview"
	"github.com/spf13/cobra"
)

// NewCommand creates an instance of the command and runner for the `rad resource list` command.
//

// NewCommand creates a new Cobra command and a Runner to list resources of a specified type in an application or the
// default environment, and adds flags for application name, resource group, output and workspace.
func NewCommand(factory framework.Factory) (*cobra.Command, framework.Runner) {
	runner := NewRunner(factory)

	cmd := &cobra.Command{
		Use:   "list [resourceType]",
		Short: "Lists resources",
		Long:  "List all resources of specified type",
		Example: `
sample list of resourceType: Applications.Core/containers, Applications.Core/gateways, Applications.Dapr/daprPubSubBrokers, Applications.Core/extenders, Applications.Datastores/mongoDatabases, Applications.Messaging/rabbitMQMessageQueues, Applications.Datastores/redisCaches, Applications.Datastores/sqlDatabases, Applications.Dapr/daprStateStores, Applications.Dapr/daprSecretStores

# list all resources of a specified type in the default environment
rad resource list Applications.Core/containers
rad resource list Applications.Core/gateways

# list all resources of a specified type in an application
rad resource list Applications.Core/containers --application icecream-store

# list all resources of a specified type in an application (shorthand flag)
rad resource list Applications.Core/containers -a icecream-store

# list all resources of a specified type in an environment
rad resource list Applications.Core/containers --environment dev-env

# list all resources of a specified type in an environment (shorthand flag)
rad resource list Applications.Core/containers -e dev-env

# list all resources in an environment (no resource type specified)
rad resource list --environment dev-env

# list all resources in the default environment
rad resource list
`,
		Args: func(cmd *cobra.Command, args []string) error {
			// If environment flag is provided, args are optional
			if cmd.Flags().Changed("environment") || cmd.Flags().Changed("e") {
				if len(args) > 1 {
					return fmt.Errorf("accepts at most 1 arg when environment flag is provided, received %d", len(args))
				}
				return nil
			}

			// Otherwise, exactly 1 argument is required
			if len(args) != 1 {
				return fmt.Errorf("accepts 1 arg(s), received %d", len(args))
			}
			return nil
		},
		RunE: framework.RunCommand(runner),
	}

	commonflags.AddApplicationNameFlag(cmd)
	commonflags.AddResourceGroupFlag(cmd)
	commonflags.AddOutputFlag(cmd)
	commonflags.AddWorkspaceFlag(cmd)
	commonflags.AddEnvironmentNameFlag(cmd)

	return cmd, runner
}

// Runner is the runner implementation for the `rad resource list` command.
type Runner struct {
	ConfigHolder              *framework.ConfigHolder
	UCPClientFactory          *v20231001preview.ClientFactory
	ConnectionFactory         connections.Factory
	Output                    output.Interface
	Workspace                 *workspaces.Workspace
	ApplicationName           string
	EnvironmentName           string
	Format                    string
	ResourceType              string
	ResourceTypeSuffix        string
	ResourceProviderNamespace string
}

// NewRunner creates a new instance of the `rad resource list` runner.
func NewRunner(factory framework.Factory) *Runner {
	return &Runner{
		ConfigHolder:      factory.GetConfigHolder(),
		ConnectionFactory: factory.GetConnectionFactory(),
		Output:            factory.GetOutput(),
	}
}

// Validate runs validation for the `rad resource list` command.
//	// Validate checks the command line args, workspace, scope, application name, resource type and output format, and
// returns an error if any of these are invalid.
func (r *Runner) Validate(cmd *cobra.Command, args []string) error {
	// Validate command line args and
	workspace, err := cli.RequireWorkspace(cmd, r.ConfigHolder.Config, r.ConfigHolder.DirectoryConfig)
	if err != nil {
		return err
	}
	r.Workspace = workspace

	scope, err := cli.RequireScope(cmd, *r.Workspace)
	if err != nil {
		return err
	}
	r.Workspace.Scope = scope

	// Only set application name if explicitly provided via flag
	applicationFlag, err := cmd.Flags().GetString("application")
	if err != nil {
		return err
	}
	if applicationFlag != "" {
		r.ApplicationName = applicationFlag
	}

<<<<<<< HEAD
	// Only set environment name if explicitly provided via flag
	environmentName, err := cmd.Flags().GetString("environment")
	if err != nil {
		return err
	}

	if environmentName != "" {
		r.EnvironmentName = environmentName
	}

	// If we're listing all resources in an environment (no resource type specified),
	// we don't need to validate the resource type
	if len(args) > 0 {
		r.ResourceProviderNameSpace, r.ResourceTypeSuffix, err = cli.RequireFullyQualifiedResourceType(args)
		if err != nil {
			return err
		}
		r.ResourceType = r.ResourceProviderNameSpace + "/" + r.ResourceTypeSuffix
	}
=======
	r.ResourceProviderNamespace, r.ResourceTypeSuffix, err = cli.RequireFullyQualifiedResourceType(args)
	if err != nil {
		return err
	}
	r.ResourceType = r.ResourceProviderNamespace + "/" + r.ResourceTypeSuffix
>>>>>>> f2cc59ae

	format, err := cli.RequireOutput(cmd)
	if err != nil {
		return err
	}
	r.Format = format

	return nil
}

// Run runs the `rad resource list` command.
//

// Run lists resources based on provided filters (application name, environment name, resource type).
// Resources can be filtered by:
// 1. Both application and environment (intersection of resources in both)
// 2. Only application (all resources in the application)
// 3. Only environment (all resources in the environment)
// 4. Only resource type (all resources of that type)
// The command requires at least one filter parameter to be provided.
func (r *Runner) Run(ctx context.Context) error {
	// Initialize the client factory if it hasn't been set externally.
	// This allows for flexibility where a test UCPClientFactory can be set externally during testing.
	if r.UCPClientFactory == nil {
		clientFactory, err := cmd.InitializeClientFactory(ctx, r.Workspace)
		if err != nil {
			return err
		}
		r.UCPClientFactory = clientFactory
	}

	_, err := common.GetResourceTypeDetails(ctx, r.ResourceProviderNamespace, r.ResourceTypeSuffix, r.UCPClientFactory)
	if err != nil {
		return err
	}

<<<<<<< HEAD
	// If neither application name nor environment name is provided,
	// and no resource type is specified, we can't list all resources
	if r.ApplicationName == "" && r.EnvironmentName == "" && r.ResourceType == "" {
		return clierrors.Message("Please specify a resource type, application name, or environment name")
	}

	// If a resource type is specified, validate it
	if r.ResourceType != "" {
		_, err := common.GetResourceTypeDetails(ctx, r.ResourceProviderNameSpace, r.ResourceTypeSuffix, client)
		if err != nil {
			return err
		}
	}

	var resourceList []generated.GenericResource

	// Handle different filter combinations
	switch {
	case r.ApplicationName != "" && r.EnvironmentName != "":
		// Filter resources by both application and environment
		resourceList, err = r.getResourcesInApplicationAndEnvironment(ctx, client)
	case r.ApplicationName != "":
		// Filter resources by application only
		resourceList, err = r.getResourcesInApplication(ctx, client)
	case r.EnvironmentName != "":
		// Filter resources by environment only
		if r.ResourceType != "" {
			// Use helper method for consistent handling
			resourceList, err = r.getResourcesInEnvironment(ctx, client)
		} else {
			resourceList, err = client.ListResourcesInEnvironment(ctx, r.EnvironmentName)
		}
	default:
		// Filter resources by resource type only
		resources, err := client.ListResourcesOfType(ctx, r.ResourceType)
		if err != nil {
			return err
		}
		resourceList = resources
	}

	if err != nil {
		return err
	}

	return r.Output.WriteFormatted(r.Format, resourceList, objectformats.GetGenericResourceTableFormat())
}

// getResourcesInApplication retrieves resources in the specified application,
// optionally filtered by resource type.
func (r *Runner) getResourcesInApplication(ctx context.Context, client clients.ApplicationsManagementClient) ([]generated.GenericResource, error) {
	// Verify application exists
	_, err := client.GetApplication(ctx, r.ApplicationName)
	if err != nil {
		if clients.Is404Error(err) {
			return nil, clierrors.Message("The application %q could not be found in workspace %q. Make sure you specify the correct application with '-a/--application'.", r.ApplicationName, r.Workspace.Name)
		}
		return nil, err
	}

	// Get resources filtered by application and optionally by resource type
	if r.ResourceType != "" {
		return client.ListResourcesOfTypeInApplication(ctx, r.ApplicationName, r.ResourceType)
	}
	return client.ListResourcesInApplication(ctx, r.ApplicationName)
}

// getResourcesInEnvironment retrieves resources in the specified environment,
// optionally filtered by resource type.
func (r *Runner) getResourcesInEnvironment(ctx context.Context, client clients.ApplicationsManagementClient) ([]generated.GenericResource, error) {
	// Verify environment exists
	_, err := client.GetEnvironment(ctx, r.EnvironmentName)
	if err != nil {
		if clients.Is404Error(err) {
			return nil, clierrors.Message("The environment %q could not be found in workspace %q. Make sure you specify the correct environment with '-e/--environment'.", r.EnvironmentName, r.Workspace.Name)
		}
		return nil, err
	}

	var resources []generated.GenericResource
	// Get resources filtered by environment and optionally by resource type
	if r.ResourceType != "" {
		resources, err = client.ListResourcesOfTypeInEnvironment(ctx, r.EnvironmentName, r.ResourceType)
=======
	client, err := r.ConnectionFactory.CreateApplicationsManagementClient(ctx, *r.Workspace)
	if err != nil {
		return err
	}
	var resourceList []generated.GenericResource
	if r.ApplicationName == "" {
		resourceList, err = client.ListResourcesOfType(ctx, r.ResourceType)
>>>>>>> f2cc59ae
		if err != nil {
			return nil, err
		}
	} else {
		resources, err = client.ListResourcesInEnvironment(ctx, r.EnvironmentName)
		if err != nil {
			return nil, err
		}
	}
	return resources, nil
}

// getResourcesInApplicationAndEnvironment retrieves resources that belong to both
// the specified application and environment.
func (r *Runner) getResourcesInApplicationAndEnvironment(ctx context.Context, client clients.ApplicationsManagementClient) ([]generated.GenericResource, error) {
	// Verify application exists
	_, err := client.GetApplication(ctx, r.ApplicationName)
	if err != nil {
		if clients.Is404Error(err) {
			return nil, clierrors.Message("The application %q could not be found in workspace %q. Make sure you specify the correct application with '-a/--application'.", r.ApplicationName, r.Workspace.Name)
		}
		return nil, err
	}

	// Verify environment exists
	_, err = client.GetEnvironment(ctx, r.EnvironmentName)
	if err != nil {
		if clients.Is404Error(err) {
			return nil, clierrors.Message("The environment %q could not be found in workspace %q. Make sure you specify the correct environment with '-e/--environment'.", r.EnvironmentName, r.Workspace.Name)
		}
		return nil, err
	}

	// Get resources in application (filtered by resource type if specified)
	var appResources []generated.GenericResource
	if r.ResourceType != "" {
		appResources, err = client.ListResourcesOfTypeInApplication(ctx, r.ApplicationName, r.ResourceType)
	} else {
		appResources, err = client.ListResourcesInApplication(ctx, r.ApplicationName)
	}
	if err != nil {
		return nil, err
	}

	// Get resources in environment (filtered by resource type if specified)
	var envResources []generated.GenericResource
	if r.ResourceType != "" {
		envResources, err = client.ListResourcesOfTypeInEnvironment(ctx, r.EnvironmentName, r.ResourceType)
	} else {
		envResources, err = client.ListResourcesInEnvironment(ctx, r.EnvironmentName)
	}
	if err != nil {
		return nil, err
	}

	// Find intersection: resources that belong to both application and environment
	return findCommonResources(appResources, envResources), nil
}

// findCommonResources returns a list of resources that exist in both resource lists,
// comparing them by resource ID.
func findCommonResources(appResources, envResources []generated.GenericResource) []generated.GenericResource {
	result := []generated.GenericResource{}

	// Create a map of environment resource IDs for faster lookup
	envResourceMap := make(map[string]bool)
	for _, resource := range envResources {
		if resource.ID != nil {
			envResourceMap[*resource.ID] = true
		}
	}

	// Filter application resources that are also in the environment
	for _, resource := range appResources {
		if resource.ID != nil && envResourceMap[*resource.ID] {
			result = append(result, resource)
		}
	}
	return result
}<|MERGE_RESOLUTION|>--- conflicted
+++ resolved
@@ -24,7 +24,6 @@
 	"github.com/radius-project/radius/pkg/cli/clients"
 	"github.com/radius-project/radius/pkg/cli/clients_new/generated"
 	"github.com/radius-project/radius/pkg/cli/clierrors"
-	"github.com/radius-project/radius/pkg/cli/cmd"
 	"github.com/radius-project/radius/pkg/cli/cmd/commonflags"
 	"github.com/radius-project/radius/pkg/cli/cmd/resourcetype/common"
 	"github.com/radius-project/radius/pkg/cli/connections"
@@ -32,7 +31,6 @@
 	"github.com/radius-project/radius/pkg/cli/objectformats"
 	"github.com/radius-project/radius/pkg/cli/output"
 	"github.com/radius-project/radius/pkg/cli/workspaces"
-	"github.com/radius-project/radius/pkg/ucp/api/v20231001preview"
 	"github.com/spf13/cobra"
 )
 
@@ -103,7 +101,6 @@
 // Runner is the runner implementation for the `rad resource list` command.
 type Runner struct {
 	ConfigHolder              *framework.ConfigHolder
-	UCPClientFactory          *v20231001preview.ClientFactory
 	ConnectionFactory         connections.Factory
 	Output                    output.Interface
 	Workspace                 *workspaces.Workspace
@@ -112,7 +109,7 @@
 	Format                    string
 	ResourceType              string
 	ResourceTypeSuffix        string
-	ResourceProviderNamespace string
+	ResourceProviderNameSpace string
 }
 
 // NewRunner creates a new instance of the `rad resource list` runner.
@@ -150,7 +147,6 @@
 		r.ApplicationName = applicationFlag
 	}
 
-<<<<<<< HEAD
 	// Only set environment name if explicitly provided via flag
 	environmentName, err := cmd.Flags().GetString("environment")
 	if err != nil {
@@ -170,13 +166,6 @@
 		}
 		r.ResourceType = r.ResourceProviderNameSpace + "/" + r.ResourceTypeSuffix
 	}
-=======
-	r.ResourceProviderNamespace, r.ResourceTypeSuffix, err = cli.RequireFullyQualifiedResourceType(args)
-	if err != nil {
-		return err
-	}
-	r.ResourceType = r.ResourceProviderNamespace + "/" + r.ResourceTypeSuffix
->>>>>>> f2cc59ae
 
 	format, err := cli.RequireOutput(cmd)
 	if err != nil {
@@ -198,22 +187,11 @@
 // 4. Only resource type (all resources of that type)
 // The command requires at least one filter parameter to be provided.
 func (r *Runner) Run(ctx context.Context) error {
-	// Initialize the client factory if it hasn't been set externally.
-	// This allows for flexibility where a test UCPClientFactory can be set externally during testing.
-	if r.UCPClientFactory == nil {
-		clientFactory, err := cmd.InitializeClientFactory(ctx, r.Workspace)
-		if err != nil {
-			return err
-		}
-		r.UCPClientFactory = clientFactory
-	}
-
-	_, err := common.GetResourceTypeDetails(ctx, r.ResourceProviderNamespace, r.ResourceTypeSuffix, r.UCPClientFactory)
-	if err != nil {
-		return err
-	}
-
-<<<<<<< HEAD
+	client, err := r.ConnectionFactory.CreateApplicationsManagementClient(ctx, *r.Workspace)
+	if err != nil {
+		return err
+	}
+
 	// If neither application name nor environment name is provided,
 	// and no resource type is specified, we can't list all resources
 	if r.ApplicationName == "" && r.EnvironmentName == "" && r.ResourceType == "" {
@@ -297,15 +275,6 @@
 	// Get resources filtered by environment and optionally by resource type
 	if r.ResourceType != "" {
 		resources, err = client.ListResourcesOfTypeInEnvironment(ctx, r.EnvironmentName, r.ResourceType)
-=======
-	client, err := r.ConnectionFactory.CreateApplicationsManagementClient(ctx, *r.Workspace)
-	if err != nil {
-		return err
-	}
-	var resourceList []generated.GenericResource
-	if r.ApplicationName == "" {
-		resourceList, err = client.ListResourcesOfType(ctx, r.ResourceType)
->>>>>>> f2cc59ae
 		if err != nil {
 			return nil, err
 		}
