--- conflicted
+++ resolved
@@ -237,12 +237,9 @@
 	}
 
 	// Push config blob
-<<<<<<< HEAD
-=======
 	// Set blob content to an empty descriptor instead of nil as some registries that implement the OCI image manifest specification,
 	// such as AWS ECR, do not support pushing empty content.
 	// Ref: https://git.homegu.com/devcontainers/cli/issues/814
->>>>>>> dd81399f
 	configDesc, err := pushBlob(ctx, configMediaType, []byte("{}"), src)
 	if err != nil {
 		return nil, err
