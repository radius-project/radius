// ------------------------------------------------------------
// Copyright (c) Microsoft Corporation.
// Licensed under the MIT License.
// ------------------------------------------------------------

package common

import (
	"errors"
	"fmt"
	"strings"

	"github.com/manifoldco/promptui"
	"github.com/project-radius/radius/pkg/cli"
	"github.com/project-radius/radius/pkg/cli/output"
	"github.com/project-radius/radius/pkg/cli/prompt"
	corerp "github.com/project-radius/radius/pkg/corerp/api/v20220315privatepreview"
	"github.com/spf13/cobra"
)

// Used in tests
const (
	SelectExistingEnvironmentPrompt         = "Select an existing environment or create a new one"
	SelectExistingEnvironmentCreateSentinel = "[create new]"
	EnterEnvironmentNamePrompt              = "Enter an environment name"
	EnterNamespacePrompt                    = "Enter a namespace name to deploy apps into"
)

func ValidateCloudProviderName(name string) error {
	if strings.EqualFold(name, "azure") {
		return nil
	}

	return &cli.FriendlyError{Message: fmt.Sprintf("Cloud provider type %q is not supported. Supported types: azure.", name)}
}

// SelectExistingEnvironment prompts the user to select from existing environments (with the option to create a new one).
// We also expect the the existing environments to be a non-empty list, callers should check that.
//
// If the name returned is empty, it means that that either no environment was found or that the user opted to create a new one.
func SelectExistingEnvironment(cmd *cobra.Command, defaultVal string, interactive bool, prompter prompt.Interface, existing []corerp.EnvironmentResource) (string, error) {
	selectedName, err := cmd.Flags().GetString("environment")
	if err != nil {
		return "", err
	}

	// If the user provided a name, let's use that if possible.
	if selectedName != "" {
		for _, env := range existing {
			if strings.EqualFold(selectedName, *env.Name) {
				return selectedName, nil
			}
		}

		// Returing empty tells the caller to create a new one, or to prompt or fail.
		return "", nil
	}

	if !interactive {
		// If an an environment exists that matches the default then choose that.
		for _, env := range existing {
			if strings.EqualFold(defaultVal, *env.Name) {
				return defaultVal, nil
			}
		}

		// Returing empty tells the caller to prompt or fail.
		return "", nil
	}

	// On this code path, we're going to prompt for input.
	//
	// Build the list of items in the following way:
	//
	// - default environment (if it exists)
	// - (all other existing environments)
	// - [create new]
	items := []string{}
	for _, env := range existing {
		if strings.EqualFold(defaultVal, *env.Name) {
			items = append(items, defaultVal)
			break
		}
	}
	for _, env := range existing {
		// The default is already in the list
		if !strings.EqualFold(defaultVal, *env.Name) {
			items = append(items, *env.Name)
		}
	}
	items = append(items, SelectExistingEnvironmentCreateSentinel)

	_, choice, err := prompter.RunSelect(prompt.SelectionPrompter(SelectExistingEnvironmentPrompt, items))
	if err != nil {
		return "", err
	}

	if choice == SelectExistingEnvironmentCreateSentinel {
		// Returing empty tells the caller to create a new one.
		return "", nil
	}

	return choice, nil
}

// Selects the environment flag name from user if interactive or sets it from flags or to the default value otherwise
func SelectEnvironmentName(cmd *cobra.Command, defaultVal string, interactive bool, prompter prompt.Interface) (string, error) {
	var envStr string
	var err error

	envStr, err = cmd.Flags().GetString("environment")
	if err != nil {
		return "", err
	}
	if interactive && envStr == "" {
<<<<<<< HEAD
		envStr, err = prompter.RunPrompt(prompt.TextPromptWithDefault("Enter an environment name", defaultVal, prompt.ResourceName))
=======
		envStr, err = prompter.RunPrompt(prompt.TextPromptWithDefault(EnterEnvironmentNamePrompt, defaultVal, prompt.ResourceName))
>>>>>>> b4b7f180
		if err != nil {
			return "", err
		}
	} else {
		if envStr == "" {
			output.LogInfo("No environment name provided, using: %v", defaultVal)
			envStr = defaultVal
		}
		matched, msg, _ := prompt.ResourceName(envStr)
		if !matched {
			return "", fmt.Errorf("%s %s. Use --environment option to specify the valid name", envStr, msg)
		}
	}

	return envStr, nil
}

// Gets the namespace value from the user if interactive, otherwise sets it to the namespace flag or default value
func SelectNamespace(cmd *cobra.Command, defaultVal string, interactive bool, prompter prompt.Interface) (string, error) {
	var val string
	var err error
	if interactive {
		namespaceSelector := promptui.Prompt{
<<<<<<< HEAD
			Label:   "Enter a namespace name to deploy apps into",
=======
			Label:   EnterNamespacePrompt,
>>>>>>> b4b7f180
			Default: defaultVal,
			Validate: func(s string) error {
				valid, msg, err := prompt.EmptyValidator(s)
				if err != nil {
					return err
				}
				if !valid {
					return errors.New(msg)
				}
				return nil
			},
			AllowEdit: true,
		}
		val, err = prompter.RunPrompt(namespaceSelector)
		if err != nil {
			return "", err
		}
	} else {
		val, _ = cmd.Flags().GetString("namespace")
		if val == "" {
			output.LogInfo("No namespace name provided, using: %v", defaultVal)
			val = defaultVal
		}
	}
	return val, nil
}<|MERGE_RESOLUTION|>--- conflicted
+++ resolved
@@ -113,11 +113,7 @@
 		return "", err
 	}
 	if interactive && envStr == "" {
-<<<<<<< HEAD
-		envStr, err = prompter.RunPrompt(prompt.TextPromptWithDefault("Enter an environment name", defaultVal, prompt.ResourceName))
-=======
 		envStr, err = prompter.RunPrompt(prompt.TextPromptWithDefault(EnterEnvironmentNamePrompt, defaultVal, prompt.ResourceName))
->>>>>>> b4b7f180
 		if err != nil {
 			return "", err
 		}
@@ -141,11 +137,7 @@
 	var err error
 	if interactive {
 		namespaceSelector := promptui.Prompt{
-<<<<<<< HEAD
-			Label:   "Enter a namespace name to deploy apps into",
-=======
 			Label:   EnterNamespacePrompt,
->>>>>>> b4b7f180
 			Default: defaultVal,
 			Validate: func(s string) error {
 				valid, msg, err := prompt.EmptyValidator(s)
