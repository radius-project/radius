// ------------------------------------------------------------
// Copyright (c) Microsoft Corporation.
// Licensed under the MIT License.
// ------------------------------------------------------------

package handler

import (
	"context"
	"net/http"
	"testing"

	"github.com/golang/mock/gomock"
	"github.com/gorilla/mux"
	"github.com/project-radius/radius/pkg/ucp/dataprovider"
	"github.com/project-radius/radius/pkg/ucp/store"
	"github.com/stretchr/testify/require"
)

var handlerTests = []struct {
	url        string
	method     string
	isAzureAPI bool
}{
	{
		url:        "/resourcegroups/testrg/providers/applications.connector/mongodatabases?api-version=2022-03-15-privatepreview",
		method:     http.MethodGet,
		isAzureAPI: false,
	}, {
		url:        "/resourcegroups/testrg/providers/applications.connector/mongodatabases/mongo?api-version=2022-03-15-privatepreview",
		method:     http.MethodPut,
		isAzureAPI: false,
	}, {
		url:        "/resourcegroups/testrg/providers/applications.connector/mongodatabases/mongo?api-version=2022-03-15-privatepreview",
		method:     http.MethodPatch,
		isAzureAPI: false,
	}, {
		url:        "/resourcegroups/testrg/providers/applications.connector/mongodatabases/mongo?api-version=2022-03-15-privatepreview",
		method:     http.MethodDelete,
		isAzureAPI: false,
	}, {
		url:        "/resourcegroups/testrg/providers/applications.connector/mongodatabases/mongo?api-version=2022-03-15-privatepreview",
		method:     http.MethodDelete,
		isAzureAPI: false,
	}, {
		url:        "/resourcegroups/testrg/providers/applications.connector/mongodatabases/mongo/listsecrets?api-version=2022-03-15-privatepreview",
		method:     http.MethodPost,
		isAzureAPI: false,
	}, {
		url:        "/providers/applications.connector/operations?api-version=2022-03-15-privatepreview",
		method:     http.MethodGet,
		isAzureAPI: true,
	}, {
		url:        "/subscriptions/00000000-0000-0000-0000-000000000000?api-version=2.0",
		method:     http.MethodPut,
		isAzureAPI: true,
	}, {
<<<<<<< HEAD
		url:        "/resourcegroups/testrg/providers/applications.connector/rediscaches?api-version=2022-03-15-privatepreview",
		method:     http.MethodGet,
		isAzureAPI: false,
	}, {
		url:        "/resourcegroups/testrg/providers/applications.connector/rediscaches/redis?api-version=2022-03-15-privatepreview",
		method:     http.MethodPut,
		isAzureAPI: false,
	}, {
		url:        "/resourcegroups/testrg/providers/applications.connector/rediscaches/redis?api-version=2022-03-15-privatepreview",
		method:     http.MethodPatch,
		isAzureAPI: false,
	}, {
		url:        "/resourcegroups/testrg/providers/applications.connector/rediscaches/redis?api-version=2022-03-15-privatepreview",
		method:     http.MethodDelete,
		isAzureAPI: false,
	}, {
		url:        "/resourcegroups/testrg/providers/applications.connector/rediscaches/redis?api-version=2022-03-15-privatepreview",
		method:     http.MethodDelete,
		isAzureAPI: false,
	}, {
		url:        "/resourcegroups/testrg/providers/applications.connector/rediscaches/redis/listsecrets?api-version=2022-03-15-privatepreview",
		method:     http.MethodPost,
		isAzureAPI: false,
	}, {
		url:        "/resourcegroups/testrg/providers/applications.connector/rabbitmqmessagequeues?api-version=2022-03-15-privatepreview",
		method:     http.MethodGet,
		isAzureAPI: false,
	}, {
		url:        "/resourcegroups/testrg/providers/applications.connector/rabbitmqmessagequeues/rabbitmq?api-version=2022-03-15-privatepreview",
		method:     http.MethodPut,
		isAzureAPI: false,
	}, {
		url:        "/resourcegroups/testrg/providers/applications.connector/rabbitmqmessagequeues/rabbitmq?api-version=2022-03-15-privatepreview",
		method:     http.MethodPatch,
		isAzureAPI: false,
	}, {
		url:        "/resourcegroups/testrg/providers/applications.connector/rabbitmqmessagequeues/rabbitmq?api-version=2022-03-15-privatepreview",
		method:     http.MethodDelete,
		isAzureAPI: false,
	}, {
		url:        "/resourcegroups/testrg/providers/applications.connector/rabbitmqmessagequeues/rabbitmq?api-version=2022-03-15-privatepreview",
		method:     http.MethodDelete,
		isAzureAPI: false,
	}, {
		url:        "/resourcegroups/testrg/providers/applications.connector/rabbitmqmessagequeues/rabbitmq/listsecrets?api-version=2022-03-15-privatepreview",
		method:     http.MethodPost,
		isAzureAPI: false,
=======
		url:        "/resourcegroups/testrg/providers/applications.connector/sqldatabases?api-version=2022-03-15-privatepreview",
		method:     http.MethodGet,
		isAzureAPI: false,
	}, {
		url:        "/resourcegroups/testrg/providers/applications.connector/sqldatabases/sql?api-version=2022-03-15-privatepreview",
		method:     http.MethodPut,
		isAzureAPI: false,
	}, {
		url:        "/resourcegroups/testrg/providers/applications.connector/sqldatabases/sql?api-version=2022-03-15-privatepreview",
		method:     http.MethodPatch,
		isAzureAPI: false,
	}, {
		url:        "/resourcegroups/testrg/providers/applications.connector/sqldatabases/sql?api-version=2022-03-15-privatepreview",
		method:     http.MethodDelete,
		isAzureAPI: false,
	}, {
		url:        "/resourcegroups/testrg/providers/applications.connector/sqldatabases/sql?api-version=2022-03-15-privatepreview",
		method:     http.MethodDelete,
		isAzureAPI: false,
>>>>>>> 168345a4
	},
}

func TestHandlers(t *testing.T) {
	mctrl := gomock.NewController(t)
	defer mctrl.Finish()

	mockSP := dataprovider.NewMockDataStorageProvider(mctrl)
	mockSC := store.NewMockStorageClient(mctrl)

	mockSC.EXPECT().Get(gomock.Any(), gomock.Any(), gomock.Any()).Return(&store.Object{}, nil).AnyTimes()
	mockSC.EXPECT().Save(gomock.Any(), gomock.Any(), gomock.Any()).Return(nil).AnyTimes()
	mockSP.EXPECT().GetStorageClient(gomock.Any(), gomock.Any()).Return(store.StorageClient(mockSC), nil).AnyTimes()

	assertRouters(t, "", true, mockSP)
	assertRouters(t, "/api.ucp.dev", false, mockSP)
}

func assertRouters(t *testing.T, pathBase string, isARM bool, mockSP *dataprovider.MockDataStorageProvider) {
	r := mux.NewRouter()
	err := AddRoutes(context.Background(), mockSP, nil, r, pathBase, isARM)
	require.NoError(t, err)

	for _, tt := range handlerTests {
		if !isARM && tt.isAzureAPI {
			continue
		}

		uri := "http://localhost" + pathBase + tt.url
		if isARM && !tt.isAzureAPI {
			uri = "http://localhost" + pathBase + "/subscriptions/00000000-0000-0000-0000-000000000000" + tt.url
		}

		t.Run(uri, func(t *testing.T) {
			req, _ := http.NewRequestWithContext(context.Background(), tt.method, uri, nil)
			var match mux.RouteMatch
			require.True(t, r.Match(req, &match))
		})
	}
}<|MERGE_RESOLUTION|>--- conflicted
+++ resolved
@@ -55,7 +55,6 @@
 		method:     http.MethodPut,
 		isAzureAPI: true,
 	}, {
-<<<<<<< HEAD
 		url:        "/resourcegroups/testrg/providers/applications.connector/rediscaches?api-version=2022-03-15-privatepreview",
 		method:     http.MethodGet,
 		isAzureAPI: false,
@@ -103,7 +102,7 @@
 		url:        "/resourcegroups/testrg/providers/applications.connector/rabbitmqmessagequeues/rabbitmq/listsecrets?api-version=2022-03-15-privatepreview",
 		method:     http.MethodPost,
 		isAzureAPI: false,
-=======
+	}, {
 		url:        "/resourcegroups/testrg/providers/applications.connector/sqldatabases?api-version=2022-03-15-privatepreview",
 		method:     http.MethodGet,
 		isAzureAPI: false,
@@ -123,7 +122,6 @@
 		url:        "/resourcegroups/testrg/providers/applications.connector/sqldatabases/sql?api-version=2022-03-15-privatepreview",
 		method:     http.MethodDelete,
 		isAzureAPI: false,
->>>>>>> 168345a4
 	},
 }
 
