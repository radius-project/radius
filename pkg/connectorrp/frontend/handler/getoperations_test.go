// ------------------------------------------------------------
// Copyright (c) Microsoft Corporation.
// Licensed under the MIT License.
// ------------------------------------------------------------

package handler

import (
	"context"
	"testing"

	v1 "github.com/project-radius/radius/pkg/armrpc/api/v1"
	"github.com/project-radius/radius/pkg/armrpc/servicecontext"
	v20220315privatepreview "github.com/project-radius/radius/pkg/connectorrp/api/v20220315privatepreview"
	"github.com/project-radius/radius/pkg/radrp/armerrors"
	"github.com/project-radius/radius/pkg/radrp/rest"
	"github.com/stretchr/testify/require"
)

func TestRunWith20220315PrivatePreview(t *testing.T) {
	// arrange
	op, err := NewGetOperations(nil, nil)
	require.NoError(t, err)
	ctx := servicecontext.WithARMRequestContext(context.Background(), &servicecontext.ARMRequestContext{
		APIVersion: v20220315privatepreview.Version,
	})

	// act
	resp, err := op.Run(ctx, nil)

	// assert
	require.NoError(t, err)
	switch v := resp.(type) {
	case *rest.OKResponse:
		pagination, ok := v.Body.(*v1.PaginatedList)
		require.True(t, ok)
<<<<<<< HEAD
		require.Equal(t, 18, len(pagination.Value))
=======
		require.Equal(t, 15, len(pagination.Value))
>>>>>>> 51aac8b6
	default:
		require.Truef(t, false, "should not return error")
	}
}

func TestRunWithUnsupportedAPIVersion(t *testing.T) {
	// arrange
	op, err := NewGetOperations(nil, nil)
	require.NoError(t, err)
	ctx := servicecontext.WithARMRequestContext(context.Background(), &servicecontext.ARMRequestContext{
		APIVersion: "unknownversion",
	})

	// act
	resp, err := op.Run(ctx, nil)

	// assert
	require.NoError(t, err)
	switch v := resp.(type) {
	case *rest.NotFoundResponse:
		armerr := v.Body
		require.Equal(t, armerrors.InvalidResourceType, armerr.Error.Code)
	default:
		require.Truef(t, false, "should not return error")
	}
}<|MERGE_RESOLUTION|>--- conflicted
+++ resolved
@@ -34,11 +34,7 @@
 	case *rest.OKResponse:
 		pagination, ok := v.Body.(*v1.PaginatedList)
 		require.True(t, ok)
-<<<<<<< HEAD
-		require.Equal(t, 18, len(pagination.Value))
-=======
-		require.Equal(t, 15, len(pagination.Value))
->>>>>>> 51aac8b6
+		require.Equal(t, 27, len(pagination.Value))
 	default:
 		require.Truef(t, false, "should not return error")
 	}
