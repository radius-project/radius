--- conflicted
+++ resolved
@@ -12,11 +12,8 @@
 	"github.com/project-radius/radius/pkg/azure/armauth"
 	"github.com/project-radius/radius/pkg/connectorrp/handlers"
 	"github.com/project-radius/radius/pkg/connectorrp/renderers/daprinvokehttproutes"
-<<<<<<< HEAD
-=======
 	"github.com/project-radius/radius/pkg/connectorrp/renderers/daprpubsubbrokers"
 	"github.com/project-radius/radius/pkg/connectorrp/renderers/daprsecretstores"
->>>>>>> eccd9517
 	"github.com/project-radius/radius/pkg/connectorrp/renderers/mongodatabases"
 	"github.com/project-radius/radius/pkg/connectorrp/renderers/rabbitmqmessagequeues"
 	"github.com/project-radius/radius/pkg/connectorrp/renderers/rediscaches"
@@ -44,17 +41,6 @@
 			Renderer:     &mongodatabases.Renderer{},
 		},
 		{
-<<<<<<< HEAD
-			ResourceType: daprinvokehttproutes.ResourceType,
-			Renderer:     &daprinvokehttproutes.Renderer{},
-		},
-		// {
-		// 	ResourceType: daprpubsubv1alpha3.ResourceType,
-		// 	Renderer: &daprpubsubv1alpha3.Renderer{
-		// 		PubSubs: daprpubsubv1alpha3.SupportedPubSubKindValues,
-		// 	},
-		// },
-=======
 			ResourceType: strings.ToLower(sqldatabases.ResourceType),
 			Renderer:     &sqldatabases.Renderer{},
 		},
@@ -82,7 +68,6 @@
 				SecretStores: daprsecretstores.SupportedSecretStoreKindValues,
 			},
 		},
->>>>>>> eccd9517
 		// {
 		// 	ResourceType: daprstatestorev1alpha3.ResourceType,
 		// 	Renderer: &daprstatestorev1alpha3.Renderer{
