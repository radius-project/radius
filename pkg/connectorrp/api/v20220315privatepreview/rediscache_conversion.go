--- conflicted
+++ resolved
@@ -14,13 +14,8 @@
 )
 
 // ConvertTo converts from the versioned RedisCache resource to version-agnostic datamodel.
-<<<<<<< HEAD
-func (src *RedisCacheResource) ConvertTo() (api.DataModelInterface, error) {
+func (src *RedisCacheResource) ConvertTo() (conv.DataModelInterface, error) {
 	secrets := datamodel.RedisCacheSecrets{}
-=======
-func (src *RedisCacheResource) ConvertTo() (conv.DataModelInterface, error) {
-	secrets := datamodel.RedisSecrets{}
->>>>>>> fdb155c3
 	if src.Properties.Secrets != nil {
 		secrets = datamodel.RedisCacheSecrets{
 			ConnectionString: to.String(src.Properties.Secrets.ConnectionString),
@@ -94,10 +89,10 @@
 }
 
 // ConvertFrom converts from version-agnostic datamodel to the versioned RedisCacheSecrets instance.
-func (dst *RedisCacheSecrets) ConvertFrom(src api.DataModelInterface) error {
+func (dst *RedisCacheSecrets) ConvertFrom(src conv.DataModelInterface) error {
 	redisSecrets, ok := src.(*datamodel.RedisCacheSecrets)
 	if !ok {
-		return api.ErrInvalidModelConversion
+		return conv.ErrInvalidModelConversion
 	}
 
 	dst.ConnectionString = to.StringPtr(redisSecrets.ConnectionString)
@@ -107,7 +102,7 @@
 }
 
 // ConvertTo converts from the versioned RedisCacheSecrets instance to version-agnostic datamodel.
-func (src *RedisCacheSecrets) ConvertTo() (api.DataModelInterface, error) {
+func (src *RedisCacheSecrets) ConvertTo() (conv.DataModelInterface, error) {
 	converted := &datamodel.RedisCacheSecrets{
 		ConnectionString: to.String(src.ConnectionString),
 		Password:         to.String(src.Password),
