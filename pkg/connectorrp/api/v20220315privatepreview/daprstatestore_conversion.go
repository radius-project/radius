--- conflicted
+++ resolved
@@ -1,40 +1,26 @@
 package v20220315privatepreview
 
 import (
-<<<<<<< HEAD
 	"errors"
 	"reflect"
 
-	"github.com/project-radius/radius/pkg/api"
-	"github.com/project-radius/radius/pkg/basedatamodel"
-=======
 	"github.com/project-radius/radius/pkg/armrpc/api/conv"
 	v1 "github.com/project-radius/radius/pkg/armrpc/api/v1"
->>>>>>> ac94a09f
 	"github.com/project-radius/radius/pkg/connectorrp/datamodel"
 
 	"github.com/Azure/go-autorest/autorest/to"
 )
 
 // ConvertTo converts from the versioned DaprStateStore resource to version-agnostic datamodel.
-<<<<<<< HEAD
-func (src *DaprStateStoreResource) ConvertTo() (api.DataModelInterface, error) {
-	outputResources := basedatamodel.ResourceStatus{}.OutputResources
+func (src *DaprStateStoreResource) ConvertTo() (conv.DataModelInterface, error) {
+	outputResources := v1.ResourceStatus{}.OutputResources
 	if src.Properties.GetDaprStateStoreProperties().Status != nil {
 		outputResources = src.Properties.GetDaprStateStoreProperties().Status.OutputResources
 	}
 	daprStateStoreProperties := datamodel.DaprStateStoreProperties{
-		BasicResourceProperties: basedatamodel.BasicResourceProperties{
-			Status: basedatamodel.ResourceStatus{
-				OutputResources: outputResources,
-=======
-func (src *DaprStateStoreResource) ConvertTo() (conv.DataModelInterface, error) {
-	var converted *datamodel.DaprStateStore
-	daprStateStoreProperties := datamodel.DaprStateStoreProperties{
 		BasicResourceProperties: v1.BasicResourceProperties{
 			Status: v1.ResourceStatus{
-				OutputResources: src.Properties.GetDaprStateStoreProperties().Status.OutputResources,
->>>>>>> ac94a09f
+				OutputResources: outputResources,
 			},
 		},
 		ProvisioningState: toProvisioningStateDataModel(src.Properties.GetDaprStateStoreProperties().ProvisioningState),
@@ -42,14 +28,14 @@
 		Application:       to.String(src.Properties.GetDaprStateStoreProperties().Application),
 		Kind:              to.String(src.Properties.GetDaprStateStoreProperties().Kind),
 	}
-	trackedResource := basedatamodel.TrackedResource{
+	trackedResource := v1.TrackedResource{
 		ID:       to.String(src.ID),
 		Name:     to.String(src.Name),
 		Type:     to.String(src.Type),
 		Location: to.String(src.Location),
 		Tags:     to.StringMap(src.Tags),
 	}
-	internalMetadata := basedatamodel.InternalMetadata{
+	internalMetadata := v1.InternalMetadata{
 		UpdatedAPIVersion: Version,
 	}
 	converted := &datamodel.DaprStateStore{}
@@ -57,7 +43,6 @@
 	converted.InternalMetadata = internalMetadata
 	switch v := src.Properties.(type) {
 	case *DaprStateStoreAzureTableStorageResourceProperties:
-<<<<<<< HEAD
 		converted.Properties = &datamodel.DaprStateStoreAzureTableStorageResourceProperties{
 			DaprStateStoreProperties: daprStateStoreProperties,
 			Resource:                 to.String(v.Resource),
@@ -76,74 +61,6 @@
 		}
 	default:
 		return nil, errors.New("Kind of DaprStateStore is not specified.")
-=======
-		converted = &datamodel.DaprStateStore{
-			TrackedResource: v1.TrackedResource{
-				ID:       to.String(src.ID),
-				Name:     to.String(src.Name),
-				Type:     to.String(src.Type),
-				Location: to.String(src.Location),
-				Tags:     to.StringMap(src.Tags),
-			},
-			Properties: &datamodel.DaprStateStoreAzureTableStorageResourceProperties{
-				DaprStateStoreProperties: daprStateStoreProperties,
-				Resource:                 to.String(v.Resource),
-			},
-			InternalMetadata: v1.InternalMetadata{
-				UpdatedAPIVersion: Version,
-			},
-		}
-	case *DaprStateStoreSQLServerResourceProperties:
-		converted = &datamodel.DaprStateStore{
-			TrackedResource: v1.TrackedResource{
-				ID:       to.String(src.ID),
-				Name:     to.String(src.Name),
-				Type:     to.String(src.Type),
-				Location: to.String(src.Location),
-				Tags:     to.StringMap(src.Tags),
-			},
-			Properties: &datamodel.DaprStateStoreSQLServerResourceProperties{
-				DaprStateStoreProperties: daprStateStoreProperties,
-				Resource:                 to.String(v.Resource),
-			},
-			InternalMetadata: v1.InternalMetadata{
-				UpdatedAPIVersion: Version,
-			},
-		}
-	case *DaprStateStoreGenericResourceProperties:
-		converted = &datamodel.DaprStateStore{
-			TrackedResource: v1.TrackedResource{
-				ID:       to.String(src.ID),
-				Name:     to.String(src.Name),
-				Type:     to.String(src.Type),
-				Location: to.String(src.Location),
-				Tags:     to.StringMap(src.Tags),
-			},
-			Properties: &datamodel.DaprStateStoreGenericResourceProperties{
-				DaprStateStoreProperties: daprStateStoreProperties,
-				Type:                     to.String(v.Type),
-				Version:                  to.String(v.Version),
-				Metadata:                 v.Metadata,
-			},
-			InternalMetadata: v1.InternalMetadata{
-				UpdatedAPIVersion: Version,
-			},
-		}
-	default:
-		converted = &datamodel.DaprStateStore{
-			TrackedResource: v1.TrackedResource{
-				ID:       to.String(src.ID),
-				Name:     to.String(src.Name),
-				Type:     to.String(src.Type),
-				Location: to.String(src.Location),
-				Tags:     to.StringMap(src.Tags),
-			},
-			Properties: &daprStateStoreProperties,
-			InternalMetadata: v1.InternalMetadata{
-				UpdatedAPIVersion: Version,
-			},
-		}
->>>>>>> ac94a09f
 	}
 	return converted, nil
 }
@@ -162,7 +79,7 @@
 	dst.Location = to.StringPtr(daprStateStore.Location)
 	dst.Tags = *to.StringMapPtr(daprStateStore.Tags)
 	var outputresources []map[string]interface{}
-	if !(reflect.DeepEqual(daprStateStore.Properties.GetDaprStateStoreProperties().Status, basedatamodel.ResourceStatus{})) {
+	if !(reflect.DeepEqual(daprStateStore.Properties.GetDaprStateStoreProperties().Status, v1.ResourceStatus{})) {
 		outputresources = daprStateStore.Properties.GetDaprStateStoreProperties().Status.OutputResources
 	}
 	props := &DaprStateStoreProperties{
