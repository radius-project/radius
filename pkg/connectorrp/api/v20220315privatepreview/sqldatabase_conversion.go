// ------------------------------------------------------------
// Copyright (c) Microsoft Corporation.
// Licensed under the MIT License.
// ------------------------------------------------------------

package v20220315privatepreview

import (
<<<<<<< HEAD
	"reflect"

	"github.com/project-radius/radius/pkg/api"
	"github.com/project-radius/radius/pkg/basedatamodel"
=======
	"github.com/project-radius/radius/pkg/armrpc/api/conv"
	v1 "github.com/project-radius/radius/pkg/armrpc/api/v1"
>>>>>>> ac94a09f
	"github.com/project-radius/radius/pkg/connectorrp/datamodel"

	"github.com/Azure/go-autorest/autorest/to"
)

// ConvertTo converts from the versioned SqlDatabase resource to version-agnostic datamodel.
<<<<<<< HEAD
func (src *SQLDatabaseResource) ConvertTo() (api.DataModelInterface, error) {
	outputResources := basedatamodel.ResourceStatus{}.OutputResources
	if src.Properties.Status != nil {
		outputResources = src.Properties.Status.OutputResources
	}
=======
func (src *SQLDatabaseResource) ConvertTo() (conv.DataModelInterface, error) {
>>>>>>> ac94a09f
	converted := &datamodel.SqlDatabase{
		TrackedResource: v1.TrackedResource{
			ID:       to.String(src.ID),
			Name:     to.String(src.Name),
			Type:     to.String(src.Type),
			Location: to.String(src.Location),
			Tags:     to.StringMap(src.Tags),
		},
		Properties: datamodel.SqlDatabaseProperties{
<<<<<<< HEAD
			BasicResourceProperties: basedatamodel.BasicResourceProperties{
				Status: basedatamodel.ResourceStatus{
					OutputResources: outputResources,
=======
			BasicResourceProperties: v1.BasicResourceProperties{
				Status: v1.ResourceStatus{
					OutputResources: src.Properties.BasicResourceProperties.Status.OutputResources,
>>>>>>> ac94a09f
				},
			},
			ProvisioningState: toProvisioningStateDataModel(src.Properties.ProvisioningState),
			Environment:       to.String(src.Properties.Environment),
			Application:       to.String(src.Properties.Application),
			Resource:          to.String(src.Properties.Resource),
			Database:          to.String(src.Properties.Database),
			Server:            to.String(src.Properties.Server),
		},
		InternalMetadata: v1.InternalMetadata{
			UpdatedAPIVersion: Version,
		},
	}
	return converted, nil
}

// ConvertFrom converts from version-agnostic datamodel to the versioned SqlDatabase resource.
func (dst *SQLDatabaseResource) ConvertFrom(src conv.DataModelInterface) error {
	sql, ok := src.(*datamodel.SqlDatabase)
	if !ok {
		return conv.ErrInvalidModelConversion
	}

	dst.ID = to.StringPtr(sql.ID)
	dst.Name = to.StringPtr(sql.Name)
	dst.Type = to.StringPtr(sql.Type)
	dst.SystemData = fromSystemDataModel(sql.SystemData)
	dst.Location = to.StringPtr(sql.Location)
	dst.Tags = *to.StringMapPtr(sql.Tags)
	var outputresources []map[string]interface{}
	if !(reflect.DeepEqual(sql.Properties.Status, basedatamodel.ResourceStatus{})) {
		outputresources = sql.Properties.Status.OutputResources
	}
	dst.Properties = &SQLDatabaseProperties{
		BasicResourceProperties: BasicResourceProperties{
			Status: &ResourceStatus{
				OutputResources: outputresources,
			},
		},
		ProvisioningState: fromProvisioningStateDataModel(sql.Properties.ProvisioningState),
		Environment:       to.StringPtr(sql.Properties.Environment),
		Application:       to.StringPtr(sql.Properties.Application),
		Resource:          to.StringPtr(sql.Properties.Resource),
		Database:          to.StringPtr(sql.Properties.Database),
		Server:            to.StringPtr(sql.Properties.Server),
	}

	return nil
}<|MERGE_RESOLUTION|>--- conflicted
+++ resolved
@@ -6,30 +6,21 @@
 package v20220315privatepreview
 
 import (
-<<<<<<< HEAD
 	"reflect"
 
-	"github.com/project-radius/radius/pkg/api"
-	"github.com/project-radius/radius/pkg/basedatamodel"
-=======
 	"github.com/project-radius/radius/pkg/armrpc/api/conv"
 	v1 "github.com/project-radius/radius/pkg/armrpc/api/v1"
->>>>>>> ac94a09f
 	"github.com/project-radius/radius/pkg/connectorrp/datamodel"
 
 	"github.com/Azure/go-autorest/autorest/to"
 )
 
 // ConvertTo converts from the versioned SqlDatabase resource to version-agnostic datamodel.
-<<<<<<< HEAD
-func (src *SQLDatabaseResource) ConvertTo() (api.DataModelInterface, error) {
-	outputResources := basedatamodel.ResourceStatus{}.OutputResources
+func (src *SQLDatabaseResource) ConvertTo() (conv.DataModelInterface, error) {
+	outputResources := v1.ResourceStatus{}.OutputResources
 	if src.Properties.Status != nil {
 		outputResources = src.Properties.Status.OutputResources
 	}
-=======
-func (src *SQLDatabaseResource) ConvertTo() (conv.DataModelInterface, error) {
->>>>>>> ac94a09f
 	converted := &datamodel.SqlDatabase{
 		TrackedResource: v1.TrackedResource{
 			ID:       to.String(src.ID),
@@ -39,15 +30,9 @@
 			Tags:     to.StringMap(src.Tags),
 		},
 		Properties: datamodel.SqlDatabaseProperties{
-<<<<<<< HEAD
-			BasicResourceProperties: basedatamodel.BasicResourceProperties{
-				Status: basedatamodel.ResourceStatus{
-					OutputResources: outputResources,
-=======
 			BasicResourceProperties: v1.BasicResourceProperties{
 				Status: v1.ResourceStatus{
-					OutputResources: src.Properties.BasicResourceProperties.Status.OutputResources,
->>>>>>> ac94a09f
+					OutputResources: outputResources,
 				},
 			},
 			ProvisioningState: toProvisioningStateDataModel(src.Properties.ProvisioningState),
@@ -78,7 +63,7 @@
 	dst.Location = to.StringPtr(sql.Location)
 	dst.Tags = *to.StringMapPtr(sql.Tags)
 	var outputresources []map[string]interface{}
-	if !(reflect.DeepEqual(sql.Properties.Status, basedatamodel.ResourceStatus{})) {
+	if !(reflect.DeepEqual(sql.Properties.Status, v1.ResourceStatus{})) {
 		outputresources = sql.Properties.Status.OutputResources
 	}
 	dst.Properties = &SQLDatabaseProperties{
