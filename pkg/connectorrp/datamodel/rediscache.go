--- conflicted
+++ resolved
@@ -28,16 +28,6 @@
 
 // RedisCacheProperties represents the properties of RedisCache resource.
 type RedisCacheProperties struct {
-<<<<<<< HEAD
-	basedatamodel.BasicResourceProperties
-	ProvisioningState basedatamodel.ProvisioningStates `json:"provisioningState,omitempty"`
-	Environment       string                           `json:"environment"`
-	Application       string                           `json:"application,omitempty"`
-	Resource          string                           `json:"resource,omitempty"`
-	Host              string                           `json:"host,omitempty"`
-	Port              int32                            `json:"port,omitempty"`
-	Secrets           RedisCacheSecrets                `json:"secrets,omitempty"`
-=======
 	v1.BasicResourceProperties
 	ProvisioningState v1.ProvisioningState `json:"provisioningState,omitempty"`
 	Environment       string               `json:"environment"`
@@ -45,8 +35,7 @@
 	Resource          string               `json:"resource,omitempty"`
 	Host              string               `json:"host,omitempty"`
 	Port              int32                `json:"port,omitempty"`
-	Secrets           RedisSecrets         `json:"secrets,omitempty"`
->>>>>>> fdb155c3
+	Secrets           RedisCacheSecrets    `json:"secrets,omitempty"`
 }
 
 // Secrets values consisting of secrets provided for the resource
