// ------------------------------------------------------------
// Copyright (c) Microsoft Corporation.
// Licensed under the MIT License.
// ------------------------------------------------------------

package daprpubsubbrokers

import (
	"context"
	"errors"
	"fmt"
	"sort"

	"github.com/project-radius/radius/pkg/armrpc/api/conv"
	"github.com/project-radius/radius/pkg/connectorrp/datamodel"
	"github.com/project-radius/radius/pkg/connectorrp/renderers"
	"github.com/project-radius/radius/pkg/resourcekinds"
)

var _ renderers.Renderer = (*Renderer)(nil)

type PubSubFunc = func(resource datamodel.DaprPubSubBroker, applicationName string, namespace string) (renderers.RendererOutput, error)

// SupportedAzurePubSubKindValues is a map of supported resource kinds for Azure and the associated renderer
var SupportedPubSubKindValues = map[string]PubSubFunc{
	resourcekinds.DaprPubSubTopicAzureServiceBus: GetDaprPubSubAzureServiceBus,
	resourcekinds.DaprGeneric:                    GetDaprPubSubGeneric,
}

type Renderer struct {
	PubSubs map[string]PubSubFunc
}

type Properties struct {
	Kind     string `json:"kind"`
	Resource string `json:"resource"`
}

func (r *Renderer) Render(ctx context.Context, dm conv.DataModelInterface, options renderers.RenderOptions) (renderers.RendererOutput, error) {
	resource, ok := dm.(*datamodel.DaprPubSubBroker)
	if !ok {
		return renderers.RendererOutput{}, conv.ErrInvalidModelConversion
	}

	if resource.Properties.Kind == "" {
		return renderers.RendererOutput{}, conv.NewClientErrInvalidRequest("Resource kind not specified for Dapr Pub/Sub component")
	}

	if r.PubSubs == nil {
		return renderers.RendererOutput{}, errors.New("must support either kubernetes or ARM")
	}

	kind := string(resource.Properties.Kind)
	pubSubFunc, ok := r.PubSubs[kind]
	if !ok {
		return renderers.RendererOutput{}, conv.NewClientErrInvalidRequest(fmt.Sprintf("%s is not supported. Supported kind values: %s", kind, getAlphabeticallySortedKeys(r.PubSubs)))
	}

	var applicationName string
	if resource.Properties.Application != "" {
		applicationID, err := renderers.ValidateApplicationID(resource.Properties.Application)
		if err != nil {
<<<<<<< HEAD
			return renderers.RendererOutput{}, err
=======
			return renderers.RendererOutput{}, conv.NewClientErrInvalidRequest("the 'application' field must be a valid resource id")
>>>>>>> 062de61d
		}
		applicationName = applicationID.Name()
	}

	return pubSubFunc(*resource, applicationName, options.Namespace)
}

func getAlphabeticallySortedKeys(store map[string]PubSubFunc) []string {
	keys := make([]string, len(store))

	i := 0
	for k := range store {
		keys[i] = k
		i++
	}

	sort.Strings(keys)
	return keys
}<|MERGE_RESOLUTION|>--- conflicted
+++ resolved
@@ -60,11 +60,7 @@
 	if resource.Properties.Application != "" {
 		applicationID, err := renderers.ValidateApplicationID(resource.Properties.Application)
 		if err != nil {
-<<<<<<< HEAD
 			return renderers.RendererOutput{}, err
-=======
-			return renderers.RendererOutput{}, conv.NewClientErrInvalidRequest("the 'application' field must be a valid resource id")
->>>>>>> 062de61d
 		}
 		applicationName = applicationID.Name()
 	}
