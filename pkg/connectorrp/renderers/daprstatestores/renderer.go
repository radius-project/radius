// ------------------------------------------------------------
// Copyright (c) Microsoft Corporation.
// Licensed under the MIT License.
// ------------------------------------------------------------

package daprstatestores

import (
	"context"
	"errors"
	"fmt"
	"sort"

	"github.com/project-radius/radius/pkg/armrpc/api/conv"
	"github.com/project-radius/radius/pkg/connectorrp/datamodel"
	"github.com/project-radius/radius/pkg/connectorrp/renderers"
	"github.com/project-radius/radius/pkg/kubernetes"
	"github.com/project-radius/radius/pkg/radrp/outputresource"
	"github.com/project-radius/radius/pkg/resourcekinds"
	"github.com/project-radius/radius/pkg/rp"
)

type StateStoreFunc = func(resource datamodel.DaprStateStore, applicationName string, namespace string) ([]outputresource.OutputResource, error)

var SupportedStateStoreKindValues = map[string]StateStoreFunc{
	resourcekinds.DaprStateStoreAzureTableStorage: GetDaprStateStoreAzureStorage,
	resourcekinds.DaprGeneric:                     GetDaprStateStoreGeneric,
}

var _ renderers.Renderer = (*Renderer)(nil)

type Renderer struct {
	StateStores map[string]StateStoreFunc
}

func (r *Renderer) Render(ctx context.Context, dm conv.DataModelInterface, options renderers.RenderOptions) (renderers.RendererOutput, error) {
	resource, ok := dm.(*datamodel.DaprStateStore)
	if !ok {
		return renderers.RendererOutput{}, conv.ErrInvalidModelConversion
	}

	properties := resource.Properties

	if r.StateStores == nil {
		return renderers.RendererOutput{}, errors.New("must support either kubernetes or ARM")
	}

	stateStoreFunc := r.StateStores[string(properties.Kind)]
	if stateStoreFunc == nil {
		return renderers.RendererOutput{}, conv.NewClientErrInvalidRequest(fmt.Sprintf("%s is not supported. Supported kind values: %s", properties.Kind, getAlphabeticallySortedKeys(r.StateStores)))
	}

	var applicationName string
	if properties.Application != "" {
		applicationID, err := renderers.ValidateApplicationID(properties.Application)
		if err != nil {
<<<<<<< HEAD
			return renderers.RendererOutput{}, err
=======
			return renderers.RendererOutput{}, conv.NewClientErrInvalidRequest("the 'application' field must be a valid resource id")
>>>>>>> 062de61d
		}
		applicationName = applicationID.Name()
	}

	resoures, err := stateStoreFunc(*resource, applicationName, options.Namespace)
	if err != nil {
		return renderers.RendererOutput{}, err
	}

	values := map[string]renderers.ComputedValueReference{
		"stateStoreName": {
			Value: kubernetes.MakeResourceName(applicationName, resource.Name),
		},
	}
	secrets := map[string]rp.SecretValueReference{}

	return renderers.RendererOutput{
		Resources:      resoures,
		ComputedValues: values,
		SecretValues:   secrets,
	}, nil
}

func getAlphabeticallySortedKeys(store map[string]StateStoreFunc) []string {
	keys := make([]string, len(store))

	i := 0
	for k := range store {
		keys[i] = k
		i++
	}

	sort.Strings(keys)
	return keys
}<|MERGE_RESOLUTION|>--- conflicted
+++ resolved
@@ -54,11 +54,7 @@
 	if properties.Application != "" {
 		applicationID, err := renderers.ValidateApplicationID(properties.Application)
 		if err != nil {
-<<<<<<< HEAD
 			return renderers.RendererOutput{}, err
-=======
-			return renderers.RendererOutput{}, conv.NewClientErrInvalidRequest("the 'application' field must be a valid resource id")
->>>>>>> 062de61d
 		}
 		applicationName = applicationID.Name()
 	}
