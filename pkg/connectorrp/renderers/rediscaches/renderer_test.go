// ------------------------------------------------------------
// Copyright (c) Microsoft Corporation.
// Licensed under the MIT License.
// ------------------------------------------------------------

package rediscaches

import (
	"context"
	"testing"

	"github.com/project-radius/radius/pkg/armrpc/api/conv"
	v1 "github.com/project-radius/radius/pkg/armrpc/api/v1"
	"github.com/project-radius/radius/pkg/connectorrp/datamodel"
	"github.com/project-radius/radius/pkg/connectorrp/renderers"
	"github.com/project-radius/radius/pkg/handlers"
	"github.com/project-radius/radius/pkg/radrp/armerrors"
	"github.com/project-radius/radius/pkg/radrp/outputresource"
	"github.com/project-radius/radius/pkg/resourcekinds"
	"github.com/project-radius/radius/pkg/rp"
	"github.com/stretchr/testify/require"
)

const (
	password         = "testpassword"
	connectionString = "test-connection-string"
)

func Test_Render_Success(t *testing.T) {
	ctx := context.Background()
	renderer := Renderer{}

	redisResource := datamodel.RedisCache{
		TrackedResource: v1.TrackedResource{
			ID:   "/subscriptions/testSub/resourceGroups/testGroup/providers/Applications.Connector/redisCaches/redis0",
			Name: "redis0",
			Type: "Applications.Connector/redisCaches",
		},
		Properties: datamodel.RedisCacheProperties{
			RedisCacheResponseProperties: datamodel.RedisCacheResponseProperties{
				BasicResourceProperties: v1.BasicResourceProperties{
					Environment: "/subscriptions/test-sub/resourceGroups/test-group/providers/Applications.Core/environments/env0",
					Application: "/subscriptions/test-sub/resourceGroups/test-group/providers/Applications.Core/applications/testApplication",
				},
				Resource: "/subscriptions/test-sub/resourceGroups/testGroup/providers/Microsoft.Cache/Redis/testCache",
				Host:     "hello.com",
				Port:     1234,
			},
		},
	}

	output, err := renderer.Render(ctx, &redisResource, renderers.RenderOptions{})
	require.NoError(t, err)

	require.Len(t, output.Resources, 1)
	redisCacheOutputResource := output.Resources[0]

	require.Equal(t, outputresource.LocalIDAzureRedis, redisCacheOutputResource.LocalID)
	require.Equal(t, resourcekinds.AzureRedis, redisCacheOutputResource.ResourceType.Type)

	expectedOutputResource := map[string]string{
		handlers.RedisResourceIdKey: "/subscriptions/test-sub/resourceGroups/testGroup/providers/Microsoft.Cache/Redis/testCache",
		handlers.RedisNameKey:       "testCache",
	}
	require.Equal(t, expectedOutputResource, redisCacheOutputResource.Resource)

	expectedComputedValues := map[string]renderers.ComputedValueReference{
		renderers.UsernameStringValue: {
			LocalID:           "AzureRedis",
			PropertyReference: "redisusername",
		},
		renderers.Host: {
			Value: "hello.com",
		},
		renderers.Port: {
			Value: int32(1234),
		},
	}

	require.Equal(t, expectedComputedValues, output.ComputedValues)
	require.Equal(t, "/primaryKey", output.SecretValues[renderers.PasswordStringHolder].ValueSelector)
	require.Equal(t, "listKeys", output.SecretValues[renderers.PasswordStringHolder].Action)
}

func Test_Render_UserSpecifiedSecrets(t *testing.T) {
	ctx := context.Background()
	renderer := Renderer{}

	redisResource := datamodel.RedisCache{
		TrackedResource: v1.TrackedResource{
			ID:   "/subscriptions/testSub/resourceGroups/testGroup/providers/Applications.Connector/redisCaches/redis0",
			Name: "redis0",
			Type: "Applications.Connector/redisCaches",
		},
		Properties: datamodel.RedisCacheProperties{
			RedisCacheResponseProperties: datamodel.RedisCacheResponseProperties{
				BasicResourceProperties: v1.BasicResourceProperties{
					Environment: "/subscriptions/test-sub/resourceGroups/test-group/providers/Applications.Core/environments/env0",
					Application: "/subscriptions/test-sub/resourceGroups/test-group/providers/Applications.Core/applications/testApplication",
				},
				Host: "hello.com",
				Port: 1234,
			},
			Secrets: datamodel.RedisCacheSecrets{
				Password:         password,
				ConnectionString: connectionString,
			},
		},
	}

	output, err := renderer.Render(ctx, &redisResource, renderers.RenderOptions{})
	require.NoError(t, err)
	require.Len(t, output.Resources, 0)

	expectedComputedValues := map[string]renderers.ComputedValueReference{
		renderers.UsernameStringValue: {
			Value: "",
		},
		renderers.Host: {
			Value: "hello.com",
		},
		renderers.Port: {
			Value: int32(1234),
		},
	}
	require.Equal(t, expectedComputedValues, output.ComputedValues)

	expectedSecretValues := map[string]rp.SecretValueReference{
		renderers.ConnectionStringValue: {Value: connectionString},
		renderers.PasswordStringHolder:  {Value: password},
	}
	require.Equal(t, expectedSecretValues, output.SecretValues)
}

func Test_Render_NoResourceSpecified(t *testing.T) {
	ctx := context.Background()
	renderer := Renderer{}

	redisResource := datamodel.RedisCache{
		TrackedResource: v1.TrackedResource{
			ID:   "/subscriptions/testSub/resourceGroups/testGroup/providers/Applications.Connector/redisCaches/redis0",
			Name: "redis0",
			Type: "Applications.Connector/redisCaches",
		},
		Properties: datamodel.RedisCacheProperties{
			RedisCacheResponseProperties: datamodel.RedisCacheResponseProperties{
				BasicResourceProperties: v1.BasicResourceProperties{
					Environment: "/subscriptions/test-sub/resourceGroups/test-group/providers/Applications.Core/environments/env0",
					Application: "/subscriptions/test-sub/resourceGroups/test-group/providers/Applications.Core/applications/testApplication",
				},
			},
		},
	}

	output, err := renderer.Render(ctx, &redisResource, renderers.RenderOptions{})
	require.NoError(t, err)
	require.Equal(t, 0, len(output.Resources))
}

func Test_Render_InvalidResourceModel(t *testing.T) {
	ctx := context.Background()
	renderer := Renderer{}

	redisResource := datamodel.SqlDatabase{
		TrackedResource: v1.TrackedResource{
			ID:   "/subscriptions/testSub/resourceGroups/testGroup/providers/Applications.Connector/mongoDatabases/mongo0",
			Name: "mongo0",
			Type: "Applications.Connector/mongoDatabases",
		},
		Properties: datamodel.SqlDatabaseProperties{
			BasicResourceProperties: v1.BasicResourceProperties{
				Environment: "/subscriptions/test-sub/resourceGroups/test-group/providers/Applications.Core/environments/env0",
				Application: "/subscriptions/test-sub/resourceGroups/test-group/providers/Applications.Core/applications/testApplication",
			},
			Resource: "/subscriptions/test-sub/resourceGroups/test-group/providers/Microsoft.DocumentDB/databaseAccounts/test-account/mongodbDatabases/test-database",
		},
	}

	_, err := renderer.Render(ctx, redisResource, renderers.RenderOptions{})
	require.Error(t, err)
	require.Equal(t, "invalid model conversion", err.Error())
}

func Test_Render_InvalidSourceResourceIdentifier(t *testing.T) {
	ctx := context.Background()
	renderer := Renderer{}

	redisResource := datamodel.RedisCache{
		TrackedResource: v1.TrackedResource{
			ID:   "/subscriptions/testSub/resourceGroups/testGroup/providers/Applications.Connector/redisCaches/redis0",
			Name: "redis0",
			Type: "Applications.Connector/redisCaches",
		},
		Properties: datamodel.RedisCacheProperties{
			RedisCacheResponseProperties: datamodel.RedisCacheResponseProperties{
				BasicResourceProperties: v1.BasicResourceProperties{
					Environment: "/subscriptions/test-sub/resourceGroups/test-group/providers/Applications.Core/environments/env0",
					Application: "/subscriptions/test-sub/resourceGroups/test-group/providers/Applications.Core/applications/testApplication",
				},
				Resource: "/subscriptions/test-sub/resourceGroups/testGroup/Microsoft.Cache/Redis/testCache",
			},
		},
	}

	_, err := renderer.Render(ctx, &redisResource, renderers.RenderOptions{})
	require.Error(t, err)
	require.Equal(t, armerrors.Invalid, err.(*conv.ErrClientRP).Code)
	require.Equal(t, "the 'resource' field must be a valid resource id", err.(*conv.ErrClientRP).Message)
}

func Test_Render_InvalidResourceType(t *testing.T) {
	ctx := context.Background()
	renderer := Renderer{}

	redisResource := datamodel.RedisCache{
		TrackedResource: v1.TrackedResource{
			ID:   "/subscriptions/testSub/resourceGroups/testGroup/providers/Applications.Connector/redisCaches/redis0",
			Name: "redis0",
			Type: "Applications.Connector/redisCaches",
		},
		Properties: datamodel.RedisCacheProperties{
			RedisCacheResponseProperties: datamodel.RedisCacheResponseProperties{
				BasicResourceProperties: v1.BasicResourceProperties{
					Environment: "/subscriptions/test-sub/resourceGroups/test-group/providers/Applications.Core/environments/env0",
					Application: "/subscriptions/test-sub/resourceGroups/test-group/providers/Applications.Core/applications/testApplication",
				},
				Resource: "/subscriptions/test-sub/resourceGroups/testGroup/providers/Microsoft.SomethingElse/Redis/testCache",
			},
		},
	}

	_, err := renderer.Render(ctx, &redisResource, renderers.RenderOptions{})
	require.Error(t, err)
<<<<<<< HEAD
	require.Equal(t, armerrors.Invalid, err.(*renderers.ErrClientRenderer).Code)
	require.Equal(t, "the 'resource' field must refer to an Azure Redis Cache", err.(*renderers.ErrClientRenderer).Message)
}

func Test_Render_InvalidApplicationID(t *testing.T) {
	ctx := context.Background()
	renderer := Renderer{}

	redisResource := datamodel.RedisCache{
		TrackedResource: v1.TrackedResource{
			ID:   "/subscriptions/testSub/resourceGroups/testGroup/providers/Applications.Connector/redisCaches/redis0",
			Name: "redis0",
			Type: "Applications.Connector/redisCaches",
		},
		Properties: datamodel.RedisCacheProperties{
			RedisCacheResponseProperties: datamodel.RedisCacheResponseProperties{
				BasicResourceProperties: v1.BasicResourceProperties{
					Environment: "/subscriptions/test-sub/resourceGroups/test-group/providers/Applications.Core/environments/env0",
					Application: "invalid-app-id",
				},
				Resource: "/subscriptions/test-sub/resourceGroups/testGroup/providers/Microsoft.Cache/Redis/testCache",
			},
		},
	}

	_, err := renderer.Render(ctx, &redisResource, renderers.RenderOptions{})
	require.Error(t, err)
	require.Equal(t, armerrors.Invalid, err.(*renderers.ErrClientRenderer).Code)
	require.Equal(t, "failed to parse application from the property: 'invalid-app-id' is not a valid resource id", err.(*renderers.ErrClientRenderer).Message)
=======
	require.Equal(t, armerrors.Invalid, err.(*conv.ErrClientRP).Code)
	require.Equal(t, "the 'resource' field must refer to an Azure Redis Cache", err.(*conv.ErrClientRP).Message)
>>>>>>> 062de61d
}<|MERGE_RESOLUTION|>--- conflicted
+++ resolved
@@ -231,38 +231,33 @@
 
 	_, err := renderer.Render(ctx, &redisResource, renderers.RenderOptions{})
 	require.Error(t, err)
-<<<<<<< HEAD
-	require.Equal(t, armerrors.Invalid, err.(*renderers.ErrClientRenderer).Code)
-	require.Equal(t, "the 'resource' field must refer to an Azure Redis Cache", err.(*renderers.ErrClientRenderer).Message)
-}
-
-func Test_Render_InvalidApplicationID(t *testing.T) {
-	ctx := context.Background()
-	renderer := Renderer{}
-
-	redisResource := datamodel.RedisCache{
-		TrackedResource: v1.TrackedResource{
-			ID:   "/subscriptions/testSub/resourceGroups/testGroup/providers/Applications.Connector/redisCaches/redis0",
-			Name: "redis0",
-			Type: "Applications.Connector/redisCaches",
-		},
-		Properties: datamodel.RedisCacheProperties{
-			RedisCacheResponseProperties: datamodel.RedisCacheResponseProperties{
-				BasicResourceProperties: v1.BasicResourceProperties{
-					Environment: "/subscriptions/test-sub/resourceGroups/test-group/providers/Applications.Core/environments/env0",
-					Application: "invalid-app-id",
-				},
-				Resource: "/subscriptions/test-sub/resourceGroups/testGroup/providers/Microsoft.Cache/Redis/testCache",
-			},
-		},
-	}
-
-	_, err := renderer.Render(ctx, &redisResource, renderers.RenderOptions{})
-	require.Error(t, err)
-	require.Equal(t, armerrors.Invalid, err.(*renderers.ErrClientRenderer).Code)
-	require.Equal(t, "failed to parse application from the property: 'invalid-app-id' is not a valid resource id", err.(*renderers.ErrClientRenderer).Message)
-=======
 	require.Equal(t, armerrors.Invalid, err.(*conv.ErrClientRP).Code)
 	require.Equal(t, "the 'resource' field must refer to an Azure Redis Cache", err.(*conv.ErrClientRP).Message)
->>>>>>> 062de61d
+}
+
+func Test_Render_InvalidApplicationID(t *testing.T) {
+	ctx := context.Background()
+	renderer := Renderer{}
+
+	redisResource := datamodel.RedisCache{
+		TrackedResource: v1.TrackedResource{
+			ID:   "/subscriptions/testSub/resourceGroups/testGroup/providers/Applications.Connector/redisCaches/redis0",
+			Name: "redis0",
+			Type: "Applications.Connector/redisCaches",
+		},
+		Properties: datamodel.RedisCacheProperties{
+			RedisCacheResponseProperties: datamodel.RedisCacheResponseProperties{
+				BasicResourceProperties: v1.BasicResourceProperties{
+					Environment: "/subscriptions/test-sub/resourceGroups/test-group/providers/Applications.Core/environments/env0",
+					Application: "invalid-app-id",
+				},
+				Resource: "/subscriptions/test-sub/resourceGroups/testGroup/providers/Microsoft.Cache/Redis/testCache",
+			},
+		},
+	}
+
+	_, err := renderer.Render(ctx, &redisResource, renderers.RenderOptions{})
+	require.Error(t, err)
+	require.Equal(t, armerrors.Invalid, err.(*conv.ErrClientRP).Code)
+	require.Equal(t, "failed to parse application from the property: 'invalid-app-id' is not a valid resource id", err.(*conv.ErrClientRP).Message)
 }