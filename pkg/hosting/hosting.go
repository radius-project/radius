// ------------------------------------------------------------
// Copyright (c) Microsoft Corporation.
// Licensed under the MIT License.
// ------------------------------------------------------------

package hosting

import (
	"context"
	"errors"
	"fmt"
	"sort"
	"strings"
	"time"

	"github.com/go-logr/logr"

	"github.com/project-radius/radius/pkg/radlogger"
)

const ShutdownTimeout = time.Second * 10

// Service is an abstraction for a long-running subsystem of the RP.
type Service interface {
	// Name returns the name of the service.
	Name() string

	// Run runs the service as a blocking operation.
	Run(ctx context.Context) error
}

// Host manages the lifetimes and starting of Services.
type Host struct {
	// Slice of services to run. Started in order.
	Services []Service

	// LoggerValues is key-value-pairs passed to .WithValues to initialize the logger for the host.
	LoggerValues []interface{}

	// TimeoutFunc allows you to control the timeout behavior for testing
	TimeoutFunc func()
}

// LifecycleMessage is a message returned when a service terminates.
type LifecycleMessage struct {
	Name string
	Err  error
}

func (host *Host) RunAsync(ctx context.Context) (<-chan error, <-chan LifecycleMessage) {
	stopped := make(chan error, 1)
	serviceErrors := make(chan LifecycleMessage, len(host.Services))

	go func() {
		err := host.Run(ctx, serviceErrors)
		stopped <- err
		close(stopped)
	}()

	return stopped, serviceErrors
}

// Run launches and runs as a blocking call all services until graceful shutdown or timeout occurs.
func (host *Host) Run(ctx context.Context, serviceErrors chan<- LifecycleMessage) error {
	if serviceErrors != nil {
		defer close(serviceErrors)
	}

	if len(host.Services) == 0 {
		return errors.New("at least one service is required")
	}

	logger := radlogger.GetLogger(ctx)
	logger = logger.WithValues(host.LoggerValues...)
	ctx = logr.NewContext(ctx, logger)

	messages := make(chan LifecycleMessage, len(host.Services))
	defer close(messages)

	// Track running services so we know when they all stop.
	running := map[string]bool{}

	// Detect duplicate names before we launch any work.
	for _, service := range host.Services {
		_, ok := running[service.Name()]
		if ok {
			return fmt.Errorf("detect duplicate service %s", service.Name())
		}

		// Record that this service was started. We're guaranteed to get
		// a message about its lifecycle and that's where we remove it.
		//
		// NOTE: DO NOT access this inside a goroutine.
		running[service.Name()] = true
	}

	for i := range host.Services {
		service := host.Services[i]
		logger.Info(fmt.Sprintf("Starting %s", service.Name()))

		// Error reporting is asynchronous. We don't early exit on first error.
		go func() {
			// Handle a panic from the service
			defer func() {
				value := recover()
				if value != nil {
<<<<<<< HEAD
					err := fmt.Errorf("service %s panicked: %v", service.Name(), value)
=======
					// Log here to force the original call stack to be logged.
					err := fmt.Errorf("service %s paniced: %v", service.Name(), value)
					logger.WithValues().Error(err, "recovered from panic")
>>>>>>> ac681579
					messages <- LifecycleMessage{Name: service.Name(), Err: err}
				}
			}()

			err := host.runService(ctx, service, messages)
			messages <- LifecycleMessage{Name: service.Name(), Err: err}
		}()
	}

	// Handle shutdown timeouts.
	timeout := make(chan struct{}, 1)
	go func() {
		<-ctx.Done()
		if host.TimeoutFunc != nil {
			// Override to control timeout behavior for testing
			host.TimeoutFunc()
		} else {
			time.Sleep(ShutdownTimeout)
		}

		timeout <- struct{}{}
		close(timeout)
	}()

	logger.Info("Started all services", "Count", len(host.Services))

	// Now that all services are running we just need to wait for all services to stop, or for a timeout
	// to occur
	for len(running) > 0 {
		select {
		case message := <-messages:
			// Remove from running table
			delete(running, message.Name)

			if message.Err != nil {
				logger.Error(message.Err, fmt.Sprintf("Service %s terminated with error: %v", message.Name, message.Err))

				// Report error to client
				if serviceErrors != nil {
					serviceErrors <- message
				}
			} else {
				logger.Info(fmt.Sprintf("Service %s terminated gracefully", message.Name))
			}

		case <-timeout:
			names := []string{}
			for k := range running {
				names = append(names, k)
			}
			sort.Strings(names)

			err := fmt.Errorf("shutdown timeout reached while the following services are still running: %s", strings.Join(names, ", "))
			logger.Error(err, "Shutdown timeout reached")
			return err
		}
	}

	return nil
}

func (host *Host) runService(ctx context.Context, service Service, messages chan<- LifecycleMessage) error {
	// Create a new logger and context for the service to use.
	logger := logr.FromContextOrDiscard(ctx)
	logger = logger.WithName(service.Name())
	ctx = logr.NewContext(ctx, logger)

	err := service.Run(ctx)

	// Suppress a cancellation-related error. That's a graceful exit.
	if err == ctx.Err() {
		return nil
	} else if err != nil {
		return err
	}

	return nil
}<|MERGE_RESOLUTION|>--- conflicted
+++ resolved
@@ -104,13 +104,9 @@
 			defer func() {
 				value := recover()
 				if value != nil {
-<<<<<<< HEAD
+					// Log here to force the original call stack to be logged.
 					err := fmt.Errorf("service %s panicked: %v", service.Name(), value)
-=======
-					// Log here to force the original call stack to be logged.
-					err := fmt.Errorf("service %s paniced: %v", service.Name(), value)
 					logger.WithValues().Error(err, "recovered from panic")
->>>>>>> ac681579
 					messages <- LifecycleMessage{Name: service.Name(), Err: err}
 				}
 			}()
