--- conflicted
+++ resolved
@@ -6,17 +6,10 @@
 package clientv2
 
 var (
-<<<<<<< HEAD
-	StateStoreClientAPIVersion     = "2022-09-01"
-	ServiceBusClientAPIVersion     = "2022-01-01-preview"
-	MSIClientAPIVersion            = "2022-01-31-preview"
-	RoleAssignmentClientAPIVersion = "2022-04-01"
-=======
-	AccountsClientAPIVersion             = "2022-09-01"
+	StateStoreClientAPIVersion           = "2022-09-01"
 	ServiceBusClientAPIVersion           = "2022-01-01-preview"
 	MSIClientAPIVersion                  = "2022-01-31-preview"
 	RoleAssignmentClientAPIVersion       = "2022-04-01"
 	DeploymentsClientAPIVersion          = "2020-10-01"
 	DeploymentOperationsClientAPIVersion = "2020-10-01"
->>>>>>> 48c0fe5d
 )