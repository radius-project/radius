--- conflicted
+++ resolved
@@ -32,16 +32,10 @@
 - [Create a Radius environment]({{< ref create-environment.md >}})
 - [(optional) Setup Visual Studio Code]({{< ref "install-cli.md#2-install-custom-vscode-extension" >}}) for syntax highlighting, completion, and linting.
   - You can also complete this tutorial with any basic text editor.
-<<<<<<< HEAD
-
-<!--  -->
-<br>{{< button text="Application overview" page="dapr-microservices-overview.md" >}}
-=======
 
 {{% alert title="Dapr initialization" color="warning" %}}
 If you are runnning this tutorial on Kubernetes, make sure to manually [initialize Dapr via the dapr CLI](https://docs.dapr.io/operations/hosting/kubernetes/kubernetes-deploy/#install-dapr). This behavior will be automated in an upcoming release.
 {{% /alert %}}
 
 <br />
-{{< button text="Application overview" page="dapr-microservices-overview.md" >}}
->>>>>>> 50868298
+{{< button text="Application overview" page="dapr-microservices-overview.md" >}}