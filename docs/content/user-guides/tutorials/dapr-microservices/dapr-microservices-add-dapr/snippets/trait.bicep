--- conflicted
+++ resolved
@@ -12,11 +12,7 @@
       //RUN
       traits: [
         {
-<<<<<<< HEAD
-          kind: 'dapr.io/App@v1alpha1'
-=======
           kind: 'dapr.io/Sidecar@v1alpha1'
->>>>>>> 1d62dfff
           appId: 'backend'
           appPort: 3000
         }
