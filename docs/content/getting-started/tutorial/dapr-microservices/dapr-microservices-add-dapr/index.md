--- conflicted
+++ resolved
@@ -105,12 +105,7 @@
 The `statestore` component implicitly declares a built-in binding named `default` of type `dapr.io/StateStore`. In general, components that define infrastructure and data-stores will come with built-in bindings as part of their type declaration. In this example, a Dapr state store component can be used as a state store without extra configuration.
 {{% /alert %}}
 
-<<<<<<< HEAD
-```sh
-=======
-
-```
->>>>>>> 9f94076b
+```sh
   resource nodeapplication 'Components' = {
     name: 'nodeapp'
     kind: 'radius.dev/Container@v1alpha1'
