--- conflicted
+++ resolved
@@ -48,13 +48,9 @@
 
 ## Install other Radius extension versions
 
-<<<<<<< HEAD
-Visit the [edge docs](https://edge.radapp.dev) if you want to download the latest pre-release tools.
-=======
 You can access other versions of the Radius extension from the following URLs:
 
 - [Latest stable](https://get.radapp.dev/tools/vscode/stable/rad-vscode-bicep.vsix)
 - [Latest unstable](https://radiuspublic.blob.core.windows.net/tools/vscode/edge/rad-vscode-bicep.vsix)
->>>>>>> 713e949a
 
 {{< button text="Next: Create environment" page="create-environment.md" >}}