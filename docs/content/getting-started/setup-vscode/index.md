---
type: docs
title: "Setup Visual Studio Code with the Radius extension"
linkTitle: "Setup tools"
description: "How to setup VS Code with the Radius extension for easy application authoring"
weight: 20
---

Radius can be used with any text editor, but Radius-specific optimizations are available for [Visual Studio Code](https://code.visualstudio.com/). The Project Radius VSCode extension provides:
- Syntax highlighting
- Auto-completion
- Linting

## Pre-requisites

- [Visual Studio Code](https://code.visualstudio.com/)

## Install Radius extension

{{< tabs UI Terminal >}}

{{% codetab %}}
  
1. Download the edge [custom VSCode extension file](https://radiuspublic.blob.core.windows.net/tools/vscode/edge/rad-vscode-bicep.vsix).

1. Install the `.vsix` file, in VSCode you can manually install the extension using the *Install from VSIX* command in the Extensions view command drop-down.

   <img src="./vsix-install.png" alt="Screenshot of installing a vsix extension" width=400>

   {{% /codetab %}}

   {{% codetab %}}

   You can also download and install this extension on the [command-line](https://code.visualstudio.com/docs/editor/extension-gallery#_install-from-a-vsix) with the following commands from your terminal:

   ```bash
<<<<<<< HEAD
   curl https://radiuspublic.blob.core.windows.net/tools/vscode/edge/rad-vscode-bicep.vsix --output rad-vscode-bucep.vsix
=======
   curl https://radiuspublic.blob.core.windows.net/tools/vscode/edge/rad-vscode-bicep.vsix --output rad-vscode-bicep.vsix
>>>>>>> f3d6a5ae
   code --install-extension rad-vscode-bicep.vsix
   rm rad-vscode-bicep.vsix
   ```

   {{% /codetab %}}

   {{< /tabs >}}

1. Disable the official Bicep extension if you have it installed. (Do not install the Bicep extension if you haven't already, our custom extension needs to be responsible for handling `.bicep` files and you cannot have both extensions enabled at once.)

1. If running on Windows Subsystem for Linux (WSL), make sure to install the extension in WSL as well:

   <img src="./wsl-extension.png" alt="Screenshot of installing a vsix extension in WSL" width=400>

## Install other Radius extension versions

You can access other versions of the Radius extension from the following URLs:

- [Latest stable](https://get.radapp.dev/tools/vscode/stable/rad-vscode-bicep.vsix)
- [Latest unstable](https://radiuspublic.blob.core.windows.net/tools/vscode/edge/rad-vscode-bicep.vsix)

{{< button text="Next: Create environment" page="create-environment.md" >}}<|MERGE_RESOLUTION|>--- conflicted
+++ resolved
@@ -34,11 +34,7 @@
    You can also download and install this extension on the [command-line](https://code.visualstudio.com/docs/editor/extension-gallery#_install-from-a-vsix) with the following commands from your terminal:
 
    ```bash
-<<<<<<< HEAD
-   curl https://radiuspublic.blob.core.windows.net/tools/vscode/edge/rad-vscode-bicep.vsix --output rad-vscode-bucep.vsix
-=======
    curl https://radiuspublic.blob.core.windows.net/tools/vscode/edge/rad-vscode-bicep.vsix --output rad-vscode-bicep.vsix
->>>>>>> f3d6a5ae
    code --install-extension rad-vscode-bicep.vsix
    rm rad-vscode-bicep.vsix
    ```
