---
type: docs
<<<<<<< HEAD
title: "Install the Radius CLI"
linkTitle: "Install Radius CLI"
=======
title: "Download and install the Radius CLI"
linkTitle: "Install rad CLI"
>>>>>>> e6ae9325
description: "How to download and install the Radius CLI on your local machine"
weight: 10
---

## Pre-requisites

- [Az CLI](https://docs.microsoft.com/en-us/cli/azure/install-azure-cli) (version 2.25.0 or later)

## Install CLI

{{< tabs Windows MacOS "Linux/WSL" "Cloud Shell" Binaries >}}

{{% codetab %}}

### PowerShell

#### Install the latest stable version

```powershell
iwr -useb "https://get.radapp.dev/tools/rad/install.ps1" | iex
```

#### Install the latest unstable version

```powershell
$script=iwr -useb  https://radiuspublic.blob.core.windows.net/tools/rad/install.ps1; $block=[ScriptBlock]::Create($script); invoke-command -ScriptBlock $block -ArgumentList edge
```

#### Install a specific version

```powershell
$script=iwr -useb  https://get.radapp.dev/tools/rad/install.ps1; $block=[ScriptBlock]::Create($script); invoke-command -ScriptBlock $block -ArgumentList <Version>
```

{{% /codetab %}}
{{% codetab %}}

#### Install the latest stable version

```bash
curl -fsSL "https://get.radapp.dev/tools/rad/install.sh" | /bin/bash
```

### Install the latest unstable version

```bash
curl -fsSL "https://radiuspublic.blob.core.windows.net/tools/rad/install.sh" | /bin/bash -s edge
```

### Install a specific version

```bash
curl -fsSL "https://get.radapp.dev/tools/rad/install.sh" | /bin/bash -s <Version>
```

{{% /codetab %}}

{{% codetab %}}

### Install the latest stable version

```bash
wget -q "https://get.radapp.dev/tools/rad/install.sh" -O - | /bin/bash
```

### Install the latest unstable version

```bash
wget -q "https://radiuspublic.blob.core.windows.net/tools/rad/install.sh" -O - | /bin/bash -s edge
```

### Install a specific version

```bash
wget -q "https://get.radapp.dev/tools/rad/install.sh" -O - | /bin/bash -s <Version>
```

{{% /codetab %}}

{{% codetab %}}

[Azure Cloud Shell](https://docs.microsoft.com/en-us/azure/cloud-shell/overview) is an interactive, authenticated, browser-accessible shell for managing Azure resources.

Azure Cloud Shell for bash doesn't have a sudo command, so users are unable to install Radius to the default `/usr/local/bin` installation path. To install the rad CLI to the home directory, run the following commands:

```bash
export RADIUS_INSTALL_DIR=./
wget -q "https://get.radapp.dev/tools/rad/install.sh" -O - | /bin/bash
```

You can now run the rad CLI with `./rad`.

PowerShell for Cloud Shell is currently not supported.

{{% /codetab %}}

{{% codetab %}}

### Install the latest stable version

1. Download the `rad` CLI from one of these URLs:

   - MacOS: https://get.radapp.dev/tools/rad/0.6/macos-x64/rad
   - Linux: https://get.radapp.dev/tools/rad/0.6/linux-x64/rad
   - Windows: https://get.radapp.dev/tools/rad/0.6/windows-x64/rad.exe

1. Ensure the user has permission to execute the binary and place it somewhere on your PATH so it can be invoked easily.

### Install the latest unstable version

1. Download the `rad` CLI from one of these URLs:

   - MacOS: https://radiuspublic.blob.core.windows.net/tools/rad/edge/macos-x64/rad
   - Linux: https://radiuspublic.blob.core.windows.net/tools/rad/edge/linux-x64/rad
   - Windows: https://radiuspublic.blob.core.windows.net/tools/rad/edge/windows-x64/rad.exe

1. Ensure the user has permission to execute the binary and place it somewhere on your PATH so it can be invoked easily.

### Install a specific version

1. Download the `rad` CLI from one of these URLs (replace `<version>` with your desired version):

   - MacOS: https://get.radapp.dev/tools/rad/<version\>/macos-x64/rad
   - Linux: https://get.radapp.dev/tools/rad/<version\>/linux-x64/rad
   - Windows: https://get.radapp.dev/tools/rad/<version\>/windows-x64/rad.exe

2. Ensure the user has permission to execute the binary and place it somewhere on your PATH so it can be invoked easily.

{{% /codetab %}}

{{< /tabs >}}

## Test it out

Verify the rad CLI is installed correctly:

   ```bash
   $ rad
   
   Usage:
     rad [command]
   
   Available Commands:
     application Manage applications
     bicep       Manage bicep compiler
     resource    Manage resources
     deploy      Deploy a RAD application
     deployment  Manage deployments
     env         Manage environments
     expose      Expose local port
     help        Help about any command
   
   Flags:
         --config string   config file (default is $HOME/.rad/config.yaml)
     -h, --help            help for rad
     -v, --version         version for rad
   
   Use "rad [command] --help" for more information about a command.
   ```

{{< button text="Next: Setup VSCode" page="setup-vscode.md" >}}<|MERGE_RESOLUTION|>--- conflicted
+++ resolved
@@ -1,12 +1,7 @@
 ---
 type: docs
-<<<<<<< HEAD
 title: "Install the Radius CLI"
 linkTitle: "Install Radius CLI"
-=======
-title: "Download and install the Radius CLI"
-linkTitle: "Install rad CLI"
->>>>>>> e6ae9325
 description: "How to download and install the Radius CLI on your local machine"
 weight: 10
 ---
