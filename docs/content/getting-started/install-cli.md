--- conflicted
+++ resolved
@@ -14,11 +14,7 @@
 
 ## Install CLI
 
-<<<<<<< HEAD
-{{< tabs Windows MacOS Linux "Cloud Shell" Binaries >}}
-=======
-{{< tabs Windows MacOS "Linux/WSL" Binaries >}}
->>>>>>> aba66421
+{{< tabs Windows MacOS "Linux/WSL" "Cloud Shell" Binaries >}}
 
 {{% codetab %}}
 
