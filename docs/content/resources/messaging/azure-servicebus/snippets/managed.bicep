--- conflicted
+++ resolved
@@ -18,11 +18,7 @@
       container: {
         image: 'radiusteam/servicebus-sender:latest'
         env: {
-<<<<<<< HEAD
-          SB_CONNECTION: sbq.connectionString()
-=======
           SB_CONNECTION: sbq.properties.queueConnectionString
->>>>>>> 621e5ac4
           SB_NAMESPACE: sbq.properties.namespace
           SB_QUEUE: sbq.properties.queue
         }
@@ -45,11 +41,7 @@
       container: {
         image: 'radiusteam/servicebus-receiver:latest'
         env: {
-<<<<<<< HEAD
-          SB_CONNECTION: sbq.connectionString()
-=======
           SB_CONNECTION: sbq.properties.queueConnectionString
->>>>>>> 621e5ac4
           SB_NAMESPACE: sbq.properties.namespace
           SB_QUEUE: sbq.properties.queue
         }
