# Triage Process

## About the triage process

The interaction between users and maintainers is at the heart of open source software. That interaction plays out through issue tracking. See the [documentation on contributing issues](https://github.com/radius-project/radius/blob/main/docs/contributing/contributing-issues/README.md).  These issues offer a lot of value to the project but not every issues is actionable or useful. That's where triage comes in. Triage is a multi-step process that is performed by the issue tracker and the sub-project/feature owners. The goal of triage is to provide a clear understanding of what will happen to issues that are opened. For example, after a feature request is triaged, it will be clear whether the issue will be picked up or closed. After an issue is received and triaged, it will either be assigned to the backlog, a specific milestone or closed.

## Goals

The goals for triage are:

* Make triage decisions easier by defining rules and processes
* Easily prioritize work for each milestone
* Set expectations with the community regarding how issues are handled

## About the triage team

A triage team is a group of people who review issues, such as bugs and feature requests, as they come in. The team is responsible for assessing the priority of the issues being reviewed and identifying the rough size of the effort required to fix them based on the complexity of the bug and functionality. The team is composed of a product manager, a software engineering manager or lead, a test lead, if appropriate, and, in the case of Radius, project maintainers. Other members may also be invited to give their opinions and perspectives regarding certain issues. As a triage team member, your primary goal is to ensure that the project's issue tracker is well-organized and that reported problems receive the attention they deserve.

The triage team also plays an important role in the long-term health of the project and supporting maintainers. It is the the first point of contact for issues and bug reports and help make the communication between the development team and the contributors seamless. Its work makes for faster issue resolution, better resource allocation, and knowledge sharing. It’s important to note that not all contributors have the technical expertise to contribute directly with the code. Triage creates an opportunity for non-developers to make meaningful contributions. A positive user experience often starts with the triage team. We welcome any contributor or community member to participate in the triage process. Learn how, [below](#getting-started-as-a-triage-team-member).

## Roles

### Responsibilities of triage team

The purpose of the triage team is to review issues as they come in. The team is responsible for ensuring issues follow best practices and are relevant to the project. The team members have strong subject matter expertise and understands deliverable schedules and have the power to make prioritization decisions.

As a member of the triage team you are responsible for keeping the issue repository up to date with only actionable items. This includes:

* **Issue Triage**: categorizing and prioritizing issues based on their severity, impact and relevance to the project.  
  
  At least once a month, a deep triage session will occur where you will review all issues older than 6 months to determine if they are still relevant, have the needed information to make progress and/or should be reprioritized based on new information. You will review existing labels and update them where appropriate. Any issue without a clear justification for being kept in the queue will be closed with notes in the issue as to why the decision was made. During a normal triage session, you will review all issues that are not assigned to a feature team and/or in the backlog.

* **Issue Verification**: reproducing reported bugs to determine if the issue is valid and how soon it must be fixed  

   If a bug cannot be reproduced, we will either close it with an explanation of the steps attempted to reproduce or tag it with `needs more info` to get more detail on repro steps and kept in the triage queue. If a bug can be reproduced but we decide the fix is too risky, we will update the description to include details that impacted the decision and the issue will be closed.

* **Issue Management**: assigning labels and tags to issues, verifying issue priority, determining feature team assignment and appropriate target milestone or backlog  
  
  Each new issue will be categorized and tagged. If the issue has the level of detail required to make a triage decision, we will either deny and close or approve and assign to the appropriate feature team and move it to the backlog. If more information is needed, we will tag it with `needs more info` and keep it in the triage queue.
* **Communication and collaboration**: engaging with users, contributors, and maintainers, you act as a bridge between them and the development team to resolve issues.  
  
  You respond to the user with comments on their issue, asking clarifying questions to understand the issue. You collaborate with other members and users of Radius to find solutions. You gather feedback from users, identify common challenges and discuss potential improvements with the development team. Doing this effectively bridges the gap between users and developers leading to a better experience for all users.

### Responsibilities of user

As an issue creator, you are responsible for creating an issue using the [appropriate template](https://github.com/radius-project/radius/issues/new/choose) and completing all sections with appropriate level of detail. For bug reports, clear steps to reproduce the issue must be included so we can verify the product behavior. You will also respond to requests for more information within 7 days. If you do not respond within that timeline, the issue will be closed. You are free to reopen the issue when the additional information has been added and we will triage it again.

## When Do We Triage?

Triage schedule will vary depending on a few factors: incoming rate of issues; availability of triage team; planning and release timelines. At a minimum, the triage team meets weekly to review all incoming issues. Once a month during those meetings, a deep triage occurs where we look at all issues older than 6 months. If the rate of incoming issues grows such that we cannot review all new issues in the weekly meeting, we will add triage sessions as required to fully review the items in the queue in a timely fashion. We will make every effort to have all issues triaged before our sprint planning sessions. As we get close to a major release, we will meet daily to assess all new issues and their impact on the release schedule.  

## Triage Flow

Below is the basic flow that an issue goes through. At any step in the flow the issue may be closed.

![Radius Triage Flow](./images/radius_triage.jpg "Radius Triage Flow")

## Closing Issues

Issues are closed for the following reasons:

| **Reason** | **Label**|
----------------|----------
| Issue is obsolete or fixed | |
| Needed information not received within 7 days| `needs more info` |
| It's a duplicate of another issue| `duplicate` |
| Behavior is as designed| `by-design` |
| Issue is a question &#185; | `question` |
| Issue is not related to the goals of the project so is unactionable | `off-topic` |
| Issue cannot be reproduced based on information given | `not-reproducible` |
| Feature request is out of scope | `out-of-scope` |

&#185; All questions will be redirected to our [Discord server](https://discord.gg/SRG3ePMKNy)

## Requesting Information

If an issue is missing information that we need to understand the issue, a `needs more info` label will be assigned. If the information is not received in 7 days the issue will be closed.

## Categorizing Issues

Each issue will be assigned a **type** label.

|**Type**| **Description**|
:-| :--------
| `needs more info` | issue is missing information so type label cannot be assigned |
| `bug` | the implementation of a feature is not correct |
| `feature-request` | request for a new feature |
| `under-discussion` | not decided whether issue is bug or feature |
| `tech-debt` | improve the implementation/architecture |
| `engineering` | issues related to engineering system or processes |

## Assigning Feature Areas

Each issue will be assigned to a specific **feature area** during the triage process.

## Assigning a Milestone

We plan and execute milestones in 2 week sprints which are incremented numerically. Any item not in the current sprint will be put in the **backlog** milestone. Sprint planning is completed on the first day of the sprint and pulls all items from the backlog. During backlog grooming we review new issues that have been put in the backlog by the triage process to determine when the issue can be worked on.

## Important Issues

We assign the `important` label to issues that:

* result in data loss
* break basic functionality
* are critical security/performance issues
* are UI issue that makes feature unusable

## Managing Feature Requests

Feature requests are used as a means of communication between the members of the community. Thus, in principle, they could be kept open no matter what will happen to the feature they describe. Unfortunately, this makes it hard to understand what has realistic chances to ever make it into the repository. Therefore, feature requests that cannot be addressed are closed with the `out-of-scope` label. If the feature request meets the goals of the project and could be implemented by the community, the `community` label is assigned.

If you are the author of a feature request you might not like that we close or don't plan to address your request. It might even feel like a slap in your face. We understand that. All of us have been there—in this project or others we have contributed to. So, be assured, we love all of your input. Don't take personal offense when we close it. If you feel your feature request deserves to stay open, improve your use case and ping us or gather more support within the community.

This is our decision making tree.

<<<<<<< HEAD
![Radius Issue Review Flow](./images/triage_review.jpg "Radius Issue Review Flow")
=======
![Radius Issue Review Flow](./images/radius_review_new.jpg "Radius Issue Review Flow")
>>>>>>> 0391b044

## Won't Fix Bugs

Bugs will be closed as `wont-fix` if there is a negative cost-benefit to the fix. For example, if the fix is so complex that despite all the tests there is a risk of regression for many users, fixing is not a reasonable choice. When the bug is closed as `wont-fix` there will be a clear explanation as to why the decision was made.

## Getting Started as a Triage Team Member

If you want to grow in your open source journey, you might find that a good milestone is becoming a part of a triage team for an open source project. Here are some tips to follow that path:

* Ensure you are willing to commit to for an extended period.

* Check out the Radius Project's [documentation](https://github.com/radius-project/docs/), [repositories](https://github.com/radius-project/), and [issue tracker](https://github.com/radius-project/radius/issues) to understand its goals and contribution processes.

* Join the [communication channels](https://discord.gg/SRG3ePMKNy), introduce yourself, and let us know that you’re interested in becoming part of the triage team. Ask for help from experienced members.

Even if you’re not a part of the team, that doesn’t mean that you can’t help. You can still offer contributors suggestions or direct them to answers if you’re able to. The key is to only do so if you know the answer. For example, maybe someone raised an issue that was already responded to. You can direct them to the previous answer.<|MERGE_RESOLUTION|>--- conflicted
+++ resolved
@@ -114,11 +114,7 @@
 
 This is our decision making tree.
 
-<<<<<<< HEAD
 ![Radius Issue Review Flow](./images/triage_review.jpg "Radius Issue Review Flow")
-=======
-![Radius Issue Review Flow](./images/radius_review_new.jpg "Radius Issue Review Flow")
->>>>>>> 0391b044
 
 ## Won't Fix Bugs
 
