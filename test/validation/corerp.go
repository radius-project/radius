--- conflicted
+++ resolved
@@ -16,28 +16,19 @@
 )
 
 const (
-<<<<<<< HEAD
 	EnvironmentsResource = "applications.core/environments"
 	ApplicationsResource = "applications.core/applications"
 	HttpRoutesResource   = "applications.core/httpRoutes"
-	ContainersResource   = "applications.core/containers"
+	GatewaysResource     = "applications.core/gateways"
+	ContainersResource   = "applications.connector/containers"
 
-	MongoDatabasesResource  = "applications.connector/mongoDatabases"
-	RedisCachesResource     = "applications.connector/redisCaches"
-	DaprPubSubResource      = "applications.connector/daprPubSubBrokers"
-	DaprSecretStoreResource = "applications.connector/daprSecretStores"
-	DaprStateStoreResource  = "applications.connector/daprStateStores"
-=======
-	EnvironmentsResource          = "applications.core/environments"
-	ApplicationsResource          = "applications.core/applications"
-	HttpRoutesResource            = "applications.core/httpRoutes"
-	GatewaysResource              = "applications.core/gateways"
-	ContainersResource            = "applications.connector/containers"
 	MongoDatabasesResource        = "applications.connector/mongoDatabases"
 	RabbitMQMessageQueuesResource = "applications.conneector/rabbitMQMessageQueues"
 	RedisCachesResource           = "applications.connector/redisCaches"
 	SQLDatabasesResource          = "applications.connector/sqlDatabases"
->>>>>>> 4b53c78a
+	DaprPubSubResource            = "applications.connector/daprPubSubBrokers"
+	DaprSecretStoreResource       = "applications.connector/daprSecretStores"
+	DaprStateStoreResource        = "applications.connector/daprStateStores"
 )
 
 type CoreRPResource struct {
