// ------------------------------------------------------------
// Copyright (c) Microsoft Corporation.
// Licensed under the MIT License.
// ------------------------------------------------------------

package mechanics_test

import (
	"io/ioutil"
	"os"
	"path/filepath"
	"strings"
	"testing"

	"github.com/project-radius/radius/test/functional/corerp"
	"github.com/project-radius/radius/test/step"
	"gopkg.in/yaml.v3"
	"k8s.io/apimachinery/pkg/apis/meta/v1/unstructured"
)

func Test_Kubernetes_Extensibility(t *testing.T) {
	template := "testdata/k8s-extensibility/connection-string.bicep"
<<<<<<< HEAD
	name := "corerp-mechanics-k8s-extensibility"

	requiredSecrets := map[string]map[string]string{}
=======
	application := "corerp-mechanics-k8s-extensibility"
	test := corerp.NewCoreRPTest(t, application, []corerp.TestStep{
		{
			Executor:           step.NewDeployExecutor(template),
			K8sOutputResources: loadResources("testdata/k8s-extensibility", "secret.output.yaml"),
			SkipResourceValidation: true,
			// TODO: https://github.com/Azure/bicep/issues/7553
			// this bug blocks the use of 'existing' for Kubernetes resources. Once that's fixed we can
			// restore those resources to the test.
>>>>>>> c205a8ff

	test := corerp.NewCoreRPTest(t, name, []corerp.TestStep{
		{
			Executor:           step.NewDeployExecutor(template),
			CoreRPResources:    &validation.CoreRPResourceSet{},
			K8sOutputResources: loadResources("./testdata/k8s-extensibility", ".output.yaml"),
		},
<<<<<<< HEAD
	}, requiredSecrets, loadResources("./testdata/k8s-extensibility", ".input.yaml")...)
=======
	}, nil, loadResources("testdata/k8s-extensibility", ".input.yaml")...)
>>>>>>> c205a8ff

	test.Test(t)
}

func loadResources(dir string, suffix string) []unstructured.Unstructured {
	objects := []unstructured.Unstructured{}
	_ = filepath.Walk(dir, func(path string, info os.FileInfo, _ error) error {
		if !strings.HasSuffix(info.Name(), suffix) {
			return nil
		}
		var r unstructured.Unstructured
		b, _ := ioutil.ReadFile(path)
		_ = yaml.Unmarshal(b, &r.Object)
		objects = append(objects, r)
		return nil
	})
	return objects
}<|MERGE_RESOLUTION|>--- conflicted
+++ resolved
@@ -14,39 +14,24 @@
 
 	"github.com/project-radius/radius/test/functional/corerp"
 	"github.com/project-radius/radius/test/step"
+	"github.com/project-radius/radius/test/validation"
 	"gopkg.in/yaml.v3"
 	"k8s.io/apimachinery/pkg/apis/meta/v1/unstructured"
 )
 
 func Test_Kubernetes_Extensibility(t *testing.T) {
 	template := "testdata/k8s-extensibility/connection-string.bicep"
-<<<<<<< HEAD
 	name := "corerp-mechanics-k8s-extensibility"
 
 	requiredSecrets := map[string]map[string]string{}
-=======
-	application := "corerp-mechanics-k8s-extensibility"
-	test := corerp.NewCoreRPTest(t, application, []corerp.TestStep{
-		{
-			Executor:           step.NewDeployExecutor(template),
-			K8sOutputResources: loadResources("testdata/k8s-extensibility", "secret.output.yaml"),
-			SkipResourceValidation: true,
-			// TODO: https://github.com/Azure/bicep/issues/7553
-			// this bug blocks the use of 'existing' for Kubernetes resources. Once that's fixed we can
-			// restore those resources to the test.
->>>>>>> c205a8ff
 
 	test := corerp.NewCoreRPTest(t, name, []corerp.TestStep{
 		{
 			Executor:           step.NewDeployExecutor(template),
 			CoreRPResources:    &validation.CoreRPResourceSet{},
-			K8sOutputResources: loadResources("./testdata/k8s-extensibility", ".output.yaml"),
+			K8sOutputResources: loadResources("testdata/k8s-extensibility", ".output.yaml"),
 		},
-<<<<<<< HEAD
-	}, requiredSecrets, loadResources("./testdata/k8s-extensibility", ".input.yaml")...)
-=======
-	}, nil, loadResources("testdata/k8s-extensibility", ".input.yaml")...)
->>>>>>> c205a8ff
+	}, requiredSecrets, loadResources("testdata/k8s-extensibility", ".input.yaml")...)
 
 	test.Test(t)
 }
