--- conflicted
+++ resolved
@@ -6,11 +6,8 @@
 
 param location string = resourceGroup().location
 
-<<<<<<< HEAD
 param namespaceresourceid string
 
-=======
->>>>>>> b4b7f180
 resource app 'Applications.Core/applications@2022-03-15-privatepreview' = {
   name: 'corerp-resources-dapr-pubsub-servicebus'
   location: location
@@ -58,19 +55,7 @@
     environment: environment
     application: app.id
     kind: 'pubsub.azure.servicebus'
-<<<<<<< HEAD
+    mode: 'resource'
     resource: namespaceresourceid
-=======
-    mode: 'resource'
-    resource: namespace.id
-  }
-}
-
-resource namespace 'Microsoft.ServiceBus/namespaces@2017-04-01' = {
-  name: 'daprns-${guid(resourceGroup().id)}'
-  location: location
-  tags: {
-    radiustest: 'corerp-resources-dapr-pubsub-servicebus'
->>>>>>> b4b7f180
   }
 }