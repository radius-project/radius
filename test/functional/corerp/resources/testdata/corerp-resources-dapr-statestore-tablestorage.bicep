--- conflicted
+++ resolved
@@ -50,11 +50,6 @@
     environment: environment
     application: app.id
     mode: 'resource'
-<<<<<<< HEAD
-    kind: 'state.azure.tablestorage'
     resource: tablestorageresourceid
-=======
-    resource: account::tableServices::table.id
->>>>>>> a29754c6
   }
 }