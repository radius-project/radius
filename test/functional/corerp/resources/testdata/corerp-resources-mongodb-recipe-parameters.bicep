import radius as radius

param rg string = resourceGroup().name

param sub string = subscription().subscriptionId

param magpieimage string 

resource env 'Applications.Core/environments@2022-03-15-privatepreview' = {
  name: 'corerp-resources-environment-recipe-parameters-env'
  location: 'global'
  properties: {
    compute: {
      kind: 'kubernetes'
      resourceId: 'self'
      namespace: 'corerp-resources-environment-recipe-parameters-env'
    }
    providers: {
      azure: {
        scope: '/subcriptions/${sub}/resourceGroup/${rg}'
      }
    }
    recipes: {
      mongodb: {
          linkType: 'Applications.Link/mongoDatabases' 
          templatePath: 'radiusdev.azurecr.io/recipes/functionaltest/parameters/mongodatabases/azure:1.0'
          parameters: {
            documentdbName: 'account-operator-parameters'
            mongodbName: 'mongodb-operator-parameters'
          }
      }
    }
  }
}

resource app 'Applications.Core/applications@2022-03-15-privatepreview' = {
  name: 'corerp-resources-mongodb-recipe-parameters'
  location: 'global'
  properties: {
    environment: env.id
    extensions: [
      {
          kind: 'kubernetesNamespace'
          namespace: 'corerp-resources-mongodb-recipe-param-app'
      }
    ]
  }
}

resource webapp 'Applications.Core/containers@2022-03-15-privatepreview' = {
  name: 'mdb-app-ctnr'
  location: 'global'
  properties: {
    application: app.id
    connections: {
      mongodb: {
        source: recipedb.id
      }
    }
    container: {
      image: magpieimage
      env: {
        DBCONNECTION: recipedb.connectionString()
      }
      readinessProbe:{
        kind:'httpGet'
        containerPort:3000
        path: '/healthz'
      }
    }
  }
}

resource recipedb 'Applications.Link/mongoDatabases@2022-03-15-privatepreview' = {
  name: 'mongo-recipe-param-db'
  location: 'global'
  properties: {
    application: app.id
    environment: env.id
    mode: 'recipe'
    recipe: {
      name: 'mongodb'
      parameters: {
<<<<<<< HEAD
        documentdbName: 'account-developer-parameters'
=======
        documentdbName: 'acnt-developer-${rg}'
        mongodbName: 'mdb-developer-${rg}'
>>>>>>> b373d938
      }
    }
  }
}<|MERGE_RESOLUTION|>--- conflicted
+++ resolved
@@ -25,8 +25,8 @@
           linkType: 'Applications.Link/mongoDatabases' 
           templatePath: 'radiusdev.azurecr.io/recipes/functionaltest/parameters/mongodatabases/azure:1.0'
           parameters: {
-            documentdbName: 'account-operator-parameters'
-            mongodbName: 'mongodb-operator-parameters'
+            documentdbName: 'acnt-operator-${rg}'
+            mongodbName: 'mdb-operator-${rg}'
           }
       }
     }
@@ -81,12 +81,7 @@
     recipe: {
       name: 'mongodb'
       parameters: {
-<<<<<<< HEAD
-        documentdbName: 'account-developer-parameters'
-=======
         documentdbName: 'acnt-developer-${rg}'
-        mongodbName: 'mdb-developer-${rg}'
->>>>>>> b373d938
       }
     }
   }
