--- conflicted
+++ resolved
@@ -212,27 +212,16 @@
 	test.Test(t)
 }
 
-<<<<<<< HEAD
-// Test_MongoDB_Recipe_Parameters validates creation of a mongoDB from
-// recipe using the parameter set by the developer and operator,
-// and container using the mongoDB link to connect to the underlying mongoDB resource.
-=======
-// Test_MongoDB_Recipe_Parameters validates:
-// the creation of a mongoDB from recipe with parameters passed by operator while linking recipe
+// Test_MongoDB_Recipe_Parameters validates the creation of a mongoDB from recipe with parameters passed by operator while linking recipe
 // and developer while creating the mongoDatabase link.
 // If the same parameters are set by the developer and the operator then the developer parameters are applied in to resolve conflicts.
 // Container uses the mongoDB link to connect to the mongoDB resource
->>>>>>> 63fc0a47
 func Test_MongoDB_Recipe_Parameters(t *testing.T) {
 	template := "testdata/corerp-resources-mongodb-recipe-parameters.bicep"
 	name := "corerp-resources-mongodb-recipe-parameters"
 	appNamespace := "corerp-resources-mongodb-recipe-param-app"
 	rg := os.Getenv("INTEGRATION_TEST_RESOURCE_GROUP_NAME")
-<<<<<<< HEAD
 	// Error the test if INTEGRATION_TEST_RESOURCE_GROUP_NAME is not set
-=======
-	// error the test if INTEGRATION_TEST_RESOURCE_GROUP_NAME is not set
->>>>>>> 63fc0a47
 	// for running locally set the INTEGRATION_TEST_RESOURCE_GROUP_NAME with the test resourceGroup
 	if rg == "" {
 		t.Error("This test needs the env variable INTEGRATION_TEST_RESOURCE_GROUP_NAME to be set")
