--- conflicted
+++ resolved
@@ -18,13 +18,9 @@
 func Test_MongoDB(t *testing.T) {
 	template := "testdata/corerp-resources-mongodb.bicep"
 	name := "corerp-resources-mongodb"
-<<<<<<< HEAD
-
-	requiredSecrets := map[string]map[string]string{}
+
 	mongodbresourceid := "mongodbresourceid=" + os.Getenv("MONGODB_RESOURCE_ID")
-=======
 	appNamespace := "default-corerp-resources-mongodb"
->>>>>>> a142383e
 
 	test := corerp.NewCoreRPTest(t, name, []corerp.TestStep{
 		{
