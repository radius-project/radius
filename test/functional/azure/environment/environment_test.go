--- conflicted
+++ resolved
@@ -56,7 +56,6 @@
 	t.Run("Validate Kubernetes Runtime", func(t *testing.T) {
 		expectedPods := validation.K8sObjectSet{
 			Namespaces: map[string][]validation.K8sObject{
-<<<<<<< HEAD
 				// verify dapr
 				"dapr-system": {
 					validation.NewK8sPodForResource("app", "dapr-dashboard"),
@@ -68,18 +67,6 @@
 				// verify haproxy
 				"radius-system": {
 					validation.NewK8sPodForResource("app", "haproxy-ingress"),
-=======
-				"radius-system": {
-					// verify dapr
-					validation.K8sObject{Labels: map[string]string{"app": "dapr-dashboard"}},
-					validation.K8sObject{Labels: map[string]string{"app": "dapr-operator"}},
-					validation.K8sObject{Labels: map[string]string{"app": "dapr-placement-server"}},
-					validation.K8sObject{Labels: map[string]string{"app": "dapr-sentry"}},
-					validation.K8sObject{Labels: map[string]string{"app": "dapr-sidecar-injector"}},
-
-					// verify haproxy
-					validation.K8sObject{Labels: map[string]string{kubernetes.LabelName: "haproxy-ingress"}},
->>>>>>> 9595e46e
 				},
 			},
 		}
