--- conflicted
+++ resolved
@@ -71,24 +71,11 @@
 				},
 			},
 			PostStepVerify: func(ctx context.Context, t *testing.T, ct corerp.CoreRPTest) {
-<<<<<<< HEAD
-				// Get hostname from root HTTPProxy in application namespace
-				metadata, err := functional.GetHTTPProxyMetadata(ctx, ct.Options.Client, appNamespace, appName)
-				require.NoError(t, err)
-				t.Logf("found root proxy with hostname: {%s} and status: {%s}", metadata.Hostname, metadata.Status)
-
-				// Set up pod port-forwarding for contour-envoy
-				for i := 1; i <= retries; i++ {
-					t.Logf("Setting up portforward (attempt %d/%d)", i, retries)
-					// TODO: simplify code logic complexity through - https://github.com/project-radius/radius/issues/4778
-					err = testGatewayWithPortForward(t, ctx, ct, metadata.Hostname, remotePort)
-=======
 				// Set up pod port-forwarding for the pod
 				for i := 1; i <= retries; i++ {
 					t.Logf("Setting up portforward (attempt %d/%d)", i, retries)
 					selector := fmt.Sprintf("%s=%s", kubernetes.LabelRadiusResource, "demo")
 					err := testWithPortForward(t, ctx, ct, appNamespace, selector, remotePort)
->>>>>>> bec80728
 					if err != nil {
 						t.Logf("Failed to test pod via portforward with error: %s", err)
 					} else {
