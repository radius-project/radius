--- conflicted
+++ resolved
@@ -117,13 +117,8 @@
 	return plane, result.StatusCode
 }
 
-<<<<<<< HEAD
 func listPlanes(t *testing.T, roundTripper http.RoundTripper, url string) v20220901privatepreview.PlaneResourceListResult {
 	listRequest, err := http.NewRequest(
-=======
-func listPlanes(t *testing.T, roundTripper http.RoundTripper, url string) v20220901privatepreview.PlanesClientListResponse {
-	listRequest, err := NewUCPRequest(
->>>>>>> 5918d734
 		http.MethodGet,
 		url,
 		nil,
