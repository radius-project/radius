// ------------------------------------------------------------
// Copyright (c) Microsoft Corporation.
// Licensed under the MIT License.
// ------------------------------------------------------------

package functional

import (
	"context"
	"fmt"
	"log"
	"net/http"
	"os"
	"strings"
	"testing"

	contourv1 "github.com/projectcontour/contour/apis/projectcontour/v1"
	metav1 "k8s.io/apimachinery/pkg/apis/meta/v1"
	"k8s.io/apimachinery/pkg/labels"
	k8s "k8s.io/client-go/kubernetes"
	"k8s.io/client-go/rest"
	"k8s.io/client-go/tools/portforward"
	"k8s.io/client-go/transport/spdy"
	runtime_client "sigs.k8s.io/controller-runtime/pkg/client"
)

const (
	RadiusSystemNamespace = "radius-system"
)

func GetMagpieImage() string {
	defaultDockerReg, imageTag := setDefault()
	magpieImage := "magpieimage=" + defaultDockerReg + "/magpiego:" + imageTag
	return magpieImage
}

func GetMagpieTag() string {
	_, imageTag := setDefault()
	magpietag := "magpietag=" + imageTag
	return magpietag
}

func setDefault() (string, string) {
	defaultDockerReg := os.Getenv("DOCKER_REGISTRY")
	imageTag := os.Getenv("REL_VERSION")
	if defaultDockerReg == "" {
		defaultDockerReg = "radiusdev.azurecr.io"
	}
	if imageTag == "" {
		imageTag = "latest"
	}

	return defaultDockerReg, imageTag
}

<<<<<<< HEAD
type ProxyMetadata struct {
	Hostname string
	Status   string
}

// GetHTTPProxyMetadata finds the fqdn set on the root HTTPProxy of the specified application and the current status (e.g. "Valid", "Invalid")
func GetHTTPProxyMetadata(ctx context.Context, client runtime_client.Client, namespace, application string) (*ProxyMetadata, error) {
=======
func GetRecipeRegistry() string {
	defaultRecipeRegistry := os.Getenv("RECIPE_REGISTRY")
	if defaultRecipeRegistry == "" {
		defaultRecipeRegistry = "radiusdev.azurecr.io"
	}
	return "registry=" + defaultRecipeRegistry
}

func GetRecipeVersion() string {
	defaultVersion := os.Getenv("RECIPE_TAG_VERSION")
	if defaultVersion == "" {
		defaultVersion = "latest"
	}
	return "version=" + defaultVersion
}

// GetHostnameForHTTPProxy finds the fqdn set on the root HTTPProxy of the specified application
func GetHostnameForHTTPProxy(ctx context.Context, client runtime_client.Client, namespace, application string) (string, error) {
>>>>>>> f8811fe0
	httpproxies, err := GetHTTPProxyList(ctx, client, namespace, application)
	if err != nil {
		return nil, fmt.Errorf("could not retrieve list of cluster HTTPProxies: %w", err)
	}

	for _, httpProxy := range httpproxies.Items {
		if httpProxy.Spec.VirtualHost != nil {
			// Found a root proxy
			return &ProxyMetadata{
				Hostname: httpProxy.Spec.VirtualHost.Fqdn,
				Status:   httpProxy.Status.Description,
			}, nil
		}
	}

	return nil, fmt.Errorf("could not find root proxy in list of cluster HTTPProxies")
}

// GetHTTPProxyList returns a list of HTTPProxies for the specified application
func GetHTTPProxyList(ctx context.Context, client runtime_client.Client, namespace, application string) (*contourv1.HTTPProxyList, error) {
	var httpproxies contourv1.HTTPProxyList

	label, err := labels.Parse(fmt.Sprintf("radius.dev/application=%s", application))
	if err != nil {
		return nil, err
	}

	err = client.List(ctx, &httpproxies, &runtime_client.ListOptions{
		Namespace:     namespace,
		LabelSelector: label,
	})
	if err != nil {
		return nil, err
	}

	return &httpproxies, nil
}

// ExposeIngress creates a port-forward session and sends the (assigned) local port to portChan
func ExposeIngress(t *testing.T, ctx context.Context, client *k8s.Clientset, config *rest.Config, remotePort int, stopChan chan struct{}, portChan chan int, errorChan chan error) {
	serviceName := "contour-envoy"
	label := "app.kubernetes.io/component=envoy"

	// Get the backing pod of the Ingress Service
	pods, err := client.CoreV1().Pods(RadiusSystemNamespace).List(ctx, metav1.ListOptions{LabelSelector: label, Limit: 1})
	if err != nil {
		errorChan <- err
		return
	}

	if len(pods.Items) == 0 {
		errorChan <- fmt.Errorf("no pods exist for service: %s", serviceName)
		return
	}

	pod := pods.Items[0]

	// Create API Server URL using pod name
	url := client.CoreV1().RESTClient().Post().
		Resource("pods").
		Namespace(RadiusSystemNamespace).
		Name(pod.Name).
		SubResource("portforward").URL()

	transport, upgrader, err := spdy.RoundTripperFor(config)
	if err != nil {
		errorChan <- err
		return
	}

	dialer := spdy.NewDialer(upgrader, &http.Client{Transport: transport}, http.MethodPost, url)

	tw := TestWriter{t}
	out, errOut := tw, tw

	readyChan := make(chan struct{})
	forwarder, err := portforward.New(dialer, []string{fmt.Sprintf(":%d", remotePort)}, stopChan, readyChan, out, errOut)
	if err != nil {
		errorChan <- err
		return
	}

	// Run the port-forward with the desired configuration
	go func() {
		errorChan <- forwarder.ForwardPorts()
	}()

	// Wait for the forwarder to be ready, then get the assigned port
	<-readyChan
	ports, err := forwarder.GetPorts()
	if err != nil {
		errorChan <- err
	}

	// Send the assigned port to then portChan channel
	portChan <- int(ports[0].Local)
}

func NewTestLogger(t *testing.T) *log.Logger {
	tw := TestWriter{t}
	logger := log.Logger{}
	logger.SetOutput(tw)

	return &logger
}

// IsMapSubSet returns true if the expectedMap is a subset of the actualMap
func IsMapSubSet(expectedMap map[string]string, actualMap map[string]string) bool {
	if len(expectedMap) > len(actualMap) {
		return false
	}

	for k1, v1 := range expectedMap {
		v2, ok := actualMap[k1]
		if !(ok && strings.EqualFold(v1, v2)) {
			return false
		}

	}

	return true
}

// IsMapNonIntersecting returns true if the notExpectedMap and actualMap do not have any keys in common
func IsMapNonIntersecting(notExpectedMap map[string]string, actualMap map[string]string) bool {
	for k1 := range notExpectedMap {
		if _, ok := actualMap[k1]; ok {
			return false
		}
	}

	return true
}

type TestWriter struct {
	t *testing.T
}

func (tw TestWriter) Write(p []byte) (n int, err error) {
	tw.t.Log(string(p))
	return len(p), nil
}<|MERGE_RESOLUTION|>--- conflicted
+++ resolved
@@ -53,15 +53,11 @@
 	return defaultDockerReg, imageTag
 }
 
-<<<<<<< HEAD
 type ProxyMetadata struct {
 	Hostname string
 	Status   string
 }
 
-// GetHTTPProxyMetadata finds the fqdn set on the root HTTPProxy of the specified application and the current status (e.g. "Valid", "Invalid")
-func GetHTTPProxyMetadata(ctx context.Context, client runtime_client.Client, namespace, application string) (*ProxyMetadata, error) {
-=======
 func GetRecipeRegistry() string {
 	defaultRecipeRegistry := os.Getenv("RECIPE_REGISTRY")
 	if defaultRecipeRegistry == "" {
@@ -78,9 +74,8 @@
 	return "version=" + defaultVersion
 }
 
-// GetHostnameForHTTPProxy finds the fqdn set on the root HTTPProxy of the specified application
-func GetHostnameForHTTPProxy(ctx context.Context, client runtime_client.Client, namespace, application string) (string, error) {
->>>>>>> f8811fe0
+// GetHTTPProxyMetadata finds the fqdn set on the root HTTPProxy of the specified application and the current status (e.g. "Valid", "Invalid")
+func GetHTTPProxyMetadata(ctx context.Context, client runtime_client.Client, namespace, application string) (*ProxyMetadata, error) {
 	httpproxies, err := GetHTTPProxyList(ctx, client, namespace, application)
 	if err != nil {
 		return nil, fmt.Errorf("could not retrieve list of cluster HTTPProxies: %w", err)
