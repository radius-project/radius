/*
Copyright 2023 The Radius Authors.

Licensed under the Apache License, Version 2.0 (the "License");
you may not use this file except in compliance with the License.
You may obtain a copy of the License at

    http://www.apache.org/licenses/LICENSE-2.0

Unless required by applicable law or agreed to in writing, software
distributed under the License is distributed on an "AS IS" BASIS,
WITHOUT WARRANTIES OR CONDITIONS OF ANY KIND, either express or implied.
See the License for the specific language governing permissions and
limitations under the License.
*/

package step

import (
	"context"
	"errors"
	"fmt"
	"os"
	"path/filepath"
	"testing"

	"github.com/stretchr/testify/require"

	"github.com/project-radius/radius/test"
	"github.com/project-radius/radius/test/radcli"
)

var _ Executor = (*DeployErrorExecutor)(nil)

type DeployErrorExecutor struct {
	Description        string
	Template           string
	Parameters         []string
	ExpectedErrorCode  string
	ExpectedInnerError []string

	// Application sets the `--application` command-line parameter. This is needed in cases where
	// the application is not defined in bicep.
	Application string
}

<<<<<<< HEAD
// # Function Explanation
//
// NewDeployErrorExecutor creates a new DeployErrorExecutor instance with the given template, error code and parameters.
func NewDeployErrorExecutor(template string, errCode string, parameters ...string) *DeployErrorExecutor {
=======
func NewDeployErrorExecutor(template string, errCode string, innerError []string, parameters ...string) *DeployErrorExecutor {
>>>>>>> 1d4ba61e
	return &DeployErrorExecutor{
		Description:        fmt.Sprintf("deploy %s", template),
		Template:           template,
		Parameters:         parameters,
		ExpectedErrorCode:  errCode,
		ExpectedInnerError: innerError,
	}
}

// # Function Explanation
//
// WithApplication sets the application name for the DeployErrorExecutor instance and returns the instance.
func (d *DeployErrorExecutor) WithApplication(application string) *DeployErrorExecutor {
	d.Application = application
	return d
}

// # Function Explanation
//
// GetDescription returns the Description field of the DeployErrorExecutor instance.
func (d *DeployErrorExecutor) GetDescription() string {
	return d.Description
}

// # Function Explanation
//
// Execute deploys an application from a template file and checks that the deployment fails with the expected error code.
func (d *DeployErrorExecutor) Execute(ctx context.Context, t *testing.T, options test.TestOptions) {
	cwd, err := os.Getwd()
	require.NoError(t, err)

	templateFilePath := filepath.Join(cwd, d.Template)
	t.Logf("deploying %s from file %s", d.Description, d.Template)
	cli := radcli.NewCLI(t, options.ConfigFilePath)
	err = cli.Deploy(ctx, templateFilePath, d.Application, d.Parameters...)
	require.Error(t, err, "deployment %s succeeded when it should have failed", d.Description)

	var cliErr *radcli.CLIError
	ok := errors.As(err, &cliErr)
	require.True(t, ok)
	require.Equal(t, d.ExpectedErrorCode, cliErr.GetFirstErrorCode())

	if len(d.ExpectedInnerError) > 0 {
		unpackErrorAndMatch(err, d.ExpectedInnerError)
	}

	t.Logf("finished deploying %s from file %s", d.Description, d.Template)
}<|MERGE_RESOLUTION|>--- conflicted
+++ resolved
@@ -44,14 +44,10 @@
 	Application string
 }
 
-<<<<<<< HEAD
 // # Function Explanation
 //
 // NewDeployErrorExecutor creates a new DeployErrorExecutor instance with the given template, error code and parameters.
-func NewDeployErrorExecutor(template string, errCode string, parameters ...string) *DeployErrorExecutor {
-=======
 func NewDeployErrorExecutor(template string, errCode string, innerError []string, parameters ...string) *DeployErrorExecutor {
->>>>>>> 1d4ba61e
 	return &DeployErrorExecutor{
 		Description:        fmt.Sprintf("deploy %s", template),
 		Template:           template,
