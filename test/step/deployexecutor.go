--- conflicted
+++ resolved
@@ -68,11 +68,21 @@
 	return d.Description
 }
 
-<<<<<<< HEAD
 // # Function Explanation
 //
 // Execute deploys an application from a template file using the provided parameters and logs the deployment process.
-=======
+func (d *DeployExecutor) Execute(ctx context.Context, t *testing.T, options test.TestOptions) {
+	cwd, err := os.Getwd()
+	require.NoError(t, err)
+
+	templateFilePath := filepath.Join(cwd, d.Template)
+	t.Logf("deploying %s from file %s", d.Description, d.Template)
+	cli := radcli.NewCLI(t, options.ConfigFilePath)
+	err = cli.Deploy(ctx, templateFilePath, d.Application, d.Parameters...)
+	require.NoErrorf(t, err, "failed to deploy %s", d.Description)
+	t.Logf("finished deploying %s from file %s", d.Description, d.Template)
+}
+
 func unpackErrorAndMatch(err error, failWithAny []string) bool {
 	for _, errString := range failWithAny {
 		cliErr := err.(*radcli.CLIError)
@@ -87,17 +97,4 @@
 		}
 	}
 	return false
-}
-
->>>>>>> 1d4ba61e
-func (d *DeployExecutor) Execute(ctx context.Context, t *testing.T, options test.TestOptions) {
-	cwd, err := os.Getwd()
-	require.NoError(t, err)
-
-	templateFilePath := filepath.Join(cwd, d.Template)
-	t.Logf("deploying %s from file %s", d.Description, d.Template)
-	cli := radcli.NewCLI(t, options.ConfigFilePath)
-	err = cli.Deploy(ctx, templateFilePath, d.Application, d.Parameters...)
-	require.NoErrorf(t, err, "failed to deploy %s", d.Description)
-	t.Logf("finished deploying %s from file %s", d.Description, d.Template)
 }