--- conflicted
+++ resolved
@@ -2356,53 +2356,6 @@
       ],
       "x-ms-discriminator-value": "recipe"
     },
-<<<<<<< HEAD
-    "RecipeRabbitMQMessageQueueProperties": {
-      "type": "object",
-      "properties": {
-        "queue": {
-          "type": "string",
-          "description": "The name of the queue"
-        },
-        "recipe": {
-          "$ref": "#/definitions/Recipe",
-          "description": "The recipe used to automatically deploy underlying infrastructure for the rabbitMQ link"
-        }
-      },
-      "description": "RabbitMQMessageQueue Properties for Mode Recipe",
-=======
-    "RecipeSqlDatabaseProperties": {
-      "type": "object",
-      "properties": {
-        "recipe": {
-          "$ref": "#/definitions/Recipe",
-          "description": "The recipe used to automatically deploy underlying infrastructure for the sqldatabases link"
-        },
-        "database": {
-          "type": "string",
-          "description": "The name of the Sql database."
-        },
-        "server": {
-          "type": "string",
-          "description": "The fully qualified domain name of the Sql database."
-        }
-      },
-      "description": "SqlDatabase Properties for Mode Recipe",
->>>>>>> 7e07cb90
-      "required": [
-        "recipe"
-      ],
-      "allOf": [
-        {
-<<<<<<< HEAD
-          "$ref": "#/definitions/RabbitMQMessageQueueProperties"
-=======
-          "$ref": "#/definitions/SqlDatabaseProperties"
->>>>>>> 7e07cb90
-        }
-      ],
-      "x-ms-discriminator-value": "recipe"
-    },
     "RedisCacheListSecretsResult": {
       "type": "object",
       "properties": {
@@ -2766,48 +2719,6 @@
       "allOf": [
         {
           "$ref": "#/definitions/MongoDatabaseProperties"
-        }
-      ],
-      "x-ms-discriminator-value": "values"
-    },
-<<<<<<< HEAD
-    "ValuesRabbitMQMessageQueueProperties": {
-      "type": "object",
-      "properties": {
-        "queue": {
-          "type": "string",
-          "description": "The name of the queue"
-        }
-      },
-      "description": "RabbitMQMessageQueue Properties for Mode Values",
-      "required": [
-        "queue"
-      ],
-      "allOf": [
-        {
-          "$ref": "#/definitions/RabbitMQMessageQueueProperties"
-=======
-    "ValuesSqlDatabaseProperties": {
-      "type": "object",
-      "properties": {
-        "database": {
-          "type": "string",
-          "description": "The name of the Sql database."
-        },
-        "server": {
-          "type": "string",
-          "description": "The fully qualified domain name of the Sql database."
-        }
-      },
-      "description": "SqlDatabase Properties for Mode Values",
-      "required": [
-        "database",
-        "server"
-      ],
-      "allOf": [
-        {
-          "$ref": "#/definitions/SqlDatabaseProperties"
->>>>>>> 7e07cb90
         }
       ],
       "x-ms-discriminator-value": "values"
