--- conflicted
+++ resolved
@@ -32,11 +32,8 @@
 creds.json
 __debug_bin
 __debug_bin.exe
-<<<<<<< HEAD
 default.profraw
-=======
 
 # Editor backup files
 *~
-*#
->>>>>>> 093e5083
+*#