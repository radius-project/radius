--- conflicted
+++ resolved
@@ -205,13 +205,9 @@
 * **environment**: string: Fully qualified resource ID for the environment that the portable resource is linked to (if applicable)
 * **extensions**: [Extension](#extension)[]: Extensions spec of the resource
 * **identity**: [IdentitySettings](#identitysettings): IdentitySettings is the external identity setting.
-<<<<<<< HEAD
-* **provisioningState**: 'Accepted' | 'Canceled' | 'Deleting' | 'Failed' | 'Provisioning' | 'Succeeded' | 'Updating' (read-only): Provisioning state of the portable resource at the time the operation was called
-=======
 * **provisioningState**: 'Accepted' | 'Canceled' | 'Deleting' | 'Failed' | 'Provisioning' | 'Succeeded' | 'Updating' (ReadOnly): Provisioning state of the portable resource at the time the operation was called
 * **resourceProvisioning**: 'internal' | 'manual': Specifies how the underlying service/resource is provisioned and managed. Available values are 'internal', where Radius manages the lifecycle of the resource internally, and 'manual', where a user manages the resource.
 * **resources**: [ResourceReference](#resourcereference)[]: A collection of references to resources associated with the container
->>>>>>> f099ff16
 * **runtimes**: [RuntimesProperties](#runtimesproperties): The properties for runtime configuration
 * **status**: [ResourceStatus](#resourcestatus) (read-only): Status of a resource.
 
