--- conflicted
+++ resolved
@@ -1,27 +1,28 @@
 # Applications.Connector @ 2022-03-15-privatepreview
 
-<<<<<<< HEAD
 ## Resource Applications.Connector/daprInvokeHttpRoutes@2022-03-15-privatepreview
-=======
-## Resource Applications.Connector/daprStateStores@2022-03-15-privatepreview
->>>>>>> 5389b71e
 * **Valid Scope(s)**: ResourceGroup
 ### Properties
 * **apiVersion**: '2022-03-15-privatepreview' (ReadOnly, DeployTimeConstant): The resource api version
 * **id**: string (ReadOnly, DeployTimeConstant): The resource id
 * **location**: string (Required): The geo-location where the resource lives
 * **name**: string (Required, DeployTimeConstant): The resource name
-<<<<<<< HEAD
 * **properties**: [DaprInvokeHttpRouteProperties](#daprinvokehttprouteproperties) (Required): DaprInvokeHttpRoute connector properties
 * **systemData**: [SystemData](#systemdata) (ReadOnly): Metadata pertaining to creation and last modification of the resource.
 * **tags**: [TrackedResourceTags](#trackedresourcetags): Resource tags.
 * **type**: 'Applications.Connector/daprInvokeHttpRoutes' (ReadOnly, DeployTimeConstant): The resource type
-=======
+
+## Resource Applications.Connector/daprStateStores@2022-03-15-privatepreview
+* **Valid Scope(s)**: ResourceGroup
+### Properties
+* **apiVersion**: '2022-03-15-privatepreview' (ReadOnly, DeployTimeConstant): The resource api version
+* **id**: string (ReadOnly, DeployTimeConstant): The resource id
+* **location**: string (Required): The geo-location where the resource lives
+* **name**: string (Required, DeployTimeConstant): The resource name
 * **properties**: [DaprStateStoreProperties](#daprstatestoreproperties) (Required): DaprStateStore connector properties
 * **systemData**: [SystemData](#systemdata) (ReadOnly): Metadata pertaining to creation and last modification of the resource.
 * **tags**: [TrackedResourceTags](#trackedresourcetags): Resource tags.
 * **type**: 'Applications.Connector/daprStateStores' (ReadOnly, DeployTimeConstant): The resource type
->>>>>>> 5389b71e
 
 ## Resource Applications.Connector/mongoDatabases@2022-03-15-privatepreview
 * **Valid Scope(s)**: ResourceGroup
@@ -40,16 +41,36 @@
 * **ApiVersion**: 2022-03-15-privatepreview
 * **Output**: [MongoDatabaseSecrets](#mongodatabasesecrets)
 
-<<<<<<< HEAD
 ## DaprInvokeHttpRouteProperties
 ### Properties
 * **appId**: string (Required): The Dapr appId used for the route
-=======
+* **application**: string (ReadOnly): Fully qualified resource ID for the application that the connector is consumed by
+* **environment**: string (Required): Fully qualified resource ID for the environment that the connector is linked to
+* **provisioningState**: 'Accepted' | 'Canceled' | 'Deleting' | 'Failed' | 'Provisioning' | 'Succeeded' | 'Updating' (ReadOnly): Provisioning state of the connector at the time the operation was called
+* **status**: [ResourceStatus](#resourcestatus): Status of a resource.
+
+## ResourceStatus
+### Properties
+* **outputResources**: any[]: Array of AnyObject
+
+## SystemData
+### Properties
+* **createdAt**: string: The timestamp of resource creation (UTC).
+* **createdBy**: string: The identity that created the resource.
+* **createdByType**: 'Application' | 'Key' | 'ManagedIdentity' | 'User': The type of identity that created the resource.
+* **lastModifiedAt**: string: The timestamp of resource last modification (UTC)
+* **lastModifiedBy**: string: The identity that last modified the resource.
+* **lastModifiedByType**: 'Application' | 'Key' | 'ManagedIdentity' | 'User': The type of identity that created the resource.
+
+## TrackedResourceTags
+### Properties
+### Additional Properties
+* **Additional Properties Type**: string
+
 ## DaprStateStoreProperties
 * **Discriminator**: kind
 
 ### Base Properties
->>>>>>> 5389b71e
 * **application**: string (ReadOnly): Fully qualified resource ID for the application that the connector is consumed by
 * **environment**: string (Required): Fully qualified resource ID for the environment that the connector is linked to
 * **provisioningState**: 'Accepted' | 'Canceled' | 'Deleting' | 'Failed' | 'Provisioning' | 'Succeeded' | 'Updating' (ReadOnly): Provisioning state of the connector at the time the operation was called
@@ -71,22 +92,6 @@
 * **kind**: 'state.sqlserver' (Required): The Dapr StateStore kind
 * **resource**: string (Required): The resource id of the Azure SQL Database the daprStateStore resource is connected to.
 
-<<<<<<< HEAD
-=======
-
->>>>>>> 5389b71e
-## ResourceStatus
-### Properties
-* **outputResources**: any[]: Array of AnyObject
-
-## SystemData
-### Properties
-* **createdAt**: string: The timestamp of resource creation (UTC).
-* **createdBy**: string: The identity that created the resource.
-* **createdByType**: 'Application' | 'Key' | 'ManagedIdentity' | 'User': The type of identity that created the resource.
-* **lastModifiedAt**: string: The timestamp of resource last modification (UTC)
-* **lastModifiedBy**: string: The identity that last modified the resource.
-* **lastModifiedByType**: 'Application' | 'Key' | 'ManagedIdentity' | 'User': The type of identity that created the resource.
 
 ## TrackedResourceTags
 ### Properties
