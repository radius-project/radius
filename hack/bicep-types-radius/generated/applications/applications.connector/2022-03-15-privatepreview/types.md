# Applications.Connector @ 2022-03-15-privatepreview

<<<<<<< HEAD
## Resource Applications.Connector/daprPubSubBrokers@2022-03-15-privatepreview
=======
## Resource Applications.Connector/daprInvokeHttpRoutes@2022-03-15-privatepreview
>>>>>>> 88b37871
* **Valid Scope(s)**: ResourceGroup
### Properties
* **apiVersion**: '2022-03-15-privatepreview' (ReadOnly, DeployTimeConstant): The resource api version
* **id**: string (ReadOnly, DeployTimeConstant): The resource id
* **location**: string (Required): The geo-location where the resource lives
* **name**: string (Required, DeployTimeConstant): The resource name
<<<<<<< HEAD
* **properties**: [DaprPubSubBrokerProperties](#daprpubsubbrokerproperties) (Required): DaprPubSubBroker connector properties
* **systemData**: [SystemData](#systemdata) (ReadOnly): Metadata pertaining to creation and last modification of the resource.
* **tags**: [TrackedResourceTags](#trackedresourcetags): Resource tags.
* **type**: 'Applications.Connector/daprPubSubBrokers' (ReadOnly, DeployTimeConstant): The resource type
=======
* **properties**: [DaprInvokeHttpRouteProperties](#daprinvokehttprouteproperties) (Required): DaprInvokeHttpRoute connector properties
* **systemData**: [SystemData](#systemdata) (ReadOnly): Metadata pertaining to creation and last modification of the resource.
* **tags**: [TrackedResourceTags](#trackedresourcetags): Resource tags.
* **type**: 'Applications.Connector/daprInvokeHttpRoutes' (ReadOnly, DeployTimeConstant): The resource type

## Resource Applications.Connector/daprSecretStores@2022-03-15-privatepreview
* **Valid Scope(s)**: ResourceGroup
### Properties
* **apiVersion**: '2022-03-15-privatepreview' (ReadOnly, DeployTimeConstant): The resource api version
* **id**: string (ReadOnly, DeployTimeConstant): The resource id
* **location**: string (Required): The geo-location where the resource lives
* **name**: string (Required, DeployTimeConstant): The resource name
* **properties**: [DaprSecretStoreProperties](#daprsecretstoreproperties) (Required): DaprSecretStore connector properties
* **systemData**: [SystemData](#systemdata) (ReadOnly): Metadata pertaining to creation and last modification of the resource.
* **tags**: [TrackedResourceTags](#trackedresourcetags): Resource tags.
* **type**: 'Applications.Connector/daprSecretStores' (ReadOnly, DeployTimeConstant): The resource type

## Resource Applications.Connector/daprStateStores@2022-03-15-privatepreview
* **Valid Scope(s)**: ResourceGroup
### Properties
* **apiVersion**: '2022-03-15-privatepreview' (ReadOnly, DeployTimeConstant): The resource api version
* **id**: string (ReadOnly, DeployTimeConstant): The resource id
* **location**: string (Required): The geo-location where the resource lives
* **name**: string (Required, DeployTimeConstant): The resource name
* **properties**: [DaprStateStoreProperties](#daprstatestoreproperties) (Required): DaprStateStore connector properties
* **systemData**: [SystemData](#systemdata) (ReadOnly): Metadata pertaining to creation and last modification of the resource.
* **tags**: [TrackedResourceTags](#trackedresourcetags): Resource tags.
* **type**: 'Applications.Connector/daprStateStores' (ReadOnly, DeployTimeConstant): The resource type
>>>>>>> 88b37871

## Resource Applications.Connector/mongoDatabases@2022-03-15-privatepreview
* **Valid Scope(s)**: ResourceGroup
### Properties
* **apiVersion**: '2022-03-15-privatepreview' (ReadOnly, DeployTimeConstant): The resource api version
* **id**: string (ReadOnly, DeployTimeConstant): The resource id
* **location**: string (Required): The geo-location where the resource lives
* **name**: string (Required, DeployTimeConstant): The resource name
* **properties**: [MongoDatabaseProperties](#mongodatabaseproperties) (Required): MongoDatabse connector properties
* **systemData**: [SystemData](#systemdata) (ReadOnly): Metadata pertaining to creation and last modification of the resource.
* **tags**: [TrackedResourceTags](#trackedresourcetags): Resource tags.
* **type**: 'Applications.Connector/mongoDatabases' (ReadOnly, DeployTimeConstant): The resource type

## Resource Applications.Connector/rabbitMQMessageQueues@2022-03-15-privatepreview
* **Valid Scope(s)**: ResourceGroup
### Properties
* **apiVersion**: '2022-03-15-privatepreview' (ReadOnly, DeployTimeConstant): The resource api version
* **id**: string (ReadOnly, DeployTimeConstant): The resource id
* **location**: string (Required): The geo-location where the resource lives
* **name**: string (Required, DeployTimeConstant): The resource name
* **properties**: [RabbitMQMessageQueueProperties](#rabbitmqmessagequeueproperties) (Required): RabbitMQMessageQueue connector properties
* **systemData**: [SystemData](#systemdata) (ReadOnly): Metadata pertaining to creation and last modification of the resource.
* **tags**: [TrackedResourceTags](#trackedresourcetags): Resource tags.
* **type**: 'Applications.Connector/rabbitMQMessageQueues' (ReadOnly, DeployTimeConstant): The resource type

## Resource Applications.Connector/redisCaches@2022-03-15-privatepreview
* **Valid Scope(s)**: ResourceGroup
### Properties
* **apiVersion**: '2022-03-15-privatepreview' (ReadOnly, DeployTimeConstant): The resource api version
* **id**: string (ReadOnly, DeployTimeConstant): The resource id
* **location**: string (Required): The geo-location where the resource lives
* **name**: string (Required, DeployTimeConstant): The resource name
* **properties**: [RedisCacheProperties](#rediscacheproperties) (Required): RedisCache connector properties
* **systemData**: [SystemData](#systemdata) (ReadOnly): Metadata pertaining to creation and last modification of the resource.
* **tags**: [TrackedResourceTags](#trackedresourcetags): Resource tags.
* **type**: 'Applications.Connector/redisCaches' (ReadOnly, DeployTimeConstant): The resource type

## Resource Applications.Connector/sqlDatabases@2022-03-15-privatepreview
* **Valid Scope(s)**: ResourceGroup
### Properties
* **apiVersion**: '2022-03-15-privatepreview' (ReadOnly, DeployTimeConstant): The resource api version
* **id**: string (ReadOnly, DeployTimeConstant): The resource id
* **location**: string (Required): The geo-location where the resource lives
* **name**: string (Required, DeployTimeConstant): The resource name
* **properties**: [SQLDatabaseProperties](#sqldatabaseproperties) (Required): SQLDatabse connector properties
* **systemData**: [SystemData](#systemdata) (ReadOnly): Metadata pertaining to creation and last modification of the resource.
* **tags**: [TrackedResourceTags](#trackedresourcetags): Resource tags.
* **type**: 'Applications.Connector/sqlDatabases' (ReadOnly, DeployTimeConstant): The resource type

## Function listSecrets (Applications.Connector/mongoDatabases@2022-03-15-privatepreview)
* **Resource**: Applications.Connector/mongoDatabases
* **ApiVersion**: 2022-03-15-privatepreview
* **Output**: [MongoDatabaseSecrets](#mongodatabasesecrets)

<<<<<<< HEAD
## DaprPubSubBrokerProperties
* **Discriminator**: kind

### Base Properties
=======
## DaprInvokeHttpRouteProperties
### Properties
* **appId**: string (Required): The Dapr appId used for the route
* **application**: string (ReadOnly): Fully qualified resource ID for the application that the connector is consumed by
* **environment**: string (Required): Fully qualified resource ID for the environment that the connector is linked to
* **provisioningState**: 'Accepted' | 'Canceled' | 'Deleting' | 'Failed' | 'Provisioning' | 'Succeeded' | 'Updating' (ReadOnly): Provisioning state of the connector at the time the operation was called
* **status**: [ResourceStatus](#resourcestatus): Status of a resource.

## ResourceStatus
### Properties
* **outputResources**: any[]: Array of AnyObject

## SystemData
### Properties
* **createdAt**: string: The timestamp of resource creation (UTC).
* **createdBy**: string: The identity that created the resource.
* **createdByType**: 'Application' | 'Key' | 'ManagedIdentity' | 'User': The type of identity that created the resource.
* **lastModifiedAt**: string: The timestamp of resource last modification (UTC)
* **lastModifiedBy**: string: The identity that last modified the resource.
* **lastModifiedByType**: 'Application' | 'Key' | 'ManagedIdentity' | 'User': The type of identity that created the resource.

## TrackedResourceTags
### Properties
### Additional Properties
* **Additional Properties Type**: string

## DaprSecretStoreProperties
### Properties
* **application**: string (ReadOnly): Fully qualified resource ID for the application that the connector is consumed by
* **environment**: string (Required): Fully qualified resource ID for the environment that the connector is linked to
* **kind**: 'generic' (Required): Radius kind for Dapr Secret Store
* **metadata**: any (Required): Any object
* **provisioningState**: 'Accepted' | 'Canceled' | 'Deleting' | 'Failed' | 'Provisioning' | 'Succeeded' | 'Updating' (ReadOnly): Provisioning state of the connector at the time the operation was called
* **status**: [ResourceStatus](#resourcestatus): Status of a resource.
* **type**: string (Required): Dapr Secret Store type. These strings match the types defined in Dapr Component format: https://docs.dapr.io/reference/components-reference/supported-secret-stores/
* **version**: string (Required): Dapr component version

## TrackedResourceTags
### Properties
### Additional Properties
* **Additional Properties Type**: string

## DaprStateStoreProperties
* **Discriminator**: kind

### Base Properties
* **application**: string (ReadOnly): Fully qualified resource ID for the application that the connector is consumed by
* **environment**: string (Required): Fully qualified resource ID for the environment that the connector is linked to
* **provisioningState**: 'Accepted' | 'Canceled' | 'Deleting' | 'Failed' | 'Provisioning' | 'Succeeded' | 'Updating' (ReadOnly): Provisioning state of the connector at the time the operation was called
* **status**: [ResourceStatus](#resourcestatus): Status of a resource.
### DaprStateStoreGenericResourceProperties
#### Properties
* **kind**: 'generic' (Required): The Dapr StateStore kind
* **metadata**: any (Required): Any object
* **type**: string (Required): Dapr StateStore type. These strings match the format used by Dapr Kubernetes configuration format.
* **version**: string (Required): Dapr component version

### DaprStateStoreAzureTableStorageResourceProperties
#### Properties
* **kind**: 'state.azure.tablestorage' (Required): The Dapr StateStore kind
* **resource**: string (Required): The resource id of the Azure Storage Table the daprStateStore resource is connected to.

### DaprStateStoreSqlServerResourceProperties
#### Properties
* **kind**: 'state.sqlserver' (Required): The Dapr StateStore kind
* **resource**: string (Required): The resource id of the Azure SQL Database the daprStateStore resource is connected to.


## TrackedResourceTags
### Properties
### Additional Properties
* **Additional Properties Type**: string

## MongoDatabaseProperties
### Properties
>>>>>>> 88b37871
* **application**: string (ReadOnly): Fully qualified resource ID for the application that the connector is consumed by
* **environment**: string (Required): The resource id of the environment linked to the daprPubSubBroker connector
* **provisioningState**: 'Accepted' | 'Canceled' | 'Deleting' | 'Failed' | 'Provisioning' | 'Succeeded' | 'Updating' (ReadOnly): Provisioning state of the connector at the time the operation was called
* **status**: [ResourceStatus](#resourcestatus): Status of a resource.
### DaprPubSubGenericResourceProperties
#### Properties
* **kind**: 'generic' (Required): The DaprPubSubProperties kind
* **metadata**: any (Required): Any object
* **type**: string (Required): Dapr PubSub type. These strings match the format used by Dapr Kubernetes configuration format.
* **version**: string (Required): Dapr component version

### DaprPubSubAzureServiceBusResourceProperties
#### Properties
* **kind**: 'pubsub.azure.servicebus' (Required): The DaprPubSubProperties kind
* **resource**: string (Required): PubSub resource


## TrackedResourceTags
### Properties
### Additional Properties
* **Additional Properties Type**: string

## RabbitMQMessageQueueProperties
### Properties
* **application**: string (ReadOnly): Fully qualified resource ID for the application that the connector is consumed by
* **environment**: string (Required): Fully qualified resource ID for the environment that the connector is linked to
* **provisioningState**: 'Accepted' | 'Canceled' | 'Deleting' | 'Failed' | 'Provisioning' | 'Succeeded' | 'Updating' (ReadOnly): Provisioning state of the connector at the time the operation was called
* **queue**: string (Required): The name of the queue
* **secrets**: [RabbitMQMessageQueuePropertiesSecrets](#rabbitmqmessagequeuepropertiessecrets): Secrets provided by resources,
* **status**: [ResourceStatus](#resourcestatus): Status of a resource.

## RabbitMQMessageQueuePropertiesSecrets
### Properties
* **connectionString**: string: The connection string used to connect to this RabbitMQ instance

## TrackedResourceTags
### Properties
### Additional Properties
* **Additional Properties Type**: string

## RedisCacheProperties
### Properties
* **application**: string (ReadOnly): Fully qualified resource ID for the application that the connector is consumed by
* **environment**: string (Required): Fully qualified resource ID for the environment that the connector is linked to
* **host**: string: The host name of the target redis cache
* **port**: int: The port value of the target redis cache
* **provisioningState**: 'Accepted' | 'Canceled' | 'Deleting' | 'Failed' | 'Provisioning' | 'Succeeded' | 'Updating' (ReadOnly): Provisioning state of the connector at the time the operation was called
* **resource**: string: Fully qualified resource ID of a supported resource with Redis API to use for this connector
* **secrets**: [RedisCachePropertiesSecrets](#rediscachepropertiessecrets)
* **status**: [ResourceStatus](#resourcestatus): Status of a resource.

## RedisCachePropertiesSecrets
### Properties
* **connectionString**: string: The Redis connection string used to connect to the redis cache
* **password**: string: The password for this Redis instance

## TrackedResourceTags
### Properties
### Additional Properties
* **Additional Properties Type**: string

## SQLDatabaseProperties
### Properties
* **application**: string (ReadOnly): Fully qualified resource ID for the application that the connector is consumed by
* **database**: string: The name of the SQL database.
* **environment**: string (Required): The resource id of the environment linked to the sqlDatabase connector
* **provisioningState**: 'Accepted' | 'Canceled' | 'Deleting' | 'Failed' | 'Provisioning' | 'Succeeded' | 'Updating' (ReadOnly): Provisioning state of the connector at the time the operation was called
* **resource**: string: Fully qualified resource ID of a supported resource with SQL API to use for this connector
* **server**: string: The fully qualified domain name of the SQL database.
* **status**: [ResourceStatus](#resourcestatus): Status of a resource.

## TrackedResourceTags
### Properties
### Additional Properties
* **Additional Properties Type**: string

## MongoDatabaseProperties
### Properties
* **application**: string (ReadOnly): Fully qualified resource ID for the application that the connector is consumed by
* **environment**: string (Required): Fully qualified resource ID for the environment that the connector is linked to
* **host**: string: Host name of the target Mongo database
* **port**: int: Port value of the target Mongo database
* **provisioningState**: 'Accepted' | 'Canceled' | 'Deleting' | 'Failed' | 'Provisioning' | 'Succeeded' | 'Updating' (ReadOnly): Provisioning state of the connector at the time the operation was called
* **resource**: string: Fully qualified resource ID of a supported resource with Mongo API to use for this connector
* **secrets**: [MongoDatabaseSecrets](#mongodatabasesecrets): The secret values for the given MongoDatabase resource
* **status**: [ResourceStatus](#resourcestatus): Status of a resource.

## MongoDatabaseSecrets
### Properties
* **connectionString**: string: Connection string used to connect to the target Mongo database
* **password**: string: Password to use when connecting to the target Mongo database
* **username**: string: Username to use when connecting to the target Mongo database

## TrackedResourceTags
### Properties
### Additional Properties
* **Additional Properties Type**: string

## MongoDatabaseSecrets
### Properties
* **connectionString**: string: Connection string used to connect to the target Mongo database
* **password**: string: Password to use when connecting to the target Mongo database
* **username**: string: Username to use when connecting to the target Mongo database
<|MERGE_RESOLUTION|>--- conflicted
+++ resolved
@@ -1,26 +1,28 @@
 # Applications.Connector @ 2022-03-15-privatepreview
 
-<<<<<<< HEAD
+## Resource Applications.Connector/daprInvokeHttpRoutes@2022-03-15-privatepreview
+* **Valid Scope(s)**: ResourceGroup
+### Properties
+* **apiVersion**: '2022-03-15-privatepreview' (ReadOnly, DeployTimeConstant): The resource api version
+* **id**: string (ReadOnly, DeployTimeConstant): The resource id
+* **location**: string (Required): The geo-location where the resource lives
+* **name**: string (Required, DeployTimeConstant): The resource name
+* **properties**: [DaprInvokeHttpRouteProperties](#daprinvokehttprouteproperties) (Required): DaprInvokeHttpRoute connector properties
+* **systemData**: [SystemData](#systemdata) (ReadOnly): Metadata pertaining to creation and last modification of the resource.
+* **tags**: [TrackedResourceTags](#trackedresourcetags): Resource tags.
+* **type**: 'Applications.Connector/daprInvokeHttpRoutes' (ReadOnly, DeployTimeConstant): The resource type
+
 ## Resource Applications.Connector/daprPubSubBrokers@2022-03-15-privatepreview
-=======
-## Resource Applications.Connector/daprInvokeHttpRoutes@2022-03-15-privatepreview
->>>>>>> 88b37871
-* **Valid Scope(s)**: ResourceGroup
-### Properties
-* **apiVersion**: '2022-03-15-privatepreview' (ReadOnly, DeployTimeConstant): The resource api version
-* **id**: string (ReadOnly, DeployTimeConstant): The resource id
-* **location**: string (Required): The geo-location where the resource lives
-* **name**: string (Required, DeployTimeConstant): The resource name
-<<<<<<< HEAD
+* **Valid Scope(s)**: ResourceGroup
+### Properties
+* **apiVersion**: '2022-03-15-privatepreview' (ReadOnly, DeployTimeConstant): The resource api version
+* **id**: string (ReadOnly, DeployTimeConstant): The resource id
+* **location**: string (Required): The geo-location where the resource lives
+* **name**: string (Required, DeployTimeConstant): The resource name
 * **properties**: [DaprPubSubBrokerProperties](#daprpubsubbrokerproperties) (Required): DaprPubSubBroker connector properties
 * **systemData**: [SystemData](#systemdata) (ReadOnly): Metadata pertaining to creation and last modification of the resource.
 * **tags**: [TrackedResourceTags](#trackedresourcetags): Resource tags.
 * **type**: 'Applications.Connector/daprPubSubBrokers' (ReadOnly, DeployTimeConstant): The resource type
-=======
-* **properties**: [DaprInvokeHttpRouteProperties](#daprinvokehttprouteproperties) (Required): DaprInvokeHttpRoute connector properties
-* **systemData**: [SystemData](#systemdata) (ReadOnly): Metadata pertaining to creation and last modification of the resource.
-* **tags**: [TrackedResourceTags](#trackedresourcetags): Resource tags.
-* **type**: 'Applications.Connector/daprInvokeHttpRoutes' (ReadOnly, DeployTimeConstant): The resource type
 
 ## Resource Applications.Connector/daprSecretStores@2022-03-15-privatepreview
 * **Valid Scope(s)**: ResourceGroup
@@ -45,7 +47,6 @@
 * **systemData**: [SystemData](#systemdata) (ReadOnly): Metadata pertaining to creation and last modification of the resource.
 * **tags**: [TrackedResourceTags](#trackedresourcetags): Resource tags.
 * **type**: 'Applications.Connector/daprStateStores' (ReadOnly, DeployTimeConstant): The resource type
->>>>>>> 88b37871
 
 ## Resource Applications.Connector/mongoDatabases@2022-03-15-privatepreview
 * **Valid Scope(s)**: ResourceGroup
@@ -100,12 +101,6 @@
 * **ApiVersion**: 2022-03-15-privatepreview
 * **Output**: [MongoDatabaseSecrets](#mongodatabasesecrets)
 
-<<<<<<< HEAD
-## DaprPubSubBrokerProperties
-* **Discriminator**: kind
-
-### Base Properties
-=======
 ## DaprInvokeHttpRouteProperties
 ### Properties
 * **appId**: string (Required): The Dapr appId used for the route
@@ -132,6 +127,32 @@
 ### Additional Properties
 * **Additional Properties Type**: string
 
+## DaprPubSubBrokerProperties
+* **Discriminator**: kind
+
+### Base Properties
+* **application**: string (ReadOnly): Fully qualified resource ID for the application that the connector is consumed by
+* **environment**: string (Required): The resource id of the environment linked to the daprPubSubBroker connector
+* **provisioningState**: 'Accepted' | 'Canceled' | 'Deleting' | 'Failed' | 'Provisioning' | 'Succeeded' | 'Updating' (ReadOnly): Provisioning state of the connector at the time the operation was called
+* **status**: [ResourceStatus](#resourcestatus): Status of a resource.
+### DaprPubSubGenericResourceProperties
+#### Properties
+* **kind**: 'generic' (Required): The DaprPubSubProperties kind
+* **metadata**: any (Required): Any object
+* **type**: string (Required): Dapr PubSub type. These strings match the format used by Dapr Kubernetes configuration format.
+* **version**: string (Required): Dapr component version
+
+### DaprPubSubAzureServiceBusResourceProperties
+#### Properties
+* **kind**: 'pubsub.azure.servicebus' (Required): The DaprPubSubProperties kind
+* **resource**: string (Required): PubSub resource
+
+
+## TrackedResourceTags
+### Properties
+### Additional Properties
+* **Additional Properties Type**: string
+
 ## DaprSecretStoreProperties
 ### Properties
 * **application**: string (ReadOnly): Fully qualified resource ID for the application that the connector is consumed by
@@ -181,85 +202,6 @@
 
 ## MongoDatabaseProperties
 ### Properties
->>>>>>> 88b37871
-* **application**: string (ReadOnly): Fully qualified resource ID for the application that the connector is consumed by
-* **environment**: string (Required): The resource id of the environment linked to the daprPubSubBroker connector
-* **provisioningState**: 'Accepted' | 'Canceled' | 'Deleting' | 'Failed' | 'Provisioning' | 'Succeeded' | 'Updating' (ReadOnly): Provisioning state of the connector at the time the operation was called
-* **status**: [ResourceStatus](#resourcestatus): Status of a resource.
-### DaprPubSubGenericResourceProperties
-#### Properties
-* **kind**: 'generic' (Required): The DaprPubSubProperties kind
-* **metadata**: any (Required): Any object
-* **type**: string (Required): Dapr PubSub type. These strings match the format used by Dapr Kubernetes configuration format.
-* **version**: string (Required): Dapr component version
-
-### DaprPubSubAzureServiceBusResourceProperties
-#### Properties
-* **kind**: 'pubsub.azure.servicebus' (Required): The DaprPubSubProperties kind
-* **resource**: string (Required): PubSub resource
-
-
-## TrackedResourceTags
-### Properties
-### Additional Properties
-* **Additional Properties Type**: string
-
-## RabbitMQMessageQueueProperties
-### Properties
-* **application**: string (ReadOnly): Fully qualified resource ID for the application that the connector is consumed by
-* **environment**: string (Required): Fully qualified resource ID for the environment that the connector is linked to
-* **provisioningState**: 'Accepted' | 'Canceled' | 'Deleting' | 'Failed' | 'Provisioning' | 'Succeeded' | 'Updating' (ReadOnly): Provisioning state of the connector at the time the operation was called
-* **queue**: string (Required): The name of the queue
-* **secrets**: [RabbitMQMessageQueuePropertiesSecrets](#rabbitmqmessagequeuepropertiessecrets): Secrets provided by resources,
-* **status**: [ResourceStatus](#resourcestatus): Status of a resource.
-
-## RabbitMQMessageQueuePropertiesSecrets
-### Properties
-* **connectionString**: string: The connection string used to connect to this RabbitMQ instance
-
-## TrackedResourceTags
-### Properties
-### Additional Properties
-* **Additional Properties Type**: string
-
-## RedisCacheProperties
-### Properties
-* **application**: string (ReadOnly): Fully qualified resource ID for the application that the connector is consumed by
-* **environment**: string (Required): Fully qualified resource ID for the environment that the connector is linked to
-* **host**: string: The host name of the target redis cache
-* **port**: int: The port value of the target redis cache
-* **provisioningState**: 'Accepted' | 'Canceled' | 'Deleting' | 'Failed' | 'Provisioning' | 'Succeeded' | 'Updating' (ReadOnly): Provisioning state of the connector at the time the operation was called
-* **resource**: string: Fully qualified resource ID of a supported resource with Redis API to use for this connector
-* **secrets**: [RedisCachePropertiesSecrets](#rediscachepropertiessecrets)
-* **status**: [ResourceStatus](#resourcestatus): Status of a resource.
-
-## RedisCachePropertiesSecrets
-### Properties
-* **connectionString**: string: The Redis connection string used to connect to the redis cache
-* **password**: string: The password for this Redis instance
-
-## TrackedResourceTags
-### Properties
-### Additional Properties
-* **Additional Properties Type**: string
-
-## SQLDatabaseProperties
-### Properties
-* **application**: string (ReadOnly): Fully qualified resource ID for the application that the connector is consumed by
-* **database**: string: The name of the SQL database.
-* **environment**: string (Required): The resource id of the environment linked to the sqlDatabase connector
-* **provisioningState**: 'Accepted' | 'Canceled' | 'Deleting' | 'Failed' | 'Provisioning' | 'Succeeded' | 'Updating' (ReadOnly): Provisioning state of the connector at the time the operation was called
-* **resource**: string: Fully qualified resource ID of a supported resource with SQL API to use for this connector
-* **server**: string: The fully qualified domain name of the SQL database.
-* **status**: [ResourceStatus](#resourcestatus): Status of a resource.
-
-## TrackedResourceTags
-### Properties
-### Additional Properties
-* **Additional Properties Type**: string
-
-## MongoDatabaseProperties
-### Properties
 * **application**: string (ReadOnly): Fully qualified resource ID for the application that the connector is consumed by
 * **environment**: string (Required): Fully qualified resource ID for the environment that the connector is linked to
 * **host**: string: Host name of the target Mongo database
@@ -280,6 +222,60 @@
 ### Additional Properties
 * **Additional Properties Type**: string
 
+## RabbitMQMessageQueueProperties
+### Properties
+* **application**: string (ReadOnly): Fully qualified resource ID for the application that the connector is consumed by
+* **environment**: string (Required): Fully qualified resource ID for the environment that the connector is linked to
+* **provisioningState**: 'Accepted' | 'Canceled' | 'Deleting' | 'Failed' | 'Provisioning' | 'Succeeded' | 'Updating' (ReadOnly): Provisioning state of the connector at the time the operation was called
+* **queue**: string (Required): The name of the queue
+* **secrets**: [RabbitMQMessageQueuePropertiesSecrets](#rabbitmqmessagequeuepropertiessecrets): Secrets provided by resources,
+* **status**: [ResourceStatus](#resourcestatus): Status of a resource.
+
+## RabbitMQMessageQueuePropertiesSecrets
+### Properties
+* **connectionString**: string: The connection string used to connect to this RabbitMQ instance
+
+## TrackedResourceTags
+### Properties
+### Additional Properties
+* **Additional Properties Type**: string
+
+## RedisCacheProperties
+### Properties
+* **application**: string (ReadOnly): Fully qualified resource ID for the application that the connector is consumed by
+* **environment**: string (Required): Fully qualified resource ID for the environment that the connector is linked to
+* **host**: string: The host name of the target redis cache
+* **port**: int: The port value of the target redis cache
+* **provisioningState**: 'Accepted' | 'Canceled' | 'Deleting' | 'Failed' | 'Provisioning' | 'Succeeded' | 'Updating' (ReadOnly): Provisioning state of the connector at the time the operation was called
+* **resource**: string: Fully qualified resource ID of a supported resource with Redis API to use for this connector
+* **secrets**: [RedisCachePropertiesSecrets](#rediscachepropertiessecrets)
+* **status**: [ResourceStatus](#resourcestatus): Status of a resource.
+
+## RedisCachePropertiesSecrets
+### Properties
+* **connectionString**: string: The Redis connection string used to connect to the redis cache
+* **password**: string: The password for this Redis instance
+
+## TrackedResourceTags
+### Properties
+### Additional Properties
+* **Additional Properties Type**: string
+
+## SQLDatabaseProperties
+### Properties
+* **application**: string (ReadOnly): Fully qualified resource ID for the application that the connector is consumed by
+* **database**: string: The name of the SQL database.
+* **environment**: string (Required): The resource id of the environment linked to the sqlDatabase connector
+* **provisioningState**: 'Accepted' | 'Canceled' | 'Deleting' | 'Failed' | 'Provisioning' | 'Succeeded' | 'Updating' (ReadOnly): Provisioning state of the connector at the time the operation was called
+* **resource**: string: Fully qualified resource ID of a supported resource with SQL API to use for this connector
+* **server**: string: The fully qualified domain name of the SQL database.
+* **status**: [ResourceStatus](#resourcestatus): Status of a resource.
+
+## TrackedResourceTags
+### Properties
+### Additional Properties
+* **Additional Properties Type**: string
+
 ## MongoDatabaseSecrets
 ### Properties
 * **connectionString**: string: Connection string used to connect to the target Mongo database
