--- conflicted
+++ resolved
@@ -1,1870 +1 @@
-<<<<<<< HEAD
-[
-    {
-        "1": {
-            "Kind": 1
-        }
-    },
-    {
-        "1": {
-            "Kind": 2
-        }
-    },
-    {
-        "1": {
-            "Kind": 3
-        }
-    },
-    {
-        "1": {
-            "Kind": 4
-        }
-    },
-    {
-        "1": {
-            "Kind": 5
-        }
-    },
-    {
-        "1": {
-            "Kind": 6
-        }
-    },
-    {
-        "1": {
-            "Kind": 7
-        }
-    },
-    {
-        "1": {
-            "Kind": 8
-        }
-    },
-    {
-        "6": {
-            "Value": "Applications.Connector/mongoDatabases"
-        }
-    },
-    {
-        "6": {
-            "Value": "2022-03-15-privatepreview"
-        }
-    },
-    {
-        "2": {
-            "Name": "Applications.Connector/mongoDatabases",
-            "Properties": {
-                "id": {
-                    "Type": 4,
-                    "Flags": 10,
-                    "Description": "The resource id"
-                },
-                "name": {
-                    "Type": 4,
-                    "Flags": 9,
-                    "Description": "The resource name"
-                },
-                "type": {
-                    "Type": 8,
-                    "Flags": 10,
-                    "Description": "The resource type"
-                },
-                "apiVersion": {
-                    "Type": 9,
-                    "Flags": 10,
-                    "Description": "The resource api version"
-                },
-                "systemData": {
-                    "Type": 11,
-                    "Flags": 2,
-                    "Description": "Metadata pertaining to creation and last modification of the resource."
-                },
-                "properties": {
-                    "Type": 22,
-                    "Flags": 1,
-                    "Description": "MongoDatabase connector properties"
-                },
-                "tags": {
-                    "Type": 35,
-                    "Flags": 0,
-                    "Description": "Resource tags."
-                },
-                "location": {
-                    "Type": 4,
-                    "Flags": 1,
-                    "Description": "The geo-location where the resource lives"
-                }
-            }
-        }
-    },
-    {
-        "2": {
-            "Name": "SystemData",
-            "Properties": {
-                "createdBy": {
-                    "Type": 4,
-                    "Flags": 0,
-                    "Description": "The identity that created the resource."
-                },
-                "createdByType": {
-                    "Type": 16,
-                    "Flags": 0,
-                    "Description": "The type of identity that created the resource."
-                },
-                "createdAt": {
-                    "Type": 4,
-                    "Flags": 0,
-                    "Description": "The timestamp of resource creation (UTC)."
-                },
-                "lastModifiedBy": {
-                    "Type": 4,
-                    "Flags": 0,
-                    "Description": "The identity that last modified the resource."
-                },
-                "lastModifiedByType": {
-                    "Type": 21,
-                    "Flags": 0,
-                    "Description": "The type of identity that created the resource."
-                },
-                "lastModifiedAt": {
-                    "Type": 4,
-                    "Flags": 0,
-                    "Description": "The timestamp of resource last modification (UTC)"
-                }
-            }
-        }
-    },
-    {
-        "6": {
-            "Value": "User"
-        }
-    },
-    {
-        "6": {
-            "Value": "Application"
-        }
-    },
-    {
-        "6": {
-            "Value": "ManagedIdentity"
-        }
-    },
-    {
-        "6": {
-            "Value": "Key"
-        }
-    },
-    {
-        "5": {
-            "Elements": [
-                12,
-                13,
-                14,
-                15
-            ]
-        }
-    },
-    {
-        "6": {
-            "Value": "User"
-        }
-    },
-    {
-        "6": {
-            "Value": "Application"
-        }
-    },
-    {
-        "6": {
-            "Value": "ManagedIdentity"
-        }
-    },
-    {
-        "6": {
-            "Value": "Key"
-        }
-    },
-    {
-        "5": {
-            "Elements": [
-                17,
-                18,
-                19,
-                20
-            ]
-        }
-    },
-    {
-        "2": {
-            "Name": "MongoDatabaseProperties",
-            "Properties": {
-                "secrets": {
-                    "Type": 23,
-                    "Flags": 4,
-                    "Description": "The secret values for the given MongoDatabase resource"
-                },
-                "provisioningState": {
-                    "Type": 31,
-                    "Flags": 2,
-                    "Description": "Provisioning state of the connector at the time the operation was called"
-                },
-                "environment": {
-                    "Type": 4,
-                    "Flags": 1,
-                    "Description": "Fully qualified resource ID for the environment that the connector is linked to"
-                },
-                "application": {
-                    "Type": 4,
-                    "Flags": 0,
-                    "Description": "Fully qualified resource ID for the application that the connector is consumed by"
-                },
-                "resource": {
-                    "Type": 4,
-                    "Flags": 0,
-                    "Description": "Fully qualified resource ID of a supported resource with Mongo API to use for this connector"
-                },
-                "host": {
-                    "Type": 4,
-                    "Flags": 0,
-                    "Description": "Host name of the target Mongo database"
-                },
-                "port": {
-                    "Type": 3,
-                    "Flags": 0,
-                    "Description": "Port value of the target Mongo database"
-                },
-                "database": {
-                    "Type": 4,
-                    "Flags": 2,
-                    "Description": "Database name of the target Mongo database"
-                },
-                "recipe": {
-                    "Type": 32,
-                    "Flags": 0,
-                    "Description": "The recipe used to automatically deploy underlying infrastructure for a connector"
-                },
-                "status": {
-                    "Type": 33,
-                    "Flags": 2,
-                    "Description": "Status of a resource."
-                }
-            }
-        }
-    },
-    {
-        "2": {
-            "Name": "MongoDatabaseSecrets",
-            "Properties": {
-                "username": {
-                    "Type": 4,
-                    "Flags": 4,
-                    "Description": "Username to use when connecting to the target Mongo database"
-                },
-                "password": {
-                    "Type": 4,
-                    "Flags": 4,
-                    "Description": "Password to use when connecting to the target Mongo database"
-                },
-                "connectionString": {
-                    "Type": 4,
-                    "Flags": 4,
-                    "Description": "Connection string used to connect to the target Mongo database"
-                }
-            }
-        }
-    },
-    {
-        "6": {
-            "Value": "Succeeded"
-        }
-    },
-    {
-        "6": {
-            "Value": "Failed"
-        }
-    },
-    {
-        "6": {
-            "Value": "Canceled"
-        }
-    },
-    {
-        "6": {
-            "Value": "Accepted"
-        }
-    },
-    {
-        "6": {
-            "Value": "Updating"
-        }
-    },
-    {
-        "6": {
-            "Value": "Deleting"
-        }
-    },
-    {
-        "6": {
-            "Value": "Provisioning"
-        }
-    },
-    {
-        "5": {
-            "Elements": [
-                24,
-                25,
-                26,
-                27,
-                28,
-                29,
-                30
-            ]
-        }
-    },
-    {
-        "2": {
-            "Name": "Recipe",
-            "Properties": {
-                "name": {
-                    "Type": 4,
-                    "Flags": 1,
-                    "Description": "The name of the recipe within the environment to use"
-                },
-                "parameters": {
-                    "Type": 0,
-                    "Flags": 0,
-                    "Description": "Any object"
-                }
-            }
-        }
-    },
-    {
-        "2": {
-            "Name": "ResourceStatus",
-            "Properties": {
-                "outputResources": {
-                    "Type": 34,
-                    "Flags": 0,
-                    "Description": "Array of AnyObject"
-                }
-            }
-        }
-    },
-    {
-        "3": {
-            "ItemType": 0
-        }
-    },
-    {
-        "2": {
-            "Name": "TrackedResourceTags",
-            "Properties": {},
-            "AdditionalProperties": 4
-        }
-    },
-    {
-        "4": {
-            "Name": "Applications.Connector/mongoDatabases@2022-03-15-privatepreview",
-            "ScopeType": 0,
-            "Body": 10
-        }
-    },
-    {
-        "6": {
-            "Value": "Applications.Connector/daprPubSubBrokers"
-        }
-    },
-    {
-        "6": {
-            "Value": "2022-03-15-privatepreview"
-        }
-    },
-    {
-        "2": {
-            "Name": "Applications.Connector/daprPubSubBrokers",
-            "Properties": {
-                "id": {
-                    "Type": 4,
-                    "Flags": 10,
-                    "Description": "The resource id"
-                },
-                "name": {
-                    "Type": 4,
-                    "Flags": 9,
-                    "Description": "The resource name"
-                },
-                "type": {
-                    "Type": 37,
-                    "Flags": 10,
-                    "Description": "The resource type"
-                },
-                "apiVersion": {
-                    "Type": 38,
-                    "Flags": 10,
-                    "Description": "The resource api version"
-                },
-                "systemData": {
-                    "Type": 11,
-                    "Flags": 2,
-                    "Description": "Metadata pertaining to creation and last modification of the resource."
-                },
-                "properties": {
-                    "Type": 40,
-                    "Flags": 1,
-                    "Description": "DaprPubSubBroker connector properties"
-                },
-                "tags": {
-                    "Type": 53,
-                    "Flags": 0,
-                    "Description": "Resource tags."
-                },
-                "location": {
-                    "Type": 4,
-                    "Flags": 1,
-                    "Description": "The geo-location where the resource lives"
-                }
-            }
-        }
-    },
-    {
-        "7": {
-            "Name": "DaprPubSubBrokerProperties",
-            "Discriminator": "kind",
-            "BaseProperties": {
-                "provisioningState": {
-                    "Type": 48,
-                    "Flags": 2,
-                    "Description": "Provisioning state of the connector at the time the operation was called"
-                },
-                "application": {
-                    "Type": 4,
-                    "Flags": 0,
-                    "Description": "Fully qualified resource ID for the application that the connector is consumed by"
-                },
-                "environment": {
-                    "Type": 4,
-                    "Flags": 1,
-                    "Description": "The resource id of the environment linked to the daprPubSubBroker connector"
-                },
-                "topic": {
-                    "Type": 4,
-                    "Flags": 0,
-                    "Description": "Topic name of the Azure ServiceBus resource"
-                },
-                "status": {
-                    "Type": 33,
-                    "Flags": 2,
-                    "Description": "Status of a resource."
-                }
-            },
-            "Elements": {
-                "generic": 49,
-                "pubsub.azure.servicebus": 51
-            }
-        }
-    },
-    {
-        "6": {
-            "Value": "Succeeded"
-        }
-    },
-    {
-        "6": {
-            "Value": "Failed"
-        }
-    },
-    {
-        "6": {
-            "Value": "Canceled"
-        }
-    },
-    {
-        "6": {
-            "Value": "Accepted"
-        }
-    },
-    {
-        "6": {
-            "Value": "Updating"
-        }
-    },
-    {
-        "6": {
-            "Value": "Deleting"
-        }
-    },
-    {
-        "6": {
-            "Value": "Provisioning"
-        }
-    },
-    {
-        "5": {
-            "Elements": [
-                41,
-                42,
-                43,
-                44,
-                45,
-                46,
-                47
-            ]
-        }
-    },
-    {
-        "2": {
-            "Name": "DaprPubSubGenericResourceProperties",
-            "Properties": {
-                "metadata": {
-                    "Type": 0,
-                    "Flags": 1,
-                    "Description": "Any object"
-                },
-                "type": {
-                    "Type": 4,
-                    "Flags": 1,
-                    "Description": "Dapr PubSub type. These strings match the format used by Dapr Kubernetes configuration format."
-                },
-                "version": {
-                    "Type": 4,
-                    "Flags": 1,
-                    "Description": "Dapr component version"
-                },
-                "kind": {
-                    "Type": 50,
-                    "Flags": 1,
-                    "Description": "The DaprPubSubProperties kind"
-                }
-            }
-        }
-    },
-    {
-        "6": {
-            "Value": "generic"
-        }
-    },
-    {
-        "2": {
-            "Name": "DaprPubSubAzureServiceBusResourceProperties",
-            "Properties": {
-                "resource": {
-                    "Type": 4,
-                    "Flags": 1,
-                    "Description": "PubSub resource"
-                },
-                "kind": {
-                    "Type": 52,
-                    "Flags": 1,
-                    "Description": "The DaprPubSubProperties kind"
-                }
-            }
-        }
-    },
-    {
-        "6": {
-            "Value": "pubsub.azure.servicebus"
-        }
-    },
-    {
-        "2": {
-            "Name": "TrackedResourceTags",
-            "Properties": {},
-            "AdditionalProperties": 4
-        }
-    },
-    {
-        "4": {
-            "Name": "Applications.Connector/daprPubSubBrokers@2022-03-15-privatepreview",
-            "ScopeType": 0,
-            "Body": 39
-        }
-    },
-    {
-        "6": {
-            "Value": "Applications.Connector/sqlDatabases"
-        }
-    },
-    {
-        "6": {
-            "Value": "2022-03-15-privatepreview"
-        }
-    },
-    {
-        "2": {
-            "Name": "Applications.Connector/sqlDatabases",
-            "Properties": {
-                "id": {
-                    "Type": 4,
-                    "Flags": 10,
-                    "Description": "The resource id"
-                },
-                "name": {
-                    "Type": 4,
-                    "Flags": 9,
-                    "Description": "The resource name"
-                },
-                "type": {
-                    "Type": 55,
-                    "Flags": 10,
-                    "Description": "The resource type"
-                },
-                "apiVersion": {
-                    "Type": 56,
-                    "Flags": 10,
-                    "Description": "The resource api version"
-                },
-                "systemData": {
-                    "Type": 11,
-                    "Flags": 2,
-                    "Description": "Metadata pertaining to creation and last modification of the resource."
-                },
-                "properties": {
-                    "Type": 58,
-                    "Flags": 1,
-                    "Description": "SQLDatabse connector properties"
-                },
-                "tags": {
-                    "Type": 67,
-                    "Flags": 0,
-                    "Description": "Resource tags."
-                },
-                "location": {
-                    "Type": 4,
-                    "Flags": 1,
-                    "Description": "The geo-location where the resource lives"
-                }
-            }
-        }
-    },
-    {
-        "2": {
-            "Name": "SQLDatabaseProperties",
-            "Properties": {
-                "provisioningState": {
-                    "Type": 66,
-                    "Flags": 2,
-                    "Description": "Provisioning state of the connector at the time the operation was called"
-                },
-                "environment": {
-                    "Type": 4,
-                    "Flags": 1,
-                    "Description": "The resource id of the environment linked to the sqlDatabase connector"
-                },
-                "application": {
-                    "Type": 4,
-                    "Flags": 0,
-                    "Description": "Fully qualified resource ID for the application that the connector is consumed by"
-                },
-                "resource": {
-                    "Type": 4,
-                    "Flags": 0,
-                    "Description": "Fully qualified resource ID of a supported resource with SQL API to use for this connector"
-                },
-                "database": {
-                    "Type": 4,
-                    "Flags": 0,
-                    "Description": "The name of the SQL database."
-                },
-                "server": {
-                    "Type": 4,
-                    "Flags": 0,
-                    "Description": "The fully qualified domain name of the SQL database."
-                },
-                "recipe": {
-                    "Type": 32,
-                    "Flags": 0,
-                    "Description": "The recipe used to automatically deploy underlying infrastructure for a connector"
-                },
-                "status": {
-                    "Type": 33,
-                    "Flags": 2,
-                    "Description": "Status of a resource."
-                }
-            }
-        }
-    },
-    {
-        "6": {
-            "Value": "Succeeded"
-        }
-    },
-    {
-        "6": {
-            "Value": "Failed"
-        }
-    },
-    {
-        "6": {
-            "Value": "Canceled"
-        }
-    },
-    {
-        "6": {
-            "Value": "Accepted"
-        }
-    },
-    {
-        "6": {
-            "Value": "Updating"
-        }
-    },
-    {
-        "6": {
-            "Value": "Deleting"
-        }
-    },
-    {
-        "6": {
-            "Value": "Provisioning"
-        }
-    },
-    {
-        "5": {
-            "Elements": [
-                59,
-                60,
-                61,
-                62,
-                63,
-                64,
-                65
-            ]
-        }
-    },
-    {
-        "2": {
-            "Name": "TrackedResourceTags",
-            "Properties": {},
-            "AdditionalProperties": 4
-        }
-    },
-    {
-        "4": {
-            "Name": "Applications.Connector/sqlDatabases@2022-03-15-privatepreview",
-            "ScopeType": 0,
-            "Body": 57
-        }
-    },
-    {
-        "6": {
-            "Value": "Applications.Connector/redisCaches"
-        }
-    },
-    {
-        "6": {
-            "Value": "2022-03-15-privatepreview"
-        }
-    },
-    {
-        "2": {
-            "Name": "Applications.Connector/redisCaches",
-            "Properties": {
-                "id": {
-                    "Type": 4,
-                    "Flags": 10,
-                    "Description": "The resource id"
-                },
-                "name": {
-                    "Type": 4,
-                    "Flags": 9,
-                    "Description": "The resource name"
-                },
-                "type": {
-                    "Type": 69,
-                    "Flags": 10,
-                    "Description": "The resource type"
-                },
-                "apiVersion": {
-                    "Type": 70,
-                    "Flags": 10,
-                    "Description": "The resource api version"
-                },
-                "systemData": {
-                    "Type": 11,
-                    "Flags": 2,
-                    "Description": "Metadata pertaining to creation and last modification of the resource."
-                },
-                "properties": {
-                    "Type": 72,
-                    "Flags": 1,
-                    "Description": "RedisCache connector properties"
-                },
-                "tags": {
-                    "Type": 82,
-                    "Flags": 0,
-                    "Description": "Resource tags."
-                },
-                "location": {
-                    "Type": 4,
-                    "Flags": 1,
-                    "Description": "The geo-location where the resource lives"
-                }
-            }
-        }
-    },
-    {
-        "2": {
-            "Name": "RedisCacheProperties",
-            "Properties": {
-                "secrets": {
-                    "Type": 73,
-                    "Flags": 4,
-                    "Description": "The secret values for the given RedisCache resource"
-                },
-                "provisioningState": {
-                    "Type": 81,
-                    "Flags": 2,
-                    "Description": "Provisioning state of the connector at the time the operation was called"
-                },
-                "environment": {
-                    "Type": 4,
-                    "Flags": 1,
-                    "Description": "Fully qualified resource ID for the environment that the connector is linked to"
-                },
-                "application": {
-                    "Type": 4,
-                    "Flags": 0,
-                    "Description": "Fully qualified resource ID for the application that the connector is consumed by"
-                },
-                "resource": {
-                    "Type": 4,
-                    "Flags": 0,
-                    "Description": "Fully qualified resource ID of a supported resource with Redis API to use for this connector"
-                },
-                "host": {
-                    "Type": 4,
-                    "Flags": 0,
-                    "Description": "The host name of the target redis cache"
-                },
-                "port": {
-                    "Type": 3,
-                    "Flags": 0,
-                    "Description": "The port value of the target redis cache"
-                },
-                "username": {
-                    "Type": 4,
-                    "Flags": 2,
-                    "Description": "The username for redis"
-                },
-                "recipe": {
-                    "Type": 32,
-                    "Flags": 0,
-                    "Description": "The recipe used to automatically deploy underlying infrastructure for a connector"
-                },
-                "status": {
-                    "Type": 33,
-                    "Flags": 2,
-                    "Description": "Status of a resource."
-                }
-            }
-        }
-    },
-    {
-        "2": {
-            "Name": "RedisCacheSecrets",
-            "Properties": {
-                "connectionString": {
-                    "Type": 4,
-                    "Flags": 4,
-                    "Description": "The connection string used to connect to the redis cache"
-                },
-                "password": {
-                    "Type": 4,
-                    "Flags": 4,
-                    "Description": "The password for this Redis instance"
-                }
-            }
-        }
-    },
-    {
-        "6": {
-            "Value": "Succeeded"
-        }
-    },
-    {
-        "6": {
-            "Value": "Failed"
-        }
-    },
-    {
-        "6": {
-            "Value": "Canceled"
-        }
-    },
-    {
-        "6": {
-            "Value": "Accepted"
-        }
-    },
-    {
-        "6": {
-            "Value": "Updating"
-        }
-    },
-    {
-        "6": {
-            "Value": "Deleting"
-        }
-    },
-    {
-        "6": {
-            "Value": "Provisioning"
-        }
-    },
-    {
-        "5": {
-            "Elements": [
-                74,
-                75,
-                76,
-                77,
-                78,
-                79,
-                80
-            ]
-        }
-    },
-    {
-        "2": {
-            "Name": "TrackedResourceTags",
-            "Properties": {},
-            "AdditionalProperties": 4
-        }
-    },
-    {
-        "4": {
-            "Name": "Applications.Connector/redisCaches@2022-03-15-privatepreview",
-            "ScopeType": 0,
-            "Body": 71
-        }
-    },
-    {
-        "6": {
-            "Value": "Applications.Connector/rabbitMQMessageQueues"
-        }
-    },
-    {
-        "6": {
-            "Value": "2022-03-15-privatepreview"
-        }
-    },
-    {
-        "2": {
-            "Name": "Applications.Connector/rabbitMQMessageQueues",
-            "Properties": {
-                "id": {
-                    "Type": 4,
-                    "Flags": 10,
-                    "Description": "The resource id"
-                },
-                "name": {
-                    "Type": 4,
-                    "Flags": 9,
-                    "Description": "The resource name"
-                },
-                "type": {
-                    "Type": 84,
-                    "Flags": 10,
-                    "Description": "The resource type"
-                },
-                "apiVersion": {
-                    "Type": 85,
-                    "Flags": 10,
-                    "Description": "The resource api version"
-                },
-                "systemData": {
-                    "Type": 11,
-                    "Flags": 2,
-                    "Description": "Metadata pertaining to creation and last modification of the resource."
-                },
-                "properties": {
-                    "Type": 87,
-                    "Flags": 1,
-                    "Description": "RabbitMQMessageQueue connector properties"
-                },
-                "tags": {
-                    "Type": 97,
-                    "Flags": 0,
-                    "Description": "Resource tags."
-                },
-                "location": {
-                    "Type": 4,
-                    "Flags": 1,
-                    "Description": "The geo-location where the resource lives"
-                }
-            }
-        }
-    },
-    {
-        "2": {
-            "Name": "RabbitMQMessageQueueProperties",
-            "Properties": {
-                "secrets": {
-                    "Type": 88,
-                    "Flags": 4,
-                    "Description": "The secret values for the given RabbitMQMessageQueue resource"
-                },
-                "provisioningState": {
-                    "Type": 96,
-                    "Flags": 2,
-                    "Description": "Provisioning state of the connector at the time the operation was called"
-                },
-                "environment": {
-                    "Type": 4,
-                    "Flags": 1,
-                    "Description": "Fully qualified resource ID for the environment that the connector is linked to"
-                },
-                "application": {
-                    "Type": 4,
-                    "Flags": 0,
-                    "Description": "Fully qualified resource ID for the application that the connector is consumed by"
-                },
-                "queue": {
-                    "Type": 4,
-                    "Flags": 1,
-                    "Description": "The name of the queue"
-                },
-                "status": {
-                    "Type": 33,
-                    "Flags": 2,
-                    "Description": "Status of a resource."
-                }
-            }
-        }
-    },
-    {
-        "2": {
-            "Name": "RabbitMQSecrets",
-            "Properties": {
-                "connectionString": {
-                    "Type": 4,
-                    "Flags": 4,
-                    "Description": "The connection string used to connect to this RabbitMQ instance"
-                }
-            }
-        }
-    },
-    {
-        "6": {
-            "Value": "Succeeded"
-        }
-    },
-    {
-        "6": {
-            "Value": "Failed"
-        }
-    },
-    {
-        "6": {
-            "Value": "Canceled"
-        }
-    },
-    {
-        "6": {
-            "Value": "Accepted"
-        }
-    },
-    {
-        "6": {
-            "Value": "Updating"
-        }
-    },
-    {
-        "6": {
-            "Value": "Deleting"
-        }
-    },
-    {
-        "6": {
-            "Value": "Provisioning"
-        }
-    },
-    {
-        "5": {
-            "Elements": [
-                89,
-                90,
-                91,
-                92,
-                93,
-                94,
-                95
-            ]
-        }
-    },
-    {
-        "2": {
-            "Name": "TrackedResourceTags",
-            "Properties": {},
-            "AdditionalProperties": 4
-        }
-    },
-    {
-        "4": {
-            "Name": "Applications.Connector/rabbitMQMessageQueues@2022-03-15-privatepreview",
-            "ScopeType": 0,
-            "Body": 86
-        }
-    },
-    {
-        "6": {
-            "Value": "Applications.Connector/daprSecretStores"
-        }
-    },
-    {
-        "6": {
-            "Value": "2022-03-15-privatepreview"
-        }
-    },
-    {
-        "2": {
-            "Name": "Applications.Connector/daprSecretStores",
-            "Properties": {
-                "id": {
-                    "Type": 4,
-                    "Flags": 10,
-                    "Description": "The resource id"
-                },
-                "name": {
-                    "Type": 4,
-                    "Flags": 9,
-                    "Description": "The resource name"
-                },
-                "type": {
-                    "Type": 99,
-                    "Flags": 10,
-                    "Description": "The resource type"
-                },
-                "apiVersion": {
-                    "Type": 100,
-                    "Flags": 10,
-                    "Description": "The resource api version"
-                },
-                "systemData": {
-                    "Type": 11,
-                    "Flags": 2,
-                    "Description": "Metadata pertaining to creation and last modification of the resource."
-                },
-                "properties": {
-                    "Type": 102,
-                    "Flags": 1,
-                    "Description": "DaprSecretStore connector properties"
-                },
-                "tags": {
-                    "Type": 112,
-                    "Flags": 0,
-                    "Description": "Resource tags."
-                },
-                "location": {
-                    "Type": 4,
-                    "Flags": 1,
-                    "Description": "The geo-location where the resource lives"
-                }
-            }
-        }
-    },
-    {
-        "2": {
-            "Name": "DaprSecretStoreProperties",
-            "Properties": {
-                "provisioningState": {
-                    "Type": 110,
-                    "Flags": 2,
-                    "Description": "Provisioning state of the connector at the time the operation was called"
-                },
-                "application": {
-                    "Type": 4,
-                    "Flags": 0,
-                    "Description": "Fully qualified resource ID for the application that the connector is consumed by"
-                },
-                "environment": {
-                    "Type": 4,
-                    "Flags": 1,
-                    "Description": "Fully qualified resource ID for the environment that the connector is linked to"
-                },
-                "kind": {
-                    "Type": 111,
-                    "Flags": 1,
-                    "Description": "Radius kind for Dapr Secret Store"
-                },
-                "type": {
-                    "Type": 4,
-                    "Flags": 1,
-                    "Description": "Dapr Secret Store type. These strings match the types defined in Dapr Component format: https://docs.dapr.io/reference/components-reference/supported-secret-stores/"
-                },
-                "version": {
-                    "Type": 4,
-                    "Flags": 1,
-                    "Description": "Dapr component version"
-                },
-                "metadata": {
-                    "Type": 0,
-                    "Flags": 1,
-                    "Description": "Any object"
-                },
-                "secretStoreName": {
-                    "Type": 4,
-                    "Flags": 2,
-                    "Description": "The name of the Dapr Secret Store."
-                },
-                "status": {
-                    "Type": 33,
-                    "Flags": 2,
-                    "Description": "Status of a resource."
-                }
-            }
-        }
-    },
-    {
-        "6": {
-            "Value": "Succeeded"
-        }
-    },
-    {
-        "6": {
-            "Value": "Failed"
-        }
-    },
-    {
-        "6": {
-            "Value": "Canceled"
-        }
-    },
-    {
-        "6": {
-            "Value": "Accepted"
-        }
-    },
-    {
-        "6": {
-            "Value": "Updating"
-        }
-    },
-    {
-        "6": {
-            "Value": "Deleting"
-        }
-    },
-    {
-        "6": {
-            "Value": "Provisioning"
-        }
-    },
-    {
-        "5": {
-            "Elements": [
-                103,
-                104,
-                105,
-                106,
-                107,
-                108,
-                109
-            ]
-        }
-    },
-    {
-        "6": {
-            "Value": "generic"
-        }
-    },
-    {
-        "2": {
-            "Name": "TrackedResourceTags",
-            "Properties": {},
-            "AdditionalProperties": 4
-        }
-    },
-    {
-        "4": {
-            "Name": "Applications.Connector/daprSecretStores@2022-03-15-privatepreview",
-            "ScopeType": 0,
-            "Body": 101
-        }
-    },
-    {
-        "6": {
-            "Value": "Applications.Connector/daprInvokeHttpRoutes"
-        }
-    },
-    {
-        "6": {
-            "Value": "2022-03-15-privatepreview"
-        }
-    },
-    {
-        "2": {
-            "Name": "Applications.Connector/daprInvokeHttpRoutes",
-            "Properties": {
-                "id": {
-                    "Type": 4,
-                    "Flags": 10,
-                    "Description": "The resource id"
-                },
-                "name": {
-                    "Type": 4,
-                    "Flags": 9,
-                    "Description": "The resource name"
-                },
-                "type": {
-                    "Type": 114,
-                    "Flags": 10,
-                    "Description": "The resource type"
-                },
-                "apiVersion": {
-                    "Type": 115,
-                    "Flags": 10,
-                    "Description": "The resource api version"
-                },
-                "systemData": {
-                    "Type": 11,
-                    "Flags": 2,
-                    "Description": "Metadata pertaining to creation and last modification of the resource."
-                },
-                "properties": {
-                    "Type": 117,
-                    "Flags": 1,
-                    "Description": "DaprInvokeHttpRoute connector properties"
-                },
-                "tags": {
-                    "Type": 126,
-                    "Flags": 0,
-                    "Description": "Resource tags."
-                },
-                "location": {
-                    "Type": 4,
-                    "Flags": 1,
-                    "Description": "The geo-location where the resource lives"
-                }
-            }
-        }
-    },
-    {
-        "2": {
-            "Name": "DaprInvokeHttpRouteProperties",
-            "Properties": {
-                "provisioningState": {
-                    "Type": 125,
-                    "Flags": 2,
-                    "Description": "Provisioning state of the connector at the time the operation was called"
-                },
-                "environment": {
-                    "Type": 4,
-                    "Flags": 1,
-                    "Description": "Fully qualified resource ID for the environment that the connector is linked to"
-                },
-                "application": {
-                    "Type": 4,
-                    "Flags": 0,
-                    "Description": "Fully qualified resource ID for the application that the connector is consumed by"
-                },
-                "appId": {
-                    "Type": 4,
-                    "Flags": 1,
-                    "Description": "The Dapr appId used for the route"
-                },
-                "status": {
-                    "Type": 33,
-                    "Flags": 2,
-                    "Description": "Status of a resource."
-                }
-            }
-        }
-    },
-    {
-        "6": {
-            "Value": "Succeeded"
-        }
-    },
-    {
-        "6": {
-            "Value": "Failed"
-        }
-    },
-    {
-        "6": {
-            "Value": "Canceled"
-        }
-    },
-    {
-        "6": {
-            "Value": "Accepted"
-        }
-    },
-    {
-        "6": {
-            "Value": "Updating"
-        }
-    },
-    {
-        "6": {
-            "Value": "Deleting"
-        }
-    },
-    {
-        "6": {
-            "Value": "Provisioning"
-        }
-    },
-    {
-        "5": {
-            "Elements": [
-                118,
-                119,
-                120,
-                121,
-                122,
-                123,
-                124
-            ]
-        }
-    },
-    {
-        "2": {
-            "Name": "TrackedResourceTags",
-            "Properties": {},
-            "AdditionalProperties": 4
-        }
-    },
-    {
-        "4": {
-            "Name": "Applications.Connector/daprInvokeHttpRoutes@2022-03-15-privatepreview",
-            "ScopeType": 0,
-            "Body": 116
-        }
-    },
-    {
-        "6": {
-            "Value": "Applications.Connector/daprStateStores"
-        }
-    },
-    {
-        "6": {
-            "Value": "2022-03-15-privatepreview"
-        }
-    },
-    {
-        "2": {
-            "Name": "Applications.Connector/daprStateStores",
-            "Properties": {
-                "id": {
-                    "Type": 4,
-                    "Flags": 10,
-                    "Description": "The resource id"
-                },
-                "name": {
-                    "Type": 4,
-                    "Flags": 9,
-                    "Description": "The resource name"
-                },
-                "type": {
-                    "Type": 128,
-                    "Flags": 10,
-                    "Description": "The resource type"
-                },
-                "apiVersion": {
-                    "Type": 129,
-                    "Flags": 10,
-                    "Description": "The resource api version"
-                },
-                "systemData": {
-                    "Type": 11,
-                    "Flags": 2,
-                    "Description": "Metadata pertaining to creation and last modification of the resource."
-                },
-                "properties": {
-                    "Type": 131,
-                    "Flags": 1,
-                    "Description": "DaprStateStore connector properties"
-                },
-                "tags": {
-                    "Type": 146,
-                    "Flags": 0,
-                    "Description": "Resource tags."
-                },
-                "location": {
-                    "Type": 4,
-                    "Flags": 1,
-                    "Description": "The geo-location where the resource lives"
-                }
-            }
-        }
-    },
-    {
-        "7": {
-            "Name": "DaprStateStoreProperties",
-            "Discriminator": "kind",
-            "BaseProperties": {
-                "provisioningState": {
-                    "Type": 139,
-                    "Flags": 2,
-                    "Description": "Provisioning state of the connector at the time the operation was called"
-                },
-                "environment": {
-                    "Type": 4,
-                    "Flags": 1,
-                    "Description": "Fully qualified resource ID for the environment that the connector is linked to"
-                },
-                "application": {
-                    "Type": 4,
-                    "Flags": 0,
-                    "Description": "Fully qualified resource ID for the application that the connector is consumed by"
-                },
-                "stateStoreName": {
-                    "Type": 4,
-                    "Flags": 2,
-                    "Description": "The name of the Dapr State Store"
-                },
-                "status": {
-                    "Type": 33,
-                    "Flags": 2,
-                    "Description": "Status of a resource."
-                }
-            },
-            "Elements": {
-                "generic": 140,
-                "state.azure.tablestorage": 142,
-                "state.sqlserver": 144
-            }
-        }
-    },
-    {
-        "6": {
-            "Value": "Succeeded"
-        }
-    },
-    {
-        "6": {
-            "Value": "Failed"
-        }
-    },
-    {
-        "6": {
-            "Value": "Canceled"
-        }
-    },
-    {
-        "6": {
-            "Value": "Accepted"
-        }
-    },
-    {
-        "6": {
-            "Value": "Updating"
-        }
-    },
-    {
-        "6": {
-            "Value": "Deleting"
-        }
-    },
-    {
-        "6": {
-            "Value": "Provisioning"
-        }
-    },
-    {
-        "5": {
-            "Elements": [
-                132,
-                133,
-                134,
-                135,
-                136,
-                137,
-                138
-            ]
-        }
-    },
-    {
-        "2": {
-            "Name": "DaprStateStoreGenericResourceProperties",
-            "Properties": {
-                "metadata": {
-                    "Type": 0,
-                    "Flags": 1,
-                    "Description": "Any object"
-                },
-                "type": {
-                    "Type": 4,
-                    "Flags": 1,
-                    "Description": "Dapr StateStore type. These strings match the format used by Dapr Kubernetes configuration format."
-                },
-                "version": {
-                    "Type": 4,
-                    "Flags": 1,
-                    "Description": "Dapr component version"
-                },
-                "kind": {
-                    "Type": 141,
-                    "Flags": 1,
-                    "Description": "The Dapr StateStore kind"
-                }
-            }
-        }
-    },
-    {
-        "6": {
-            "Value": "generic"
-        }
-    },
-    {
-        "2": {
-            "Name": "DaprStateStoreAzureTableStorageResourceProperties",
-            "Properties": {
-                "resource": {
-                    "Type": 4,
-                    "Flags": 1,
-                    "Description": "The resource id of the Azure Storage Table the daprStateStore resource is connected to."
-                },
-                "kind": {
-                    "Type": 143,
-                    "Flags": 1,
-                    "Description": "The Dapr StateStore kind"
-                }
-            }
-        }
-    },
-    {
-        "6": {
-            "Value": "state.azure.tablestorage"
-        }
-    },
-    {
-        "2": {
-            "Name": "DaprStateStoreSqlServerResourceProperties",
-            "Properties": {
-                "resource": {
-                    "Type": 4,
-                    "Flags": 1,
-                    "Description": "The resource id of the Azure SQL Database the daprStateStore resource is connected to."
-                },
-                "kind": {
-                    "Type": 145,
-                    "Flags": 1,
-                    "Description": "The Dapr StateStore kind"
-                }
-            }
-        }
-    },
-    {
-        "6": {
-            "Value": "state.sqlserver"
-        }
-    },
-    {
-        "2": {
-            "Name": "TrackedResourceTags",
-            "Properties": {},
-            "AdditionalProperties": 4
-        }
-    },
-    {
-        "4": {
-            "Name": "Applications.Connector/daprStateStores@2022-03-15-privatepreview",
-            "ScopeType": 0,
-            "Body": 130
-        }
-    },
-    {
-        "6": {
-            "Value": "Applications.Connector/extenders"
-        }
-    },
-    {
-        "6": {
-            "Value": "2022-03-15-privatepreview"
-        }
-    },
-    {
-        "2": {
-            "Name": "Applications.Connector/extenders",
-            "Properties": {
-                "id": {
-                    "Type": 4,
-                    "Flags": 10,
-                    "Description": "The resource id"
-                },
-                "name": {
-                    "Type": 4,
-                    "Flags": 9,
-                    "Description": "The resource name"
-                },
-                "type": {
-                    "Type": 148,
-                    "Flags": 10,
-                    "Description": "The resource type"
-                },
-                "apiVersion": {
-                    "Type": 149,
-                    "Flags": 10,
-                    "Description": "The resource api version"
-                },
-                "systemData": {
-                    "Type": 11,
-                    "Flags": 2,
-                    "Description": "Metadata pertaining to creation and last modification of the resource."
-                },
-                "properties": {
-                    "Type": 151,
-                    "Flags": 1,
-                    "Description": "Extender connector properties"
-                },
-                "tags": {
-                    "Type": 161,
-                    "Flags": 0,
-                    "Description": "Resource tags."
-                },
-                "location": {
-                    "Type": 4,
-                    "Flags": 1,
-                    "Description": "The geo-location where the resource lives"
-                }
-            }
-        }
-    },
-    {
-        "2": {
-            "Name": "ExtenderProperties",
-            "Properties": {
-                "secrets": {
-                    "Type": 152,
-                    "Flags": 4,
-                    "Description": "The secret values for the given Extender resource"
-                },
-                "provisioningState": {
-                    "Type": 160,
-                    "Flags": 2,
-                    "Description": "Provisioning state of the connector at the time the operation was called"
-                },
-                "environment": {
-                    "Type": 4,
-                    "Flags": 1,
-                    "Description": "Fully qualified resource ID for the environment that the connector is linked to"
-                },
-                "application": {
-                    "Type": 4,
-                    "Flags": 0,
-                    "Description": "Fully qualified resource ID for the application that the connector is consumed by"
-                },
-                "status": {
-                    "Type": 33,
-                    "Flags": 2,
-                    "Description": "Status of a resource."
-                }
-            },
-            "AdditionalProperties": 0
-        }
-    },
-    {
-        "2": {
-            "Name": "ExtenderSecrets",
-            "Properties": {},
-            "AdditionalProperties": 0
-        }
-    },
-    {
-        "6": {
-            "Value": "Succeeded"
-        }
-    },
-    {
-        "6": {
-            "Value": "Failed"
-        }
-    },
-    {
-        "6": {
-            "Value": "Canceled"
-        }
-    },
-    {
-        "6": {
-            "Value": "Accepted"
-        }
-    },
-    {
-        "6": {
-            "Value": "Updating"
-        }
-    },
-    {
-        "6": {
-            "Value": "Deleting"
-        }
-    },
-    {
-        "6": {
-            "Value": "Provisioning"
-        }
-    },
-    {
-        "5": {
-            "Elements": [
-                153,
-                154,
-                155,
-                156,
-                157,
-                158,
-                159
-            ]
-        }
-    },
-    {
-        "2": {
-            "Name": "TrackedResourceTags",
-            "Properties": {},
-            "AdditionalProperties": 4
-        }
-    },
-    {
-        "4": {
-            "Name": "Applications.Connector/extenders@2022-03-15-privatepreview",
-            "ScopeType": 0,
-            "Body": 150
-        }
-    },
-    {
-        "8": {
-            "Name": "listSecrets",
-            "ResourceType": "Applications.Connector/mongoDatabases",
-            "ApiVersion": "2022-03-15-privatepreview",
-            "Output": 23
-        }
-    },
-    {
-        "8": {
-            "Name": "listSecrets",
-            "ResourceType": "Applications.Connector/redisCaches",
-            "ApiVersion": "2022-03-15-privatepreview",
-            "Output": 73
-        }
-    },
-    {
-        "8": {
-            "Name": "listSecrets",
-            "ResourceType": "Applications.Connector/rabbitMQMessageQueues",
-            "ApiVersion": "2022-03-15-privatepreview",
-            "Output": 88
-        }
-    },
-    {
-        "2": {
-            "Name": "ExtenderSecrets",
-            "Properties": {},
-            "AdditionalProperties": 0
-        }
-    },
-    {
-        "8": {
-            "Name": "listSecrets",
-            "ResourceType": "Applications.Connector/extenders",
-            "ApiVersion": "2022-03-15-privatepreview",
-            "Output": 166
-        }
-    }
-]
-=======
-[{"1":{"Kind":1}},{"1":{"Kind":2}},{"1":{"Kind":3}},{"1":{"Kind":4}},{"1":{"Kind":5}},{"1":{"Kind":6}},{"1":{"Kind":7}},{"1":{"Kind":8}},{"6":{"Value":"Applications.Connector/mongoDatabases"}},{"6":{"Value":"2022-03-15-privatepreview"}},{"2":{"Name":"Applications.Connector/mongoDatabases","Properties":{"id":{"Type":4,"Flags":10,"Description":"The resource id"},"name":{"Type":4,"Flags":9,"Description":"The resource name"},"type":{"Type":8,"Flags":10,"Description":"The resource type"},"apiVersion":{"Type":9,"Flags":10,"Description":"The resource api version"},"systemData":{"Type":11,"Flags":2,"Description":"Metadata pertaining to creation and last modification of the resource."},"properties":{"Type":22,"Flags":1,"Description":"MongoDatabase connector properties"},"tags":{"Type":35,"Flags":0,"Description":"Resource tags."},"location":{"Type":4,"Flags":1,"Description":"The geo-location where the resource lives"}}}},{"2":{"Name":"SystemData","Properties":{"createdBy":{"Type":4,"Flags":0,"Description":"The identity that created the resource."},"createdByType":{"Type":16,"Flags":0,"Description":"The type of identity that created the resource."},"createdAt":{"Type":4,"Flags":0,"Description":"The timestamp of resource creation (UTC)."},"lastModifiedBy":{"Type":4,"Flags":0,"Description":"The identity that last modified the resource."},"lastModifiedByType":{"Type":21,"Flags":0,"Description":"The type of identity that created the resource."},"lastModifiedAt":{"Type":4,"Flags":0,"Description":"The timestamp of resource last modification (UTC)"}}}},{"6":{"Value":"User"}},{"6":{"Value":"Application"}},{"6":{"Value":"ManagedIdentity"}},{"6":{"Value":"Key"}},{"5":{"Elements":[12,13,14,15]}},{"6":{"Value":"User"}},{"6":{"Value":"Application"}},{"6":{"Value":"ManagedIdentity"}},{"6":{"Value":"Key"}},{"5":{"Elements":[17,18,19,20]}},{"2":{"Name":"MongoDatabaseProperties","Properties":{"secrets":{"Type":23,"Flags":4,"Description":"The secret values for the given MongoDatabase resource"},"provisioningState":{"Type":31,"Flags":2,"Description":"Provisioning state of the connector at the time the operation was called"},"environment":{"Type":4,"Flags":1,"Description":"Fully qualified resource ID for the environment that the connector is linked to"},"application":{"Type":4,"Flags":0,"Description":"Fully qualified resource ID for the application that the connector is consumed by"},"resource":{"Type":4,"Flags":0,"Description":"Fully qualified resource ID of a supported resource with Mongo API to use for this connector"},"host":{"Type":4,"Flags":0,"Description":"Host name of the target Mongo database"},"port":{"Type":3,"Flags":0,"Description":"Port value of the target Mongo database"},"database":{"Type":4,"Flags":2,"Description":"Database name of the target Mongo database"},"recipe":{"Type":32,"Flags":0,"Description":"The recipe used to automatically deploy underlying infrastructure for a connector"},"status":{"Type":33,"Flags":2,"Description":"Status of a resource."}}}},{"2":{"Name":"MongoDatabaseSecrets","Properties":{"username":{"Type":4,"Flags":4,"Description":"Username to use when connecting to the target Mongo database"},"password":{"Type":4,"Flags":4,"Description":"Password to use when connecting to the target Mongo database"},"connectionString":{"Type":4,"Flags":4,"Description":"Connection string used to connect to the target Mongo database"}}}},{"6":{"Value":"Succeeded"}},{"6":{"Value":"Failed"}},{"6":{"Value":"Canceled"}},{"6":{"Value":"Accepted"}},{"6":{"Value":"Updating"}},{"6":{"Value":"Deleting"}},{"6":{"Value":"Provisioning"}},{"5":{"Elements":[24,25,26,27,28,29,30]}},{"2":{"Name":"Recipe","Properties":{"name":{"Type":4,"Flags":1,"Description":"The name of the recipe within the environment to use"},"parameters":{"Type":0,"Flags":0,"Description":"Any object"}}}},{"2":{"Name":"ResourceStatus","Properties":{"outputResources":{"Type":34,"Flags":0,"Description":"Array of AnyObject"}}}},{"3":{"ItemType":0}},{"2":{"Name":"TrackedResourceTags","Properties":{},"AdditionalProperties":4}},{"4":{"Name":"Applications.Connector/mongoDatabases@2022-03-15-privatepreview","ScopeType":0,"Body":10}},{"6":{"Value":"Applications.Connector/daprPubSubBrokers"}},{"6":{"Value":"2022-03-15-privatepreview"}},{"2":{"Name":"Applications.Connector/daprPubSubBrokers","Properties":{"id":{"Type":4,"Flags":10,"Description":"The resource id"},"name":{"Type":4,"Flags":9,"Description":"The resource name"},"type":{"Type":37,"Flags":10,"Description":"The resource type"},"apiVersion":{"Type":38,"Flags":10,"Description":"The resource api version"},"systemData":{"Type":11,"Flags":2,"Description":"Metadata pertaining to creation and last modification of the resource."},"properties":{"Type":40,"Flags":1,"Description":"DaprPubSubBroker connector properties"},"tags":{"Type":53,"Flags":0,"Description":"Resource tags."},"location":{"Type":4,"Flags":1,"Description":"The geo-location where the resource lives"}}}},{"7":{"Name":"DaprPubSubBrokerProperties","Discriminator":"kind","BaseProperties":{"provisioningState":{"Type":48,"Flags":2,"Description":"Provisioning state of the connector at the time the operation was called"},"application":{"Type":4,"Flags":0,"Description":"Fully qualified resource ID for the application that the connector is consumed by"},"environment":{"Type":4,"Flags":1,"Description":"The resource id of the environment linked to the daprPubSubBroker connector"},"topic":{"Type":4,"Flags":0,"Description":"Topic name of the Azure ServiceBus resource"},"status":{"Type":33,"Flags":2,"Description":"Status of a resource."}},"Elements":{"generic":49,"pubsub.azure.servicebus":51}}},{"6":{"Value":"Succeeded"}},{"6":{"Value":"Failed"}},{"6":{"Value":"Canceled"}},{"6":{"Value":"Accepted"}},{"6":{"Value":"Updating"}},{"6":{"Value":"Deleting"}},{"6":{"Value":"Provisioning"}},{"5":{"Elements":[41,42,43,44,45,46,47]}},{"2":{"Name":"DaprPubSubGenericResourceProperties","Properties":{"metadata":{"Type":0,"Flags":1,"Description":"Any object"},"type":{"Type":4,"Flags":1,"Description":"Dapr PubSub type. These strings match the format used by Dapr Kubernetes configuration format."},"version":{"Type":4,"Flags":1,"Description":"Dapr component version"},"kind":{"Type":50,"Flags":1,"Description":"The DaprPubSubProperties kind"}}}},{"6":{"Value":"generic"}},{"2":{"Name":"DaprPubSubAzureServiceBusResourceProperties","Properties":{"resource":{"Type":4,"Flags":1,"Description":"PubSub resource"},"kind":{"Type":52,"Flags":1,"Description":"The DaprPubSubProperties kind"}}}},{"6":{"Value":"pubsub.azure.servicebus"}},{"2":{"Name":"TrackedResourceTags","Properties":{},"AdditionalProperties":4}},{"4":{"Name":"Applications.Connector/daprPubSubBrokers@2022-03-15-privatepreview","ScopeType":0,"Body":39}},{"6":{"Value":"Applications.Connector/sqlDatabases"}},{"6":{"Value":"2022-03-15-privatepreview"}},{"2":{"Name":"Applications.Connector/sqlDatabases","Properties":{"id":{"Type":4,"Flags":10,"Description":"The resource id"},"name":{"Type":4,"Flags":9,"Description":"The resource name"},"type":{"Type":55,"Flags":10,"Description":"The resource type"},"apiVersion":{"Type":56,"Flags":10,"Description":"The resource api version"},"systemData":{"Type":11,"Flags":2,"Description":"Metadata pertaining to creation and last modification of the resource."},"properties":{"Type":58,"Flags":1,"Description":"SQLDatabse connector properties"},"tags":{"Type":67,"Flags":0,"Description":"Resource tags."},"location":{"Type":4,"Flags":1,"Description":"The geo-location where the resource lives"}}}},{"2":{"Name":"SQLDatabaseProperties","Properties":{"provisioningState":{"Type":66,"Flags":2,"Description":"Provisioning state of the connector at the time the operation was called"},"environment":{"Type":4,"Flags":1,"Description":"The resource id of the environment linked to the sqlDatabase connector"},"application":{"Type":4,"Flags":0,"Description":"Fully qualified resource ID for the application that the connector is consumed by"},"resource":{"Type":4,"Flags":0,"Description":"Fully qualified resource ID of a supported resource with SQL API to use for this connector"},"database":{"Type":4,"Flags":0,"Description":"The name of the SQL database."},"server":{"Type":4,"Flags":0,"Description":"The fully qualified domain name of the SQL database."},"recipe":{"Type":32,"Flags":0,"Description":"The recipe used to automatically deploy underlying infrastructure for a connector"},"status":{"Type":33,"Flags":2,"Description":"Status of a resource."}}}},{"6":{"Value":"Succeeded"}},{"6":{"Value":"Failed"}},{"6":{"Value":"Canceled"}},{"6":{"Value":"Accepted"}},{"6":{"Value":"Updating"}},{"6":{"Value":"Deleting"}},{"6":{"Value":"Provisioning"}},{"5":{"Elements":[59,60,61,62,63,64,65]}},{"2":{"Name":"TrackedResourceTags","Properties":{},"AdditionalProperties":4}},{"4":{"Name":"Applications.Connector/sqlDatabases@2022-03-15-privatepreview","ScopeType":0,"Body":57}},{"6":{"Value":"Applications.Connector/redisCaches"}},{"6":{"Value":"2022-03-15-privatepreview"}},{"2":{"Name":"Applications.Connector/redisCaches","Properties":{"id":{"Type":4,"Flags":10,"Description":"The resource id"},"name":{"Type":4,"Flags":9,"Description":"The resource name"},"type":{"Type":69,"Flags":10,"Description":"The resource type"},"apiVersion":{"Type":70,"Flags":10,"Description":"The resource api version"},"systemData":{"Type":11,"Flags":2,"Description":"Metadata pertaining to creation and last modification of the resource."},"properties":{"Type":72,"Flags":1,"Description":"RedisCache connector properties"},"tags":{"Type":82,"Flags":0,"Description":"Resource tags."},"location":{"Type":4,"Flags":1,"Description":"The geo-location where the resource lives"}}}},{"2":{"Name":"RedisCacheProperties","Properties":{"secrets":{"Type":73,"Flags":4,"Description":"The secret values for the given RedisCache resource"},"provisioningState":{"Type":81,"Flags":2,"Description":"Provisioning state of the connector at the time the operation was called"},"environment":{"Type":4,"Flags":1,"Description":"Fully qualified resource ID for the environment that the connector is linked to"},"application":{"Type":4,"Flags":0,"Description":"Fully qualified resource ID for the application that the connector is consumed by"},"resource":{"Type":4,"Flags":0,"Description":"Fully qualified resource ID of a supported resource with Redis API to use for this connector"},"host":{"Type":4,"Flags":0,"Description":"The host name of the target redis cache"},"port":{"Type":3,"Flags":0,"Description":"The port value of the target redis cache"},"username":{"Type":4,"Flags":2,"Description":"The username for redis"},"recipe":{"Type":32,"Flags":0,"Description":"The recipe used to automatically deploy underlying infrastructure for a connector"},"status":{"Type":33,"Flags":2,"Description":"Status of a resource."}}}},{"2":{"Name":"RedisCacheSecrets","Properties":{"connectionString":{"Type":4,"Flags":4,"Description":"The connection string used to connect to the redis cache"},"password":{"Type":4,"Flags":4,"Description":"The password for this Redis instance"}}}},{"6":{"Value":"Succeeded"}},{"6":{"Value":"Failed"}},{"6":{"Value":"Canceled"}},{"6":{"Value":"Accepted"}},{"6":{"Value":"Updating"}},{"6":{"Value":"Deleting"}},{"6":{"Value":"Provisioning"}},{"5":{"Elements":[74,75,76,77,78,79,80]}},{"2":{"Name":"TrackedResourceTags","Properties":{},"AdditionalProperties":4}},{"4":{"Name":"Applications.Connector/redisCaches@2022-03-15-privatepreview","ScopeType":0,"Body":71}},{"6":{"Value":"Applications.Connector/rabbitMQMessageQueues"}},{"6":{"Value":"2022-03-15-privatepreview"}},{"2":{"Name":"Applications.Connector/rabbitMQMessageQueues","Properties":{"id":{"Type":4,"Flags":10,"Description":"The resource id"},"name":{"Type":4,"Flags":9,"Description":"The resource name"},"type":{"Type":84,"Flags":10,"Description":"The resource type"},"apiVersion":{"Type":85,"Flags":10,"Description":"The resource api version"},"systemData":{"Type":11,"Flags":2,"Description":"Metadata pertaining to creation and last modification of the resource."},"properties":{"Type":87,"Flags":1,"Description":"RabbitMQMessageQueue connector properties"},"tags":{"Type":97,"Flags":0,"Description":"Resource tags."},"location":{"Type":4,"Flags":1,"Description":"The geo-location where the resource lives"}}}},{"2":{"Name":"RabbitMQMessageQueueProperties","Properties":{"secrets":{"Type":88,"Flags":4,"Description":"The secret values for the given RabbitMQMessageQueue resource"},"provisioningState":{"Type":96,"Flags":2,"Description":"Provisioning state of the connector at the time the operation was called"},"environment":{"Type":4,"Flags":1,"Description":"Fully qualified resource ID for the environment that the connector is linked to"},"application":{"Type":4,"Flags":0,"Description":"Fully qualified resource ID for the application that the connector is consumed by"},"queue":{"Type":4,"Flags":1,"Description":"The name of the queue"},"status":{"Type":33,"Flags":2,"Description":"Status of a resource."}}}},{"2":{"Name":"RabbitMQSecrets","Properties":{"connectionString":{"Type":4,"Flags":4,"Description":"The connection string used to connect to this RabbitMQ instance"}}}},{"6":{"Value":"Succeeded"}},{"6":{"Value":"Failed"}},{"6":{"Value":"Canceled"}},{"6":{"Value":"Accepted"}},{"6":{"Value":"Updating"}},{"6":{"Value":"Deleting"}},{"6":{"Value":"Provisioning"}},{"5":{"Elements":[89,90,91,92,93,94,95]}},{"2":{"Name":"TrackedResourceTags","Properties":{},"AdditionalProperties":4}},{"4":{"Name":"Applications.Connector/rabbitMQMessageQueues@2022-03-15-privatepreview","ScopeType":0,"Body":86}},{"6":{"Value":"Applications.Connector/daprSecretStores"}},{"6":{"Value":"2022-03-15-privatepreview"}},{"2":{"Name":"Applications.Connector/daprSecretStores","Properties":{"id":{"Type":4,"Flags":10,"Description":"The resource id"},"name":{"Type":4,"Flags":9,"Description":"The resource name"},"type":{"Type":99,"Flags":10,"Description":"The resource type"},"apiVersion":{"Type":100,"Flags":10,"Description":"The resource api version"},"systemData":{"Type":11,"Flags":2,"Description":"Metadata pertaining to creation and last modification of the resource."},"properties":{"Type":102,"Flags":1,"Description":"DaprSecretStore connector properties"},"tags":{"Type":112,"Flags":0,"Description":"Resource tags."},"location":{"Type":4,"Flags":1,"Description":"The geo-location where the resource lives"}}}},{"2":{"Name":"DaprSecretStoreProperties","Properties":{"provisioningState":{"Type":110,"Flags":2,"Description":"Provisioning state of the connector at the time the operation was called"},"application":{"Type":4,"Flags":0,"Description":"Fully qualified resource ID for the application that the connector is consumed by"},"environment":{"Type":4,"Flags":1,"Description":"Fully qualified resource ID for the environment that the connector is linked to"},"kind":{"Type":111,"Flags":1,"Description":"Radius kind for Dapr Secret Store"},"type":{"Type":4,"Flags":1,"Description":"Dapr Secret Store type. These strings match the types defined in Dapr Component format: https://docs.dapr.io/reference/components-reference/supported-secret-stores/"},"version":{"Type":4,"Flags":1,"Description":"Dapr component version"},"metadata":{"Type":0,"Flags":1,"Description":"Any object"},"secretStoreName":{"Type":4,"Flags":2,"Description":"The name of the Dapr Secret Store."},"status":{"Type":33,"Flags":2,"Description":"Status of a resource."}}}},{"6":{"Value":"Succeeded"}},{"6":{"Value":"Failed"}},{"6":{"Value":"Canceled"}},{"6":{"Value":"Accepted"}},{"6":{"Value":"Updating"}},{"6":{"Value":"Deleting"}},{"6":{"Value":"Provisioning"}},{"5":{"Elements":[103,104,105,106,107,108,109]}},{"6":{"Value":"generic"}},{"2":{"Name":"TrackedResourceTags","Properties":{},"AdditionalProperties":4}},{"4":{"Name":"Applications.Connector/daprSecretStores@2022-03-15-privatepreview","ScopeType":0,"Body":101}},{"6":{"Value":"Applications.Connector/daprInvokeHttpRoutes"}},{"6":{"Value":"2022-03-15-privatepreview"}},{"2":{"Name":"Applications.Connector/daprInvokeHttpRoutes","Properties":{"id":{"Type":4,"Flags":10,"Description":"The resource id"},"name":{"Type":4,"Flags":9,"Description":"The resource name"},"type":{"Type":114,"Flags":10,"Description":"The resource type"},"apiVersion":{"Type":115,"Flags":10,"Description":"The resource api version"},"systemData":{"Type":11,"Flags":2,"Description":"Metadata pertaining to creation and last modification of the resource."},"properties":{"Type":117,"Flags":1,"Description":"DaprInvokeHttpRoute connector properties"},"tags":{"Type":126,"Flags":0,"Description":"Resource tags."},"location":{"Type":4,"Flags":1,"Description":"The geo-location where the resource lives"}}}},{"2":{"Name":"DaprInvokeHttpRouteProperties","Properties":{"provisioningState":{"Type":125,"Flags":2,"Description":"Provisioning state of the connector at the time the operation was called"},"environment":{"Type":4,"Flags":1,"Description":"Fully qualified resource ID for the environment that the connector is linked to"},"application":{"Type":4,"Flags":0,"Description":"Fully qualified resource ID for the application that the connector is consumed by"},"appId":{"Type":4,"Flags":1,"Description":"The Dapr appId used for the route"},"status":{"Type":33,"Flags":2,"Description":"Status of a resource."}}}},{"6":{"Value":"Succeeded"}},{"6":{"Value":"Failed"}},{"6":{"Value":"Canceled"}},{"6":{"Value":"Accepted"}},{"6":{"Value":"Updating"}},{"6":{"Value":"Deleting"}},{"6":{"Value":"Provisioning"}},{"5":{"Elements":[118,119,120,121,122,123,124]}},{"2":{"Name":"TrackedResourceTags","Properties":{},"AdditionalProperties":4}},{"4":{"Name":"Applications.Connector/daprInvokeHttpRoutes@2022-03-15-privatepreview","ScopeType":0,"Body":116}},{"6":{"Value":"Applications.Connector/daprStateStores"}},{"6":{"Value":"2022-03-15-privatepreview"}},{"2":{"Name":"Applications.Connector/daprStateStores","Properties":{"id":{"Type":4,"Flags":10,"Description":"The resource id"},"name":{"Type":4,"Flags":9,"Description":"The resource name"},"type":{"Type":128,"Flags":10,"Description":"The resource type"},"apiVersion":{"Type":129,"Flags":10,"Description":"The resource api version"},"systemData":{"Type":11,"Flags":2,"Description":"Metadata pertaining to creation and last modification of the resource."},"properties":{"Type":131,"Flags":1,"Description":"DaprStateStore connector properties"},"tags":{"Type":146,"Flags":0,"Description":"Resource tags."},"location":{"Type":4,"Flags":1,"Description":"The geo-location where the resource lives"}}}},{"7":{"Name":"DaprStateStoreProperties","Discriminator":"kind","BaseProperties":{"provisioningState":{"Type":139,"Flags":2,"Description":"Provisioning state of the connector at the time the operation was called"},"environment":{"Type":4,"Flags":1,"Description":"Fully qualified resource ID for the environment that the connector is linked to"},"application":{"Type":4,"Flags":0,"Description":"Fully qualified resource ID for the application that the connector is consumed by"},"stateStoreName":{"Type":4,"Flags":2,"Description":"The name of the Dapr State Store"},"status":{"Type":33,"Flags":2,"Description":"Status of a resource."}},"Elements":{"generic":140,"state.azure.tablestorage":142,"state.sqlserver":144}}},{"6":{"Value":"Succeeded"}},{"6":{"Value":"Failed"}},{"6":{"Value":"Canceled"}},{"6":{"Value":"Accepted"}},{"6":{"Value":"Updating"}},{"6":{"Value":"Deleting"}},{"6":{"Value":"Provisioning"}},{"5":{"Elements":[132,133,134,135,136,137,138]}},{"2":{"Name":"DaprStateStoreGenericResourceProperties","Properties":{"metadata":{"Type":0,"Flags":1,"Description":"Any object"},"type":{"Type":4,"Flags":1,"Description":"Dapr StateStore type. These strings match the format used by Dapr Kubernetes configuration format."},"version":{"Type":4,"Flags":1,"Description":"Dapr component version"},"kind":{"Type":141,"Flags":1,"Description":"The Dapr StateStore kind"}}}},{"6":{"Value":"generic"}},{"2":{"Name":"DaprStateStoreAzureTableStorageResourceProperties","Properties":{"resource":{"Type":4,"Flags":1,"Description":"The resource id of the Azure Storage Table the daprStateStore resource is connected to."},"kind":{"Type":143,"Flags":1,"Description":"The Dapr StateStore kind"}}}},{"6":{"Value":"state.azure.tablestorage"}},{"2":{"Name":"DaprStateStoreSqlServerResourceProperties","Properties":{"resource":{"Type":4,"Flags":1,"Description":"The resource id of the Azure SQL Database the daprStateStore resource is connected to."},"kind":{"Type":145,"Flags":1,"Description":"The Dapr StateStore kind"}}}},{"6":{"Value":"state.sqlserver"}},{"2":{"Name":"TrackedResourceTags","Properties":{},"AdditionalProperties":4}},{"4":{"Name":"Applications.Connector/daprStateStores@2022-03-15-privatepreview","ScopeType":0,"Body":130}},{"6":{"Value":"Applications.Connector/extenders"}},{"6":{"Value":"2022-03-15-privatepreview"}},{"2":{"Name":"Applications.Connector/extenders","Properties":{"id":{"Type":4,"Flags":10,"Description":"The resource id"},"name":{"Type":4,"Flags":9,"Description":"The resource name"},"type":{"Type":148,"Flags":10,"Description":"The resource type"},"apiVersion":{"Type":149,"Flags":10,"Description":"The resource api version"},"systemData":{"Type":11,"Flags":2,"Description":"Metadata pertaining to creation and last modification of the resource."},"properties":{"Type":151,"Flags":1,"Description":"Extender connector properties"},"tags":{"Type":161,"Flags":0,"Description":"Resource tags."},"location":{"Type":4,"Flags":1,"Description":"The geo-location where the resource lives"}}}},{"2":{"Name":"ExtenderProperties","Properties":{"secrets":{"Type":152,"Flags":4,"Description":"The secret values for the given Extender resource"},"provisioningState":{"Type":160,"Flags":2,"Description":"Provisioning state of the connector at the time the operation was called"},"environment":{"Type":4,"Flags":1,"Description":"Fully qualified resource ID for the environment that the connector is linked to"},"application":{"Type":4,"Flags":0,"Description":"Fully qualified resource ID for the application that the connector is consumed by"},"status":{"Type":33,"Flags":2,"Description":"Status of a resource."}},"AdditionalProperties":0}},{"2":{"Name":"ExtenderSecrets","Properties":{},"AdditionalProperties":0}},{"6":{"Value":"Succeeded"}},{"6":{"Value":"Failed"}},{"6":{"Value":"Canceled"}},{"6":{"Value":"Accepted"}},{"6":{"Value":"Updating"}},{"6":{"Value":"Deleting"}},{"6":{"Value":"Provisioning"}},{"5":{"Elements":[153,154,155,156,157,158,159]}},{"2":{"Name":"TrackedResourceTags","Properties":{},"AdditionalProperties":4}},{"4":{"Name":"Applications.Connector/extenders@2022-03-15-privatepreview","ScopeType":0,"Body":150}},{"8":{"Name":"listSecrets","ResourceType":"Applications.Connector/mongoDatabases","ApiVersion":"2022-03-15-privatepreview","Output":23}},{"8":{"Name":"listSecrets","ResourceType":"Applications.Connector/redisCaches","ApiVersion":"2022-03-15-privatepreview","Output":73}},{"8":{"Name":"listSecrets","ResourceType":"Applications.Connector/rabbitMQMessageQueues","ApiVersion":"2022-03-15-privatepreview","Output":88}},{"2":{"Name":"ExtenderSecrets","Properties":{},"AdditionalProperties":0}},{"8":{"Name":"listSecrets","ResourceType":"Applications.Connector/extenders","ApiVersion":"2022-03-15-privatepreview","Output":166}}]
->>>>>>> bc8d29e0
+[{"1":{"Kind":1}},{"1":{"Kind":2}},{"1":{"Kind":3}},{"1":{"Kind":4}},{"1":{"Kind":5}},{"1":{"Kind":6}},{"1":{"Kind":7}},{"1":{"Kind":8}},{"6":{"Value":"Applications.Connector/mongoDatabases"}},{"6":{"Value":"2022-03-15-privatepreview"}},{"2":{"Name":"Applications.Connector/mongoDatabases","Properties":{"id":{"Type":4,"Flags":10,"Description":"The resource id"},"name":{"Type":4,"Flags":9,"Description":"The resource name"},"type":{"Type":8,"Flags":10,"Description":"The resource type"},"apiVersion":{"Type":9,"Flags":10,"Description":"The resource api version"},"systemData":{"Type":11,"Flags":2,"Description":"Metadata pertaining to creation and last modification of the resource."},"properties":{"Type":22,"Flags":1,"Description":"MongoDatabase connector properties"},"tags":{"Type":35,"Flags":0,"Description":"Resource tags."},"location":{"Type":4,"Flags":1,"Description":"The geo-location where the resource lives"}}}},{"2":{"Name":"SystemData","Properties":{"createdBy":{"Type":4,"Flags":0,"Description":"The identity that created the resource."},"createdByType":{"Type":16,"Flags":0,"Description":"The type of identity that created the resource."},"createdAt":{"Type":4,"Flags":0,"Description":"The timestamp of resource creation (UTC)."},"lastModifiedBy":{"Type":4,"Flags":0,"Description":"The identity that last modified the resource."},"lastModifiedByType":{"Type":21,"Flags":0,"Description":"The type of identity that created the resource."},"lastModifiedAt":{"Type":4,"Flags":0,"Description":"The timestamp of resource last modification (UTC)"}}}},{"6":{"Value":"User"}},{"6":{"Value":"Application"}},{"6":{"Value":"ManagedIdentity"}},{"6":{"Value":"Key"}},{"5":{"Elements":[12,13,14,15]}},{"6":{"Value":"User"}},{"6":{"Value":"Application"}},{"6":{"Value":"ManagedIdentity"}},{"6":{"Value":"Key"}},{"5":{"Elements":[17,18,19,20]}},{"2":{"Name":"MongoDatabaseProperties","Properties":{"secrets":{"Type":23,"Flags":4,"Description":"The secret values for the given MongoDatabase resource"},"provisioningState":{"Type":31,"Flags":2,"Description":"Provisioning state of the connector at the time the operation was called"},"environment":{"Type":4,"Flags":1,"Description":"Fully qualified resource ID for the environment that the connector is linked to"},"application":{"Type":4,"Flags":0,"Description":"Fully qualified resource ID for the application that the connector is consumed by"},"resource":{"Type":4,"Flags":0,"Description":"Fully qualified resource ID of a supported resource with Mongo API to use for this connector"},"host":{"Type":4,"Flags":0,"Description":"Host name of the target Mongo database"},"port":{"Type":3,"Flags":0,"Description":"Port value of the target Mongo database"},"database":{"Type":4,"Flags":2,"Description":"Database name of the target Mongo database"},"recipe":{"Type":32,"Flags":0,"Description":"The recipe used to automatically deploy underlying infrastructure for a connector"},"status":{"Type":33,"Flags":2,"Description":"Status of a resource."}}}},{"2":{"Name":"MongoDatabaseSecrets","Properties":{"username":{"Type":4,"Flags":4,"Description":"Username to use when connecting to the target Mongo database"},"password":{"Type":4,"Flags":4,"Description":"Password to use when connecting to the target Mongo database"},"connectionString":{"Type":4,"Flags":4,"Description":"Connection string used to connect to the target Mongo database"}}}},{"6":{"Value":"Succeeded"}},{"6":{"Value":"Failed"}},{"6":{"Value":"Canceled"}},{"6":{"Value":"Accepted"}},{"6":{"Value":"Updating"}},{"6":{"Value":"Deleting"}},{"6":{"Value":"Provisioning"}},{"5":{"Elements":[24,25,26,27,28,29,30]}},{"2":{"Name":"Recipe","Properties":{"name":{"Type":4,"Flags":1,"Description":"The name of the recipe within the environment to use"},"parameters":{"Type":0,"Flags":0,"Description":"Any object"}}}},{"2":{"Name":"ResourceStatus","Properties":{"outputResources":{"Type":34,"Flags":0,"Description":"Array of AnyObject"}}}},{"3":{"ItemType":0}},{"2":{"Name":"TrackedResourceTags","Properties":{},"AdditionalProperties":4}},{"4":{"Name":"Applications.Connector/mongoDatabases@2022-03-15-privatepreview","ScopeType":0,"Body":10}},{"6":{"Value":"Applications.Connector/daprPubSubBrokers"}},{"6":{"Value":"2022-03-15-privatepreview"}},{"2":{"Name":"Applications.Connector/daprPubSubBrokers","Properties":{"id":{"Type":4,"Flags":10,"Description":"The resource id"},"name":{"Type":4,"Flags":9,"Description":"The resource name"},"type":{"Type":37,"Flags":10,"Description":"The resource type"},"apiVersion":{"Type":38,"Flags":10,"Description":"The resource api version"},"systemData":{"Type":11,"Flags":2,"Description":"Metadata pertaining to creation and last modification of the resource."},"properties":{"Type":40,"Flags":1,"Description":"DaprPubSubBroker connector properties"},"tags":{"Type":53,"Flags":0,"Description":"Resource tags."},"location":{"Type":4,"Flags":1,"Description":"The geo-location where the resource lives"}}}},{"7":{"Name":"DaprPubSubBrokerProperties","Discriminator":"kind","BaseProperties":{"provisioningState":{"Type":48,"Flags":2,"Description":"Provisioning state of the connector at the time the operation was called"},"application":{"Type":4,"Flags":0,"Description":"Fully qualified resource ID for the application that the connector is consumed by"},"environment":{"Type":4,"Flags":1,"Description":"The resource id of the environment linked to the daprPubSubBroker connector"},"topic":{"Type":4,"Flags":0,"Description":"Topic name of the Azure ServiceBus resource"},"recipe":{"Type":32,"Flags":0,"Description":"The recipe used to automatically deploy underlying infrastructure for a connector"},"status":{"Type":33,"Flags":2,"Description":"Status of a resource."}},"Elements":{"generic":49,"pubsub.azure.servicebus":51}}},{"6":{"Value":"Succeeded"}},{"6":{"Value":"Failed"}},{"6":{"Value":"Canceled"}},{"6":{"Value":"Accepted"}},{"6":{"Value":"Updating"}},{"6":{"Value":"Deleting"}},{"6":{"Value":"Provisioning"}},{"5":{"Elements":[41,42,43,44,45,46,47]}},{"2":{"Name":"DaprPubSubGenericResourceProperties","Properties":{"metadata":{"Type":0,"Flags":1,"Description":"Any object"},"type":{"Type":4,"Flags":1,"Description":"Dapr PubSub type. These strings match the format used by Dapr Kubernetes configuration format."},"version":{"Type":4,"Flags":1,"Description":"Dapr component version"},"kind":{"Type":50,"Flags":1,"Description":"The DaprPubSubProperties kind"}}}},{"6":{"Value":"generic"}},{"2":{"Name":"DaprPubSubAzureServiceBusResourceProperties","Properties":{"resource":{"Type":4,"Flags":1,"Description":"PubSub resource"},"kind":{"Type":52,"Flags":1,"Description":"The DaprPubSubProperties kind"}}}},{"6":{"Value":"pubsub.azure.servicebus"}},{"2":{"Name":"TrackedResourceTags","Properties":{},"AdditionalProperties":4}},{"4":{"Name":"Applications.Connector/daprPubSubBrokers@2022-03-15-privatepreview","ScopeType":0,"Body":39}},{"6":{"Value":"Applications.Connector/sqlDatabases"}},{"6":{"Value":"2022-03-15-privatepreview"}},{"2":{"Name":"Applications.Connector/sqlDatabases","Properties":{"id":{"Type":4,"Flags":10,"Description":"The resource id"},"name":{"Type":4,"Flags":9,"Description":"The resource name"},"type":{"Type":55,"Flags":10,"Description":"The resource type"},"apiVersion":{"Type":56,"Flags":10,"Description":"The resource api version"},"systemData":{"Type":11,"Flags":2,"Description":"Metadata pertaining to creation and last modification of the resource."},"properties":{"Type":58,"Flags":1,"Description":"SQLDatabse connector properties"},"tags":{"Type":67,"Flags":0,"Description":"Resource tags."},"location":{"Type":4,"Flags":1,"Description":"The geo-location where the resource lives"}}}},{"2":{"Name":"SQLDatabaseProperties","Properties":{"provisioningState":{"Type":66,"Flags":2,"Description":"Provisioning state of the connector at the time the operation was called"},"environment":{"Type":4,"Flags":1,"Description":"The resource id of the environment linked to the sqlDatabase connector"},"application":{"Type":4,"Flags":0,"Description":"Fully qualified resource ID for the application that the connector is consumed by"},"resource":{"Type":4,"Flags":0,"Description":"Fully qualified resource ID of a supported resource with SQL API to use for this connector"},"database":{"Type":4,"Flags":0,"Description":"The name of the SQL database."},"server":{"Type":4,"Flags":0,"Description":"The fully qualified domain name of the SQL database."},"status":{"Type":33,"Flags":2,"Description":"Status of a resource."}}}},{"6":{"Value":"Succeeded"}},{"6":{"Value":"Failed"}},{"6":{"Value":"Canceled"}},{"6":{"Value":"Accepted"}},{"6":{"Value":"Updating"}},{"6":{"Value":"Deleting"}},{"6":{"Value":"Provisioning"}},{"5":{"Elements":[59,60,61,62,63,64,65]}},{"2":{"Name":"TrackedResourceTags","Properties":{},"AdditionalProperties":4}},{"4":{"Name":"Applications.Connector/sqlDatabases@2022-03-15-privatepreview","ScopeType":0,"Body":57}},{"6":{"Value":"Applications.Connector/redisCaches"}},{"6":{"Value":"2022-03-15-privatepreview"}},{"2":{"Name":"Applications.Connector/redisCaches","Properties":{"id":{"Type":4,"Flags":10,"Description":"The resource id"},"name":{"Type":4,"Flags":9,"Description":"The resource name"},"type":{"Type":69,"Flags":10,"Description":"The resource type"},"apiVersion":{"Type":70,"Flags":10,"Description":"The resource api version"},"systemData":{"Type":11,"Flags":2,"Description":"Metadata pertaining to creation and last modification of the resource."},"properties":{"Type":72,"Flags":1,"Description":"RedisCache connector properties"},"tags":{"Type":82,"Flags":0,"Description":"Resource tags."},"location":{"Type":4,"Flags":1,"Description":"The geo-location where the resource lives"}}}},{"2":{"Name":"RedisCacheProperties","Properties":{"secrets":{"Type":73,"Flags":4,"Description":"The secret values for the given RedisCache resource"},"provisioningState":{"Type":81,"Flags":2,"Description":"Provisioning state of the connector at the time the operation was called"},"environment":{"Type":4,"Flags":1,"Description":"Fully qualified resource ID for the environment that the connector is linked to"},"application":{"Type":4,"Flags":0,"Description":"Fully qualified resource ID for the application that the connector is consumed by"},"resource":{"Type":4,"Flags":0,"Description":"Fully qualified resource ID of a supported resource with Redis API to use for this connector"},"host":{"Type":4,"Flags":0,"Description":"The host name of the target redis cache"},"port":{"Type":3,"Flags":0,"Description":"The port value of the target redis cache"},"username":{"Type":4,"Flags":2,"Description":"The username for redis"},"recipe":{"Type":32,"Flags":0,"Description":"The recipe used to automatically deploy underlying infrastructure for a connector"},"status":{"Type":33,"Flags":2,"Description":"Status of a resource."}}}},{"2":{"Name":"RedisCacheSecrets","Properties":{"connectionString":{"Type":4,"Flags":4,"Description":"The connection string used to connect to the redis cache"},"password":{"Type":4,"Flags":4,"Description":"The password for this Redis instance"}}}},{"6":{"Value":"Succeeded"}},{"6":{"Value":"Failed"}},{"6":{"Value":"Canceled"}},{"6":{"Value":"Accepted"}},{"6":{"Value":"Updating"}},{"6":{"Value":"Deleting"}},{"6":{"Value":"Provisioning"}},{"5":{"Elements":[74,75,76,77,78,79,80]}},{"2":{"Name":"TrackedResourceTags","Properties":{},"AdditionalProperties":4}},{"4":{"Name":"Applications.Connector/redisCaches@2022-03-15-privatepreview","ScopeType":0,"Body":71}},{"6":{"Value":"Applications.Connector/rabbitMQMessageQueues"}},{"6":{"Value":"2022-03-15-privatepreview"}},{"2":{"Name":"Applications.Connector/rabbitMQMessageQueues","Properties":{"id":{"Type":4,"Flags":10,"Description":"The resource id"},"name":{"Type":4,"Flags":9,"Description":"The resource name"},"type":{"Type":84,"Flags":10,"Description":"The resource type"},"apiVersion":{"Type":85,"Flags":10,"Description":"The resource api version"},"systemData":{"Type":11,"Flags":2,"Description":"Metadata pertaining to creation and last modification of the resource."},"properties":{"Type":87,"Flags":1,"Description":"RabbitMQMessageQueue connector properties"},"tags":{"Type":97,"Flags":0,"Description":"Resource tags."},"location":{"Type":4,"Flags":1,"Description":"The geo-location where the resource lives"}}}},{"2":{"Name":"RabbitMQMessageQueueProperties","Properties":{"secrets":{"Type":88,"Flags":4,"Description":"The secret values for the given RabbitMQMessageQueue resource"},"provisioningState":{"Type":96,"Flags":2,"Description":"Provisioning state of the connector at the time the operation was called"},"environment":{"Type":4,"Flags":1,"Description":"Fully qualified resource ID for the environment that the connector is linked to"},"application":{"Type":4,"Flags":0,"Description":"Fully qualified resource ID for the application that the connector is consumed by"},"queue":{"Type":4,"Flags":1,"Description":"The name of the queue"},"status":{"Type":33,"Flags":2,"Description":"Status of a resource."}}}},{"2":{"Name":"RabbitMQSecrets","Properties":{"connectionString":{"Type":4,"Flags":4,"Description":"The connection string used to connect to this RabbitMQ instance"}}}},{"6":{"Value":"Succeeded"}},{"6":{"Value":"Failed"}},{"6":{"Value":"Canceled"}},{"6":{"Value":"Accepted"}},{"6":{"Value":"Updating"}},{"6":{"Value":"Deleting"}},{"6":{"Value":"Provisioning"}},{"5":{"Elements":[89,90,91,92,93,94,95]}},{"2":{"Name":"TrackedResourceTags","Properties":{},"AdditionalProperties":4}},{"4":{"Name":"Applications.Connector/rabbitMQMessageQueues@2022-03-15-privatepreview","ScopeType":0,"Body":86}},{"6":{"Value":"Applications.Connector/daprSecretStores"}},{"6":{"Value":"2022-03-15-privatepreview"}},{"2":{"Name":"Applications.Connector/daprSecretStores","Properties":{"id":{"Type":4,"Flags":10,"Description":"The resource id"},"name":{"Type":4,"Flags":9,"Description":"The resource name"},"type":{"Type":99,"Flags":10,"Description":"The resource type"},"apiVersion":{"Type":100,"Flags":10,"Description":"The resource api version"},"systemData":{"Type":11,"Flags":2,"Description":"Metadata pertaining to creation and last modification of the resource."},"properties":{"Type":102,"Flags":1,"Description":"DaprSecretStore connector properties"},"tags":{"Type":112,"Flags":0,"Description":"Resource tags."},"location":{"Type":4,"Flags":1,"Description":"The geo-location where the resource lives"}}}},{"2":{"Name":"DaprSecretStoreProperties","Properties":{"provisioningState":{"Type":110,"Flags":2,"Description":"Provisioning state of the connector at the time the operation was called"},"application":{"Type":4,"Flags":0,"Description":"Fully qualified resource ID for the application that the connector is consumed by"},"environment":{"Type":4,"Flags":1,"Description":"Fully qualified resource ID for the environment that the connector is linked to"},"kind":{"Type":111,"Flags":1,"Description":"Radius kind for Dapr Secret Store"},"type":{"Type":4,"Flags":1,"Description":"Dapr Secret Store type. These strings match the types defined in Dapr Component format: https://docs.dapr.io/reference/components-reference/supported-secret-stores/"},"version":{"Type":4,"Flags":1,"Description":"Dapr component version"},"metadata":{"Type":0,"Flags":1,"Description":"Any object"},"secretStoreName":{"Type":4,"Flags":2,"Description":"The name of the Dapr Secret Store."},"status":{"Type":33,"Flags":2,"Description":"Status of a resource."}}}},{"6":{"Value":"Succeeded"}},{"6":{"Value":"Failed"}},{"6":{"Value":"Canceled"}},{"6":{"Value":"Accepted"}},{"6":{"Value":"Updating"}},{"6":{"Value":"Deleting"}},{"6":{"Value":"Provisioning"}},{"5":{"Elements":[103,104,105,106,107,108,109]}},{"6":{"Value":"generic"}},{"2":{"Name":"TrackedResourceTags","Properties":{},"AdditionalProperties":4}},{"4":{"Name":"Applications.Connector/daprSecretStores@2022-03-15-privatepreview","ScopeType":0,"Body":101}},{"6":{"Value":"Applications.Connector/daprInvokeHttpRoutes"}},{"6":{"Value":"2022-03-15-privatepreview"}},{"2":{"Name":"Applications.Connector/daprInvokeHttpRoutes","Properties":{"id":{"Type":4,"Flags":10,"Description":"The resource id"},"name":{"Type":4,"Flags":9,"Description":"The resource name"},"type":{"Type":114,"Flags":10,"Description":"The resource type"},"apiVersion":{"Type":115,"Flags":10,"Description":"The resource api version"},"systemData":{"Type":11,"Flags":2,"Description":"Metadata pertaining to creation and last modification of the resource."},"properties":{"Type":117,"Flags":1,"Description":"DaprInvokeHttpRoute connector properties"},"tags":{"Type":126,"Flags":0,"Description":"Resource tags."},"location":{"Type":4,"Flags":1,"Description":"The geo-location where the resource lives"}}}},{"2":{"Name":"DaprInvokeHttpRouteProperties","Properties":{"provisioningState":{"Type":125,"Flags":2,"Description":"Provisioning state of the connector at the time the operation was called"},"environment":{"Type":4,"Flags":1,"Description":"Fully qualified resource ID for the environment that the connector is linked to"},"application":{"Type":4,"Flags":0,"Description":"Fully qualified resource ID for the application that the connector is consumed by"},"appId":{"Type":4,"Flags":1,"Description":"The Dapr appId used for the route"},"status":{"Type":33,"Flags":2,"Description":"Status of a resource."}}}},{"6":{"Value":"Succeeded"}},{"6":{"Value":"Failed"}},{"6":{"Value":"Canceled"}},{"6":{"Value":"Accepted"}},{"6":{"Value":"Updating"}},{"6":{"Value":"Deleting"}},{"6":{"Value":"Provisioning"}},{"5":{"Elements":[118,119,120,121,122,123,124]}},{"2":{"Name":"TrackedResourceTags","Properties":{},"AdditionalProperties":4}},{"4":{"Name":"Applications.Connector/daprInvokeHttpRoutes@2022-03-15-privatepreview","ScopeType":0,"Body":116}},{"6":{"Value":"Applications.Connector/daprStateStores"}},{"6":{"Value":"2022-03-15-privatepreview"}},{"2":{"Name":"Applications.Connector/daprStateStores","Properties":{"id":{"Type":4,"Flags":10,"Description":"The resource id"},"name":{"Type":4,"Flags":9,"Description":"The resource name"},"type":{"Type":128,"Flags":10,"Description":"The resource type"},"apiVersion":{"Type":129,"Flags":10,"Description":"The resource api version"},"systemData":{"Type":11,"Flags":2,"Description":"Metadata pertaining to creation and last modification of the resource."},"properties":{"Type":131,"Flags":1,"Description":"DaprStateStore connector properties"},"tags":{"Type":146,"Flags":0,"Description":"Resource tags."},"location":{"Type":4,"Flags":1,"Description":"The geo-location where the resource lives"}}}},{"7":{"Name":"DaprStateStoreProperties","Discriminator":"kind","BaseProperties":{"provisioningState":{"Type":139,"Flags":2,"Description":"Provisioning state of the connector at the time the operation was called"},"environment":{"Type":4,"Flags":1,"Description":"Fully qualified resource ID for the environment that the connector is linked to"},"application":{"Type":4,"Flags":0,"Description":"Fully qualified resource ID for the application that the connector is consumed by"},"stateStoreName":{"Type":4,"Flags":2,"Description":"The name of the Dapr State Store"},"status":{"Type":33,"Flags":2,"Description":"Status of a resource."}},"Elements":{"generic":140,"state.azure.tablestorage":142,"state.sqlserver":144}}},{"6":{"Value":"Succeeded"}},{"6":{"Value":"Failed"}},{"6":{"Value":"Canceled"}},{"6":{"Value":"Accepted"}},{"6":{"Value":"Updating"}},{"6":{"Value":"Deleting"}},{"6":{"Value":"Provisioning"}},{"5":{"Elements":[132,133,134,135,136,137,138]}},{"2":{"Name":"DaprStateStoreGenericResourceProperties","Properties":{"metadata":{"Type":0,"Flags":1,"Description":"Any object"},"type":{"Type":4,"Flags":1,"Description":"Dapr StateStore type. These strings match the format used by Dapr Kubernetes configuration format."},"version":{"Type":4,"Flags":1,"Description":"Dapr component version"},"kind":{"Type":141,"Flags":1,"Description":"The Dapr StateStore kind"}}}},{"6":{"Value":"generic"}},{"2":{"Name":"DaprStateStoreAzureTableStorageResourceProperties","Properties":{"resource":{"Type":4,"Flags":1,"Description":"The resource id of the Azure Storage Table the daprStateStore resource is connected to."},"kind":{"Type":143,"Flags":1,"Description":"The Dapr StateStore kind"}}}},{"6":{"Value":"state.azure.tablestorage"}},{"2":{"Name":"DaprStateStoreSqlServerResourceProperties","Properties":{"resource":{"Type":4,"Flags":1,"Description":"The resource id of the Azure SQL Database the daprStateStore resource is connected to."},"kind":{"Type":145,"Flags":1,"Description":"The Dapr StateStore kind"}}}},{"6":{"Value":"state.sqlserver"}},{"2":{"Name":"TrackedResourceTags","Properties":{},"AdditionalProperties":4}},{"4":{"Name":"Applications.Connector/daprStateStores@2022-03-15-privatepreview","ScopeType":0,"Body":130}},{"6":{"Value":"Applications.Connector/extenders"}},{"6":{"Value":"2022-03-15-privatepreview"}},{"2":{"Name":"Applications.Connector/extenders","Properties":{"id":{"Type":4,"Flags":10,"Description":"The resource id"},"name":{"Type":4,"Flags":9,"Description":"The resource name"},"type":{"Type":148,"Flags":10,"Description":"The resource type"},"apiVersion":{"Type":149,"Flags":10,"Description":"The resource api version"},"systemData":{"Type":11,"Flags":2,"Description":"Metadata pertaining to creation and last modification of the resource."},"properties":{"Type":151,"Flags":1,"Description":"Extender connector properties"},"tags":{"Type":161,"Flags":0,"Description":"Resource tags."},"location":{"Type":4,"Flags":1,"Description":"The geo-location where the resource lives"}}}},{"2":{"Name":"ExtenderProperties","Properties":{"secrets":{"Type":152,"Flags":4,"Description":"The secret values for the given Extender resource"},"provisioningState":{"Type":160,"Flags":2,"Description":"Provisioning state of the connector at the time the operation was called"},"environment":{"Type":4,"Flags":1,"Description":"Fully qualified resource ID for the environment that the connector is linked to"},"application":{"Type":4,"Flags":0,"Description":"Fully qualified resource ID for the application that the connector is consumed by"},"status":{"Type":33,"Flags":2,"Description":"Status of a resource."}},"AdditionalProperties":0}},{"2":{"Name":"ExtenderSecrets","Properties":{},"AdditionalProperties":0}},{"6":{"Value":"Succeeded"}},{"6":{"Value":"Failed"}},{"6":{"Value":"Canceled"}},{"6":{"Value":"Accepted"}},{"6":{"Value":"Updating"}},{"6":{"Value":"Deleting"}},{"6":{"Value":"Provisioning"}},{"5":{"Elements":[153,154,155,156,157,158,159]}},{"2":{"Name":"TrackedResourceTags","Properties":{},"AdditionalProperties":4}},{"4":{"Name":"Applications.Connector/extenders@2022-03-15-privatepreview","ScopeType":0,"Body":150}},{"8":{"Name":"listSecrets","ResourceType":"Applications.Connector/mongoDatabases","ApiVersion":"2022-03-15-privatepreview","Output":23}},{"8":{"Name":"listSecrets","ResourceType":"Applications.Connector/redisCaches","ApiVersion":"2022-03-15-privatepreview","Output":73}},{"8":{"Name":"listSecrets","ResourceType":"Applications.Connector/rabbitMQMessageQueues","ApiVersion":"2022-03-15-privatepreview","Output":88}},{"2":{"Name":"ExtenderSecrets","Properties":{},"AdditionalProperties":0}},{"8":{"Name":"listSecrets","ResourceType":"Applications.Connector/extenders","ApiVersion":"2022-03-15-privatepreview","Output":166}}]