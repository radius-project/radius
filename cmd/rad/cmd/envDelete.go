// ------------------------------------------------------------
// Copyright (c) Microsoft Corporation.
// Licensed under the MIT License.
// ------------------------------------------------------------

package cmd

import (
	"bytes"
	"context"
	"fmt"
	"strings"

	"github.com/Azure/go-autorest/autorest"
	"github.com/Azure/go-autorest/autorest/azure/auth"
	"github.com/project-radius/radius/pkg/azure/clients"
	"github.com/project-radius/radius/pkg/azure/radclient"
	"github.com/project-radius/radius/pkg/cli"
	"github.com/project-radius/radius/pkg/cli/environments"
	"github.com/project-radius/radius/pkg/cli/helm"
	"github.com/project-radius/radius/pkg/cli/k3d"
	"github.com/project-radius/radius/pkg/cli/output"
	"github.com/project-radius/radius/pkg/cli/prompt"
	"github.com/project-radius/radius/pkg/keys"
	"github.com/project-radius/radius/pkg/kubernetes/kubectl"
	"github.com/spf13/cobra"
	"github.com/spf13/viper"
)

var envDeleteCmd = &cobra.Command{
	Use:   "delete",
	Short: "Delete environment",
	Long:  `Delete the specified Radius environment`,
	RunE:  deleteEnv,
}

func init() {
	envCmd.AddCommand(envDeleteCmd)

	envDeleteCmd.Flags().BoolP("yes", "y", false, "Use this flag to prevent prompt for confirmation")
}

func deleteEnv(cmd *cobra.Command, args []string) error {
	yes, err := cmd.Flags().GetBool("yes")
	if err != nil {
		return err
	}

	config := ConfigFromContext(cmd.Context())

	// Validate environment exists, retrieve associated resource group and subscription id
	env, err := cli.RequireEnvironmentArgs(cmd, config, args)
	if err != nil {
		return err
	}

	az, ok := env.(*environments.AzureCloudEnvironment)
	if ok {

		if !yes {
			confirmed, err := prompt.ConfirmWithDefault(fmt.Sprintf("All radius-created resources in resource-group %s will be deleted. Continue deleting? [y/N]?", az.ResourceGroup), prompt.No)
			if err != nil {
				return err
			}

			if !confirmed {
				output.LogInfo("Delete cancelled.")
				return nil
			}
		}

		authorizer, err := auth.NewAuthorizerFromCLI()
		if err != nil {
			return err
		}

		// Delete the environment will consist of:
		// 1. Delete all applications
		// 2. Delete all radius resources in the customer/user resource group (ex custom resource provider)
		// 3. Delete control plane resource group
		if err = deleteAllApplications(cmd.Context(), az); err != nil {
			if err, ok := err.(*radclient.RadiusError); ok && err.Code == "EnvironmentNotFound" {
				output.LogInfo("Environment '%s' not found", az.Name)

				errDelConfig := deleteEnvFromConfig(cmd.Context(), config, env.GetName())
				if errDelConfig != nil {
					return errDelConfig
				}
				return nil
			}
			return err
		}

		if err = deleteRadiusResourcesInResourceGroup(cmd.Context(), authorizer, az.ResourceGroup, az.SubscriptionID); err != nil {
			return err
		}

		output.LogInfo("Environment deleted")
		// Deletes environment entries from rad config and context from kube config
		if err = deleteFromConfig(cmd, config, az.ClusterName, az.ResourceGroup); err != nil {
			return err
		}

		return nil
	}

	dev, ok := env.(*environments.LocalEnvironment)
	if ok {

		if !yes {
			confirmed, err := prompt.Confirm(fmt.Sprintf("Local K3d cluster %s will be deleted. Continue deleting? [y/n]?", dev.ClusterName))
			if err != nil {
				return err
			}

			if !confirmed {
				output.LogInfo("Delete cancelled.")
				return nil
			}
		}

		err := k3d.DeleteCluster(cmd.Context(), dev.ClusterName)
		if err != nil {
			return err
		}
	}

	kub, ok := env.(*environments.KubernetesEnvironment)
	if ok {
		if !yes {
			confirmed, err := prompt.Confirm(fmt.Sprintf("Environment %s and all applications will be deleted. Continue deleting? [y/n]?", kub.Name))
			if err != nil {
				return err
			}

			if !confirmed {
				output.LogInfo("Delete cancelled.")
				return nil
			}
		}

		if err = helm.UninstallOnCluster(cmd.Context()); err != nil {
			return err
		}
	}

	output.LogInfo("Environment deleted")

	// Delete env from the config, update default env if needed
	if err = deleteEnvFromConfig(cmd.Context(), config, env.GetName()); err != nil {
		return err
	}

	return nil
}

// deleteAllApplications deletes all applications from a resource group.
func deleteAllApplications(ctx context.Context, env environments.Environment) error {
	client, err := environments.CreateManagementClient(ctx, env)
	if err != nil {
		return err
	}

	applicationList, err := client.ListApplications(ctx)
	if err != nil {
		return err
	}

	for _, application := range applicationList.Value {
		err = appDeleteInner(ctx, client, *application.Name, env)
		if err != nil {
			return err
		}
	}
	return nil
}

// deleteRadiusResourcesInResourceGroup deletes all radius resources from the customer/user resource group.
// Currently the custom resource provider is the only resource in the user's environment that has this tag.
func deleteRadiusResourcesInResourceGroup(ctx context.Context, authorizer autorest.Authorizer, resourceGroup string, subscriptionID string) error {
	resourceClient := clients.NewResourcesClient(subscriptionID, authorizer)

	// Filter for all resources by rad-environment=True.
	page, err := resourceClient.ListByResourceGroup(ctx, resourceGroup, "tagName eq '"+keys.TagRadiusEnvironment+"' and tagValue eq 'True'", "", nil)
	if err != nil {
		return err
	}

	for ; page.NotDone(); err = page.NextWithContext(ctx) {
		if err != nil {
			return err
		}
		for _, r := range page.Values() {
			defaultApiVersion, err := clients.GetDefaultAPIVersion(ctx, subscriptionID, authorizer, *r.Type)
			if err != nil {
				return err
			}

			output.LogInfo("Deleting radius resource %s", *r.Name)

			future, err := resourceClient.DeleteByID(ctx, *r.ID, defaultApiVersion)
			if err != nil {
				return err
			}
			if err = future.WaitForCompletionRef(ctx, resourceClient.Client); err != nil {
				return err
			}
			_, err = future.Result(resourceClient)
			if err != nil {
				return err
			}
		}
	}
	return nil
}

func deleteEnvFromConfig(ctx context.Context, config *viper.Viper, envName string) error {
	output.LogInfo("Updating config")
	env, err := cli.ReadEnvironmentSection(config)
	if err != nil {
		return err
	}

	delete(env.Items, envName)
	// Make another existing environment default if environment being deleted is current default
	if env.Default == envName && len(env.Items) > 0 {
		for key := range env.Items {
			env.Default = key
			output.LogInfo("%v is now the default environment", key)
			break
		}
	}

	if err = cli.SaveConfigOnLock(ctx, config, cli.UpdateEnvironmentWithLatestConfig(env, cli.MergeDeleteEnvConfig(envName))); err != nil {
		return err
	}

	return nil
}

func deleteFromConfig(cmd *cobra.Command, config *viper.Viper, clusterName string, resourceGroup string) error {
	var envNames []string
	var params []string

	env, err := cli.ReadEnvironmentSection(config)
	if err != nil {
		return err
	}

	for envName, envs := range env.Items {
<<<<<<< HEAD
		if fmt.Sprint(envs["context"]) != "" && fmt.Sprint(envs["context"]) == clusterName {
=======
		if fmt.Sprint(envs["context"]) == clusterName {
>>>>>>> 595d59b8
			envNames = append(envNames, envName)
		}
	}
	for _, envName := range envNames {
		// Delete env from the rad config, update default env if needed
		if err = deleteEnvFromConfig(cmd.Context(), config, envName); err != nil {
			return err
		}
	}

	output.LogInfo("Updating kube config")
<<<<<<< HEAD
	params = append(params, concat("users.clusterUser_", resourceGroup, "_", clusterName))
	params = append(params, concat("contexts.", clusterName))
	params = append(params, concat("clusters.", clusterName))
=======
	params = append(params, strings.Join([]string{"users.clusterUser_", resourceGroup, "_", clusterName}, ""))
	params = append(params, strings.Join([]string{"contexts.", clusterName}, ""))
	params = append(params, strings.Join([]string{"clusters.", clusterName}, ""))
>>>>>>> 595d59b8

	for _, param := range params {
		if err := kubectl.RunCLICommandSilent("config", "unset", param); err != nil {
			return err
		}
	}

	return nil
<<<<<<< HEAD
}

func concat(str ...string) string {
	var b bytes.Buffer

	for _, item := range str {
		b.WriteString(item)
	}

	return b.String()
=======
>>>>>>> 595d59b8
}<|MERGE_RESOLUTION|>--- conflicted
+++ resolved
@@ -6,7 +6,6 @@
 package cmd
 
 import (
-	"bytes"
 	"context"
 	"fmt"
 	"strings"
@@ -248,11 +247,7 @@
 	}
 
 	for envName, envs := range env.Items {
-<<<<<<< HEAD
-		if fmt.Sprint(envs["context"]) != "" && fmt.Sprint(envs["context"]) == clusterName {
-=======
 		if fmt.Sprint(envs["context"]) == clusterName {
->>>>>>> 595d59b8
 			envNames = append(envNames, envName)
 		}
 	}
@@ -264,15 +259,9 @@
 	}
 
 	output.LogInfo("Updating kube config")
-<<<<<<< HEAD
-	params = append(params, concat("users.clusterUser_", resourceGroup, "_", clusterName))
-	params = append(params, concat("contexts.", clusterName))
-	params = append(params, concat("clusters.", clusterName))
-=======
 	params = append(params, strings.Join([]string{"users.clusterUser_", resourceGroup, "_", clusterName}, ""))
 	params = append(params, strings.Join([]string{"contexts.", clusterName}, ""))
 	params = append(params, strings.Join([]string{"clusters.", clusterName}, ""))
->>>>>>> 595d59b8
 
 	for _, param := range params {
 		if err := kubectl.RunCLICommandSilent("config", "unset", param); err != nil {
@@ -281,17 +270,4 @@
 	}
 
 	return nil
-<<<<<<< HEAD
-}
-
-func concat(str ...string) string {
-	var b bytes.Buffer
-
-	for _, item := range str {
-		b.WriteString(item)
-	}
-
-	return b.String()
-=======
->>>>>>> 595d59b8
 }