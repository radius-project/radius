--- conflicted
+++ resolved
@@ -67,16 +67,6 @@
 		Providers: &environments.Providers{AzureProvider: azureProvider},
 	}
 
-	appcoreImage, err := cmd.Flags().GetString("appcore-image")
-	if err != nil {
-		return err
-	}
-
-	appcoreTag, err := cmd.Flags().GetString("appcore-tag")
-	if err != nil {
-		return err
-	}
-
 	ucpImage, err := cmd.Flags().GetString("ucp-image")
 	if err != nil {
 		return err
@@ -110,21 +100,13 @@
 	cliOptions := helm.ClusterOptions{
 		Namespace: sharedArgs.Namespace,
 		Radius: helm.RadiusOptions{
-<<<<<<< HEAD
-			ChartPath: sharedArgs.ChartPath,
-			Image:     sharedArgs.Image,
-			Tag:       sharedArgs.Tag,
-			UCPImage:  ucpImage,
-			UCPTag:    ucpTag,
-=======
-			ChartPath:    chartPath,
-			Image:        image,
-			Tag:          tag,
+			ChartPath:    sharedArgs.ChartPath,
+			Image:        sharedArgs.Image,
+			Tag:          sharedArgs.Tag,
 			UCPImage:     ucpImage,
 			UCPTag:       ucpTag,
-			AppCoreImage: appcoreImage,
-			AppCoreTag:   appcoreTag,
->>>>>>> 32eff733
+			AppCoreImage: sharedArgs.AppCoreImage,
+			AppCoreTag:   sharedArgs.AppCoreTag,
 		},
 	}
 	options := helm.NewClusterOptions(cliOptions)
@@ -167,110 +149,4 @@
 	}
 
 	return nil
-<<<<<<< HEAD
-=======
-}
-
-func envInitDevConfigInteractive(cmd *cobra.Command) (*DevEnvironmentParams, error) {
-	name, err := prompt.Text("Enter an environment name:", prompt.EmptyValidator)
-	if err != nil {
-		return nil, err
-	}
-
-	if name == "" {
-		name = "dev"
-		output.LogInfo("No environment name provided, using: dev")
-	}
-
-	params := DevEnvironmentParams{
-		Name: name,
-	}
-
-	addAzure, err := prompt.Confirm("Add Azure provider for cloud resources [y/n]?")
-	if err != nil {
-		return nil, err
-	} else if !addAzure {
-		return &params, nil
-	}
-
-	authorizer, err := auth.NewAuthorizerFromCLI()
-	if err != nil {
-		return nil, err
-	}
-
-	subscription, err := selectSubscription(cmd.Context(), authorizer)
-	if err != nil {
-		return nil, err
-	}
-
-	resourceGroup, err := selectResourceGroup(cmd.Context(), authorizer, subscription)
-	if err != nil {
-		return nil, err
-	}
-
-	params.Providers = &environments.Providers{
-		AzureProvider: &environments.AzureProvider{
-			SubscriptionID: subscription.SubscriptionID,
-			ResourceGroup:  resourceGroup,
-		},
-	}
-
-	return &params, nil
-}
-
-func envInitDevConfigNonInteractive(cmd *cobra.Command) (*DevEnvironmentParams, error) {
-	name, err := cmd.Flags().GetString("environment")
-	if err != nil {
-		return nil, err
-	}
-
-	if name == "" {
-		name = "dev"
-		output.LogInfo("No environment name provided, using: dev")
-	}
-
-	subscriptionID, err := cmd.Flags().GetString("provider-azure-subscription")
-	if err != nil {
-		return nil, err
-	}
-
-	resourceGroup, err := cmd.Flags().GetString("provider-azure-resource-group")
-	if err != nil {
-		return nil, err
-	}
-
-	params := DevEnvironmentParams{
-		Name: name,
-	}
-
-	if (subscriptionID != "") != (resourceGroup != "") {
-		return nil, fmt.Errorf("to use the Azure provider both --provider-azure-subscription and --provider-azure-resource-group must be provided")
-	}
-
-	return &params, nil
-}
-
-func init() {
-	envInitCmd.AddCommand(envInitLocalCmd)
-	envInitLocalCmd.Flags().BoolP("interactive", "i", false, "interactively prompt for environment information")
-
-	// TODO: right now we only handle Azure as a special case. This needs to be generalized
-	// to handle other providers.
-	envInitLocalCmd.Flags().String("provider-azure-subscription", "", "Azure subscription for cloud resources")
-	envInitLocalCmd.Flags().String("provider-azure-resource-group", "", "Azure resource-group for cloud resources")
-
-	envInitLocalCmd.Flags().String("chart", "", "specify a file path to a helm chart to install Radius from")
-	envInitLocalCmd.Flags().String("image", "", "specify the radius controller image to use")
-	envInitLocalCmd.Flags().String("tag", "", "specify the radius controller tag to use")
-	envInitLocalCmd.Flags().StringP("namespace", "n", "default", "The namespace to use for the environment")
-	envInitLocalCmd.Flags().String("appcore-image", "", "Specify Application.Core RP image to use")
-	envInitLocalCmd.Flags().String("appcore-tag", "", "Specify Application.Core RP image tag to use")
-	envInitLocalCmd.Flags().String("ucp-image", "", "Specify the UCP image to use")
-	envInitLocalCmd.Flags().String("ucp-tag", "", "Specify the UCP tag to use")
-}
-
-type DevEnvironmentParams struct {
-	Name      string
-	Providers *environments.Providers
->>>>>>> 32eff733
 }