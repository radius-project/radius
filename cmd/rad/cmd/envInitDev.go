// ------------------------------------------------------------
// Copyright (c) Microsoft Corporation.
// Licensed under the MIT License.
// ------------------------------------------------------------

package cmd

import (
	"github.com/spf13/cobra"

	"github.com/project-radius/radius/pkg/cli/environments"
)

func init() {
	envInitCmd.AddCommand(envInitLocalCmd)

	// TODO: right now we only handle Azure as a special case. This needs to be generalized
	// to handle other providers.
	registerAzureProviderFlags(envInitLocalCmd)
	envInitLocalCmd.Flags().String("ucp-image", "", "Specify the UCP image to use")
	envInitLocalCmd.Flags().String("ucp-tag", "", "Specify the UCP tag to use")
}

type EnvironmentParams struct {
	Name      string
	Providers *environments.Providers
}

var envInitLocalCmd = &cobra.Command{
	Use:   "dev",
	Short: "Initializes a local development environment",
	Long:  `Initializes a local development environment`,
<<<<<<< HEAD
	RunE: func(cmd *cobra.Command, args []string) error {
		return initStandalone(cmd, args, dev)
=======
	// RunE:  initDevRadEnvironment,
	RunE: func(cmd *cobra.Command, args []string) error {
		return initSelfHosted(cmd, args, Dev)
>>>>>>> 44df32e3
	},
}<|MERGE_RESOLUTION|>--- conflicted
+++ resolved
@@ -30,13 +30,8 @@
 	Use:   "dev",
 	Short: "Initializes a local development environment",
 	Long:  `Initializes a local development environment`,
-<<<<<<< HEAD
-	RunE: func(cmd *cobra.Command, args []string) error {
-		return initStandalone(cmd, args, dev)
-=======
 	// RunE:  initDevRadEnvironment,
 	RunE: func(cmd *cobra.Command, args []string) error {
 		return initSelfHosted(cmd, args, Dev)
->>>>>>> 44df32e3
 	},
 }