// ------------------------------------------------------------
// Copyright (c) Microsoft Corporation.
// Licensed under the MIT License.
// ------------------------------------------------------------

package cmd

import (
	"fmt"

	"github.com/mitchellh/mapstructure"
	"github.com/spf13/cobra"

	"github.com/project-radius/radius/pkg/cli"
	"github.com/project-radius/radius/pkg/cli/environments"
	"github.com/project-radius/radius/pkg/cli/helm"
	"github.com/project-radius/radius/pkg/cli/k3d"
	"github.com/project-radius/radius/pkg/cli/output"
)

func init() {
	envInitCmd.AddCommand(envInitLocalCmd)

	// TODO: right now we only handle Azure as a special case. This needs to be generalized
	// to handle other providers.
	registerAzureProviderFlags(envInitLocalCmd)
}

type DevEnvironmentParams struct {
	Name      string
	Providers *environments.Providers
}

var envInitLocalCmd = &cobra.Command{
	Use:   "dev",
	Short: "Initializes a local development environment",
	Long:  `Initializes a local development environment`,
	RunE:  initDevRadEnvironment,
}

func initDevRadEnvironment(cmd *cobra.Command, args []string) error {
	config := ConfigFromContext(cmd.Context())
	env, err := cli.ReadEnvironmentSection(config)
	if err != nil {
		return err
	}
	
	sharedArgs, err := parseArgs(cmd)
	if err != nil {
		return err
	}

	envName, err := selectEnvironment(cmd, "dev", sharedArgs.Interactive)
	if err != nil {
		return err
	}

	azureProvider, err := parseAzureProviderFromArgs(cmd, sharedArgs.Interactive)
	if err != nil {
		return err
	}

	params := &DevEnvironmentParams{
		Name:      envName,
		Providers: &environments.Providers{AzureProvider: azureProvider},
	}

<<<<<<< HEAD
	_, foundConflict := env.Items[envName]
=======
	ucpImage, err := cmd.Flags().GetString("ucp-image")
	if err != nil {
		return err
	}

	ucpTag, err := cmd.Flags().GetString("ucp-tag")
	if err != nil {
		return err
	}

	var params *DevEnvironmentParams
	if interactive {
		params, err = envInitDevConfigInteractive(cmd)
		if err != nil {
			return err
		}
	} else {
		params, err = envInitDevConfigNonInteractive(cmd)
		if err != nil {
			return err
		}
	}

	_, foundConflict := env.Items[params.Name]
>>>>>>> bb35a25d
	if foundConflict {
		return fmt.Errorf("an environment named %s already exists. Use `rad env delete %s` to delete or select a different name", params.Name, params.Name)
	}

	// Create environment
	step := output.BeginStep("Creating Cluster...")
	cluster, err := k3d.CreateCluster(cmd.Context(), params.Name)
	if err != nil {
		return err
	}
	output.CompleteStep(step)

	step = output.BeginStep("Installing Radius...")

	client, runtimeClient, _, err := createKubernetesClients(cluster.ContextName)
	if err != nil {
		return err
	}

	cliOptions := helm.ClusterOptions{
		Namespace: sharedArgs.Namespace,
		Radius: helm.RadiusOptions{
<<<<<<< HEAD
			ChartPath: sharedArgs.ChartPath,
			Image:     sharedArgs.Image,
			Tag:       sharedArgs.Tag,
=======
			ChartPath: chartPath,
			Image:     image,
			Tag:       tag,
			UCPImage:  ucpImage,
			UCPTag:    ucpTag,
>>>>>>> bb35a25d
		},
	}
	options := helm.NewClusterOptions(cliOptions)
	options.Contour.HostNetwork = true
	options.Radius.PublicEndpointOverride = cluster.HTTPEndpoint
	options.Radius.AzureProvider = azureProvider

	err = helm.InstallOnCluster(cmd.Context(), options, client, runtimeClient)
	if err != nil {
		return err
	}

	output.CompleteStep(step)

	// Persist settings
	env.Items[params.Name] = map[string]interface{}{
		"kind":        "dev",
		"context":     cluster.ContextName,
		"clustername": cluster.ClusterName,
		"namespace":   sharedArgs.Namespace,
		"registry": &environments.Registry{
			PushEndpoint: cluster.RegistryPushEndpoint,
			PullEndpoint: cluster.RegistryPullEndpoint,
		},
	}

	if params.Providers != nil {
		providerData := map[string]interface{}{}
		err = mapstructure.Decode(params.Providers, &providerData)
		if err != nil {
			return err
		}

		env.Items[params.Name]["providers"] = providerData
	}

	err = cli.SaveConfigOnLock(cmd.Context(), config, cli.UpdateEnvironmentWithLatestConfig(env, cli.MergeInitEnvConfig(params.Name)))
	if err != nil {
		return err
	}

	return nil
<<<<<<< HEAD
=======
}

func envInitDevConfigInteractive(cmd *cobra.Command) (*DevEnvironmentParams, error) {
	name, err := prompt.Text("Enter an environment name:", prompt.EmptyValidator)
	if err != nil {
		return nil, err
	}

	if name == "" {
		name = "dev"
		output.LogInfo("No environment name provided, using: dev")
	}

	params := DevEnvironmentParams{
		Name: name,
	}

	addAzure, err := prompt.Confirm("Add Azure provider for cloud resources [y/n]?")
	if err != nil {
		return nil, err
	} else if !addAzure {
		return &params, nil
	}

	authorizer, err := auth.NewAuthorizerFromCLI()
	if err != nil {
		return nil, err
	}

	subscription, err := selectSubscription(cmd.Context(), authorizer)
	if err != nil {
		return nil, err
	}

	resourceGroup, err := selectResourceGroup(cmd.Context(), authorizer, subscription)
	if err != nil {
		return nil, err
	}

	params.Providers = &environments.Providers{
		AzureProvider: &environments.AzureProvider{
			SubscriptionID: subscription.SubscriptionID,
			ResourceGroup:  resourceGroup,
		},
	}

	return &params, nil
}

func envInitDevConfigNonInteractive(cmd *cobra.Command) (*DevEnvironmentParams, error) {
	name, err := cmd.Flags().GetString("environment")
	if err != nil {
		return nil, err
	}

	if name == "" {
		name = "dev"
		output.LogInfo("No environment name provided, using: dev")
	}

	subscriptionID, err := cmd.Flags().GetString("provider-azure-subscription")
	if err != nil {
		return nil, err
	}

	resourceGroup, err := cmd.Flags().GetString("provider-azure-resource-group")
	if err != nil {
		return nil, err
	}

	params := DevEnvironmentParams{
		Name: name,
	}

	if (subscriptionID != "") != (resourceGroup != "") {
		return nil, fmt.Errorf("to use the Azure provider both --provider-azure-subscription and --provider-azure-resource-group must be provided")
	}

	return &params, nil
}

func init() {
	envInitCmd.AddCommand(envInitLocalCmd)
	envInitLocalCmd.Flags().BoolP("interactive", "i", false, "interactively prompt for environment information")

	// TODO: right now we only handle Azure as a special case. This needs to be generalized
	// to handle other providers.
	envInitLocalCmd.Flags().String("provider-azure-subscription", "", "Azure subscription for cloud resources")
	envInitLocalCmd.Flags().String("provider-azure-resource-group", "", "Azure resource-group for cloud resources")

	envInitLocalCmd.Flags().String("chart", "", "specify a file path to a helm chart to install Radius from")
	envInitLocalCmd.Flags().String("image", "", "specify the radius controller image to use")
	envInitLocalCmd.Flags().String("tag", "", "specify the radius controller tag to use")
	envInitLocalCmd.Flags().StringP("namespace", "n", "default", "The namespace to use for the environment")
	envInitLocalCmd.Flags().String("ucp-image", "", "Specify the UCP image to use")
	envInitLocalCmd.Flags().String("ucp-tag", "", "Specify the UCP tag to use")
}

type DevEnvironmentParams struct {
	Name      string
	Providers *environments.Providers
>>>>>>> bb35a25d
}<|MERGE_RESOLUTION|>--- conflicted
+++ resolved
@@ -24,6 +24,8 @@
 	// TODO: right now we only handle Azure as a special case. This needs to be generalized
 	// to handle other providers.
 	registerAzureProviderFlags(envInitLocalCmd)
+	envInitLocalCmd.Flags().String("ucp-image", "", "Specify the UCP image to use")
+	envInitLocalCmd.Flags().String("ucp-tag", "", "Specify the UCP tag to use")
 }
 
 type DevEnvironmentParams struct {
@@ -44,7 +46,7 @@
 	if err != nil {
 		return err
 	}
-	
+
 	sharedArgs, err := parseArgs(cmd)
 	if err != nil {
 		return err
@@ -65,9 +67,6 @@
 		Providers: &environments.Providers{AzureProvider: azureProvider},
 	}
 
-<<<<<<< HEAD
-	_, foundConflict := env.Items[envName]
-=======
 	ucpImage, err := cmd.Flags().GetString("ucp-image")
 	if err != nil {
 		return err
@@ -78,21 +77,7 @@
 		return err
 	}
 
-	var params *DevEnvironmentParams
-	if interactive {
-		params, err = envInitDevConfigInteractive(cmd)
-		if err != nil {
-			return err
-		}
-	} else {
-		params, err = envInitDevConfigNonInteractive(cmd)
-		if err != nil {
-			return err
-		}
-	}
-
-	_, foundConflict := env.Items[params.Name]
->>>>>>> bb35a25d
+	_, foundConflict := env.Items[envName]
 	if foundConflict {
 		return fmt.Errorf("an environment named %s already exists. Use `rad env delete %s` to delete or select a different name", params.Name, params.Name)
 	}
@@ -115,17 +100,11 @@
 	cliOptions := helm.ClusterOptions{
 		Namespace: sharedArgs.Namespace,
 		Radius: helm.RadiusOptions{
-<<<<<<< HEAD
 			ChartPath: sharedArgs.ChartPath,
 			Image:     sharedArgs.Image,
 			Tag:       sharedArgs.Tag,
-=======
-			ChartPath: chartPath,
-			Image:     image,
-			Tag:       tag,
 			UCPImage:  ucpImage,
 			UCPTag:    ucpTag,
->>>>>>> bb35a25d
 		},
 	}
 	options := helm.NewClusterOptions(cliOptions)
@@ -168,108 +147,4 @@
 	}
 
 	return nil
-<<<<<<< HEAD
-=======
-}
-
-func envInitDevConfigInteractive(cmd *cobra.Command) (*DevEnvironmentParams, error) {
-	name, err := prompt.Text("Enter an environment name:", prompt.EmptyValidator)
-	if err != nil {
-		return nil, err
-	}
-
-	if name == "" {
-		name = "dev"
-		output.LogInfo("No environment name provided, using: dev")
-	}
-
-	params := DevEnvironmentParams{
-		Name: name,
-	}
-
-	addAzure, err := prompt.Confirm("Add Azure provider for cloud resources [y/n]?")
-	if err != nil {
-		return nil, err
-	} else if !addAzure {
-		return &params, nil
-	}
-
-	authorizer, err := auth.NewAuthorizerFromCLI()
-	if err != nil {
-		return nil, err
-	}
-
-	subscription, err := selectSubscription(cmd.Context(), authorizer)
-	if err != nil {
-		return nil, err
-	}
-
-	resourceGroup, err := selectResourceGroup(cmd.Context(), authorizer, subscription)
-	if err != nil {
-		return nil, err
-	}
-
-	params.Providers = &environments.Providers{
-		AzureProvider: &environments.AzureProvider{
-			SubscriptionID: subscription.SubscriptionID,
-			ResourceGroup:  resourceGroup,
-		},
-	}
-
-	return &params, nil
-}
-
-func envInitDevConfigNonInteractive(cmd *cobra.Command) (*DevEnvironmentParams, error) {
-	name, err := cmd.Flags().GetString("environment")
-	if err != nil {
-		return nil, err
-	}
-
-	if name == "" {
-		name = "dev"
-		output.LogInfo("No environment name provided, using: dev")
-	}
-
-	subscriptionID, err := cmd.Flags().GetString("provider-azure-subscription")
-	if err != nil {
-		return nil, err
-	}
-
-	resourceGroup, err := cmd.Flags().GetString("provider-azure-resource-group")
-	if err != nil {
-		return nil, err
-	}
-
-	params := DevEnvironmentParams{
-		Name: name,
-	}
-
-	if (subscriptionID != "") != (resourceGroup != "") {
-		return nil, fmt.Errorf("to use the Azure provider both --provider-azure-subscription and --provider-azure-resource-group must be provided")
-	}
-
-	return &params, nil
-}
-
-func init() {
-	envInitCmd.AddCommand(envInitLocalCmd)
-	envInitLocalCmd.Flags().BoolP("interactive", "i", false, "interactively prompt for environment information")
-
-	// TODO: right now we only handle Azure as a special case. This needs to be generalized
-	// to handle other providers.
-	envInitLocalCmd.Flags().String("provider-azure-subscription", "", "Azure subscription for cloud resources")
-	envInitLocalCmd.Flags().String("provider-azure-resource-group", "", "Azure resource-group for cloud resources")
-
-	envInitLocalCmd.Flags().String("chart", "", "specify a file path to a helm chart to install Radius from")
-	envInitLocalCmd.Flags().String("image", "", "specify the radius controller image to use")
-	envInitLocalCmd.Flags().String("tag", "", "specify the radius controller tag to use")
-	envInitLocalCmd.Flags().StringP("namespace", "n", "default", "The namespace to use for the environment")
-	envInitLocalCmd.Flags().String("ucp-image", "", "Specify the UCP image to use")
-	envInitLocalCmd.Flags().String("ucp-tag", "", "Specify the UCP tag to use")
-}
-
-type DevEnvironmentParams struct {
-	Name      string
-	Providers *environments.Providers
->>>>>>> bb35a25d
 }