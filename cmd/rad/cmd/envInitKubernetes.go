// ------------------------------------------------------------
// Copyright (c) Microsoft Corporation.
// Licensed under the MIT License.
// ------------------------------------------------------------

package cmd

import (
	_ "embed"
	"errors"
	"fmt"

	"github.com/spf13/cobra"
	client_go "k8s.io/client-go/kubernetes"
	runtime_client "sigs.k8s.io/controller-runtime/pkg/client"

	"github.com/project-radius/radius/pkg/cli"
	"github.com/project-radius/radius/pkg/cli/environments"
	"github.com/project-radius/radius/pkg/cli/helm"
	"github.com/project-radius/radius/pkg/cli/kubernetes"
	"github.com/project-radius/radius/pkg/cli/output"
)

var envInitKubernetesCmd = &cobra.Command{
	Use:   "kubernetes",
	Short: "Initializes a kubernetes environment",
	Long:  `Initializes a kubernetes environment.`,
	RunE:  installKubernetes,
}

func installKubernetes(cmd *cobra.Command, args []string) error {
	sharedArgs, err := parseArgs(cmd)
	if err != nil {
		return err
	}
	sharedArgs.Namespace, err = selectNamespace(cmd, "default", sharedArgs.Interactive)
	if err != nil {
		return err
	}

	client, runtimeClient, contextName, err := createKubernetesClients("")
	if err != nil {
		return err
	}
	environmentName, err := selectEnvironment(cmd, contextName, sharedArgs.Interactive)
	if err != nil {
		return err
	}

<<<<<<< HEAD
	// Configure Azure provider for cloud resources if specified
	azureProvider, err := parseAzureProviderFromArgs(cmd, sharedArgs.Interactive)
=======
	ucpImage, err := cmd.Flags().GetString("ucp-image")
	if err != nil {
		return err
	}

	ucpTag, err := cmd.Flags().GetString("ucp-tag")
	if err != nil {
		return err
	}

	client, runtimeClient, contextName, err := createKubernetesClients("")
>>>>>>> bb35a25d
	if err != nil {
		return err
	}

	config := ConfigFromContext(cmd.Context())
	env, err := cli.ReadEnvironmentSection(config)
	if err != nil {
		return err
	}

	_, foundConflict := env.Items[environmentName]
	if foundConflict {
		return fmt.Errorf("an environment named %s already exists. Use `rad env delete %s` to delete or select a different name", environmentName, environmentName)
	}

	step := output.BeginStep("Installing Radius...")

	cliOptions := helm.ClusterOptions{
		Namespace: sharedArgs.Namespace,
		Radius: helm.RadiusOptions{
<<<<<<< HEAD
			ChartPath: sharedArgs.ChartPath,
			Image:     sharedArgs.Image,
			Tag:       sharedArgs.Tag,
=======
			ChartPath: chartPath,
			Image:     image,
			Tag:       tag,
			UCPImage:  ucpImage,
			UCPTag:    ucpTag,
>>>>>>> bb35a25d
		},
	}

	clusterOptions := helm.NewClusterOptions(cliOptions)
	clusterOptions.Radius.AzureProvider = azureProvider

	if err := helm.InstallOnCluster(cmd.Context(), clusterOptions, client, runtimeClient); err != nil {
		return err
	}

	output.CompleteStep(step)

	env.Items[environmentName] = map[string]interface{}{
		"kind":      environments.KindKubernetes,
		"context":   contextName,
		"namespace": sharedArgs.Namespace,
	}

	if err := cli.SaveConfigOnLock(cmd.Context(), config, cli.UpdateEnvironmentWithLatestConfig(env, cli.MergeInitEnvConfig(environmentName))); err != nil {
		return err
	}

	return nil
}

func createKubernetesClients(contextName string) (client_go.Interface, runtime_client.Client, string, error) {
	k8sconfig, err := kubernetes.ReadKubeConfig()
	if err != nil {
		return nil, nil, "", err
	}

	if contextName == "" && k8sconfig.CurrentContext == "" {
		return nil, nil, "", errors.New("no kubernetes context is set")
	} else if contextName == "" {
		contextName = k8sconfig.CurrentContext
	}

	context := k8sconfig.Contexts[contextName]
	if context == nil {
		return nil, nil, "", fmt.Errorf("kubernetes context '%s' could not be found", contextName)
	}

	client, _, err := kubernetes.CreateTypedClient(contextName)
	if err != nil {
		return nil, nil, "", err
	}

	runtimeClient, err := kubernetes.CreateRuntimeClient(contextName, kubernetes.Scheme)
	if err != nil {
		return nil, nil, "", err
	}

	return client, runtimeClient, contextName, nil
}

func init() {
	envInitCmd.AddCommand(envInitKubernetesCmd)
<<<<<<< HEAD
	registerAzureProviderFlags(envInitKubernetesCmd)
=======
	envInitKubernetesCmd.Flags().BoolP("interactive", "i", false, "Specify interactive to choose namespace interactively")
	envInitKubernetesCmd.Flags().StringP("namespace", "n", "default", "The namespace to use for the environment")
	envInitKubernetesCmd.Flags().StringP("chart", "", "", "Specify a file path to a helm chart to install radius from")
	envInitKubernetesCmd.Flags().String("image", "", "Specify the radius controller image to use")
	envInitKubernetesCmd.Flags().String("tag", "", "Specify the radius controller tag to use")
	envInitKubernetesCmd.Flags().String("ucp-image", "", "Specify the UCP image to use")
	envInitKubernetesCmd.Flags().String("ucp-tag", "", "Specify the UCP tag to use")

	// Parameters to configure Azure provider for cloud resources
	envInitKubernetesCmd.Flags().BoolP("provider-azure", "", false, "Add Azure provider for cloud resources")
	envInitKubernetesCmd.Flags().String("provider-azure-subscription", "", "Azure subscription for cloud resources")
	envInitKubernetesCmd.Flags().String("provider-azure-resource-group", "", "Azure resource-group for cloud resources")
	envInitKubernetesCmd.Flags().StringP("provider-azure-client-id", "", "", "The client id for the service principal")
	envInitKubernetesCmd.Flags().StringP("provider-azure-client-secret", "", "", "The client secret for the service principal")
	envInitKubernetesCmd.Flags().StringP("provider-azure-tenant-id", "", "", "The tenant id for the service principal")
>>>>>>> bb35a25d
}<|MERGE_RESOLUTION|>--- conflicted
+++ resolved
@@ -47,10 +47,8 @@
 		return err
 	}
 
-<<<<<<< HEAD
 	// Configure Azure provider for cloud resources if specified
 	azureProvider, err := parseAzureProviderFromArgs(cmd, sharedArgs.Interactive)
-=======
 	ucpImage, err := cmd.Flags().GetString("ucp-image")
 	if err != nil {
 		return err
@@ -60,9 +58,6 @@
 	if err != nil {
 		return err
 	}
-
-	client, runtimeClient, contextName, err := createKubernetesClients("")
->>>>>>> bb35a25d
 	if err != nil {
 		return err
 	}
@@ -83,17 +78,11 @@
 	cliOptions := helm.ClusterOptions{
 		Namespace: sharedArgs.Namespace,
 		Radius: helm.RadiusOptions{
-<<<<<<< HEAD
 			ChartPath: sharedArgs.ChartPath,
 			Image:     sharedArgs.Image,
 			Tag:       sharedArgs.Tag,
-=======
-			ChartPath: chartPath,
-			Image:     image,
-			Tag:       tag,
 			UCPImage:  ucpImage,
 			UCPTag:    ucpTag,
->>>>>>> bb35a25d
 		},
 	}
 
@@ -151,23 +140,7 @@
 
 func init() {
 	envInitCmd.AddCommand(envInitKubernetesCmd)
-<<<<<<< HEAD
 	registerAzureProviderFlags(envInitKubernetesCmd)
-=======
-	envInitKubernetesCmd.Flags().BoolP("interactive", "i", false, "Specify interactive to choose namespace interactively")
-	envInitKubernetesCmd.Flags().StringP("namespace", "n", "default", "The namespace to use for the environment")
-	envInitKubernetesCmd.Flags().StringP("chart", "", "", "Specify a file path to a helm chart to install radius from")
-	envInitKubernetesCmd.Flags().String("image", "", "Specify the radius controller image to use")
-	envInitKubernetesCmd.Flags().String("tag", "", "Specify the radius controller tag to use")
 	envInitKubernetesCmd.Flags().String("ucp-image", "", "Specify the UCP image to use")
 	envInitKubernetesCmd.Flags().String("ucp-tag", "", "Specify the UCP tag to use")
-
-	// Parameters to configure Azure provider for cloud resources
-	envInitKubernetesCmd.Flags().BoolP("provider-azure", "", false, "Add Azure provider for cloud resources")
-	envInitKubernetesCmd.Flags().String("provider-azure-subscription", "", "Azure subscription for cloud resources")
-	envInitKubernetesCmd.Flags().String("provider-azure-resource-group", "", "Azure resource-group for cloud resources")
-	envInitKubernetesCmd.Flags().StringP("provider-azure-client-id", "", "", "The client id for the service principal")
-	envInitKubernetesCmd.Flags().StringP("provider-azure-client-secret", "", "", "The client secret for the service principal")
-	envInitKubernetesCmd.Flags().StringP("provider-azure-tenant-id", "", "", "The tenant id for the service principal")
->>>>>>> bb35a25d
 }